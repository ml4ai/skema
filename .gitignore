--- conflicted
+++ resolved
@@ -109,9 +109,4 @@
 # Vim swap files
 *.swp
 
-<<<<<<< HEAD
-# Vim swap files
-*.swp
-=======
-skema/moviz/data
->>>>>>> 1f38de54
+skema/moviz/data