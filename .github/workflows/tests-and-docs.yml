name: Unit tests and project documentation

on:
  push:
    branches: [main]
  pull_request:
    branches: [main]

jobs:
  docs:
    name: "Run tests and generate project documenation"
    runs-on: ${{ matrix.os }}
    strategy:
      matrix:
        os: [ubuntu-latest] #, macos-latest, windows-latest]
        python-version: [ '3.8' ] #[ '3.8', '3.9' ]
        # TODO: add rust-version 1.62
        # exclude:
        #   - os: macos-latest
        #     python-version: '3.8'
        #   - os: windows-latest
        #     python-version: '3.6'
    steps:
    # Checkout code
    - name: Checkout code
      uses: actions/checkout@v3

    - name: Set up Python
      uses: actions/setup-python@v2
      with:
        python-version: ${{ matrix.python-version }}
        #architecture: x64
    - name: Display Python version
      run: |
        python -c "import sys; print(sys.version)"
    - name: Set up Rust
      uses: actions-rs/toolchain@v1
      with:
        toolchain: stable
    - name: Display Rust version
      run: |
        rustc --version
    - name: Setup JDK
      uses: actions/setup-java@v3
      with:
        distribution: temurin
        java-version: 11
    # Install dependencies
    - name: System-wide deps
      run: |
        sudo apt-get install -y graphviz \
        libgraphviz-dev
    # Install packages (for API doc gen)
    - name: Install askem (Python)
      working-directory: .
      run: |
        # retrieve latest model for img2mml component
        curl -L https://artifacts.askem.lum.ai/skema/img2mml/models/cnn_xfmer_arxiv_im2mml_with_fonts_boldface_best.pt > skema/img2mml/trained_models/cnn_xfmer_arxiv_im2mml_with_fonts_boldface_best.pt
        pip install ".[all]"

    # docs (API)
    # generate python docs using pdoc
    #- name: "Create documentation for Python components (API docs)"
    #  run: |
        # FIXME: once issues with text reading submodule resolved, top command will be sufficient
        #pdoc --html -c latex_math=True --force --output-dir docs/api/python skema
<<<<<<< HEAD
    #    pdoc --html -c latex_math=True --force --output-dir docs/api/python skema.img2mml
    #    pdoc --html -c latex_math=True --force --output-dir docs/api/python skema.isa
    #    pdoc --html -c latex_math=True --force --output-dir docs/api/python skema.skema_py
    #    pdoc --html -c latex_math=True --force --output-dir docs/api/python skema.gromet
    #    pdoc --html -c latex_math=True --force --output-dir docs/api/python skema.program_analysis
    #    pdoc --html -c latex_math=True --force --output-dir docs/api/python skema.metal.model_linker
=======
        # Skip generation due to https://github.com/pdoc3/pdoc/issues/199
        pdoc --html -c latex_math=True --force --output-dir docs/api/python skema.img2mml
        pdoc --html -c latex_math=True --force --output-dir docs/api/python skema.isa
        pdoc --html -c latex_math=True --force --output-dir docs/api/python skema.skema_py
        pdoc --html -c latex_math=True --force --output-dir docs/api/python skema.gromet
        pdoc --html -c latex_math=True --force --output-dir docs/api/python skema.program_analysis
        pdoc --html -c latex_math=True --force --output-dir docs/api/python skema.metal.model_linker
>>>>>>> f3809db6
    # generate Rust docs using cargo doc
    #- name: "Create documentation for Rust components (API docs)"
    #  working-directory: ./skema/skema-rs
    #  run: |
    #    cargo doc
    #    mkdir -p $GITHUB_WORKSPACE/docs/api/rust
    #    mv target/doc/* $GITHUB_WORKSPACE/docs/api/rust/

    # generate Scala docs using sbt doc
    # FIXME: downloading project deps is far too slow and too large to cache (3+ GB) to include this step in our CI
    # - name: "Create documentation for Scala components (API docs)"
    #   working-directory: ./skema/text_reading/scala
    #   run: |
    #     sbt doc
    #     mkdir -p $GITHUB_WORKSPACE/docs/api/scala
    #     mv target/doc/* $GITHUB_WORKSPACE/docs/api/scala/

    # code coverage (Scala)
    # FIXME: downloading project deps is far too slow to include this step
    # - name: "Code coverage reports for Scala components"
    #   working-directory: ./skema/text_reading/scala
    #   run: |
    #     sbt clean coverage test
    #     sbt coverageReport
    #     sbt coverageAggregate
    # code coverage (Python)
    - name: "Run ls"
      run: ls -R

    - name: "Code coverage reports for Python components"
      run: |
        pytest skema/skema_py/tests

    - name: "Unit tests for Rust components"
      working-directory: ./skema/skema-rs
      run: |
        cargo test --verbose --all

    # docs (other)
    - name: "Create documentation (other)"
      run: |
        docker run -i -v "$GITHUB_WORKSPACE:/app" parsertongue/mkdocs:latest mkdocs build -c
    - name: Deploy docs
      if: github.ref == 'refs/heads/main'
      uses: peaceiris/actions-gh-pages@v3
      with:
        # see https://docs.github.com/en/free-pro-team@latest/actions/reference/authentication-in-a-workflow#about-the-github_token-secret
        github_token: ${{ secrets.GITHUB_TOKEN }}
        publish_dir: ./site
        user_name: 'github-actions[bot]'
        user_email: 'github-actions[bot]@users.noreply.github.com'
        commit_message: ${{ github.event.head_commit.message }}<|MERGE_RESOLUTION|>--- conflicted
+++ resolved
@@ -64,14 +64,6 @@
     #  run: |
         # FIXME: once issues with text reading submodule resolved, top command will be sufficient
         #pdoc --html -c latex_math=True --force --output-dir docs/api/python skema
-<<<<<<< HEAD
-    #    pdoc --html -c latex_math=True --force --output-dir docs/api/python skema.img2mml
-    #    pdoc --html -c latex_math=True --force --output-dir docs/api/python skema.isa
-    #    pdoc --html -c latex_math=True --force --output-dir docs/api/python skema.skema_py
-    #    pdoc --html -c latex_math=True --force --output-dir docs/api/python skema.gromet
-    #    pdoc --html -c latex_math=True --force --output-dir docs/api/python skema.program_analysis
-    #    pdoc --html -c latex_math=True --force --output-dir docs/api/python skema.metal.model_linker
-=======
         # Skip generation due to https://github.com/pdoc3/pdoc/issues/199
         pdoc --html -c latex_math=True --force --output-dir docs/api/python skema.img2mml
         pdoc --html -c latex_math=True --force --output-dir docs/api/python skema.isa
@@ -79,7 +71,6 @@
         pdoc --html -c latex_math=True --force --output-dir docs/api/python skema.gromet
         pdoc --html -c latex_math=True --force --output-dir docs/api/python skema.program_analysis
         pdoc --html -c latex_math=True --force --output-dir docs/api/python skema.metal.model_linker
->>>>>>> f3809db6
     # generate Rust docs using cargo doc
     #- name: "Create documentation for Rust components (API docs)"
     #  working-directory: ./skema/skema-rs
