--- conflicted
+++ resolved
@@ -43,51 +43,12 @@
     - name: Setup JDK
       uses: actions/setup-java@v3
       with:
-        distribution: temurin
-        java-version: 11
-    # Install dependencies
-    - name: System-wide deps
-      run: |
-        sudo apt-get install -y graphviz \
-        libgraphviz-dev
-    # Install packages (for API doc gen)
-<<<<<<< HEAD
-    - name: Install askem-skema-py
-      working-directory: .
-      run: |
-=======
-    - name: Install askem (Python)
-      working-directory: .
-      run: |
-        # retrieve latest model for img2mml component
-        curl -L https://artifacts.askem.lum.ai/skema/img2mml/models/cnn_xfmer_OMML-90K_best_model_RPimage.pt > skema/img2mml/trained_models/cnn_xfmer_OMML-90K_best_model_RPimage.pt
->>>>>>> 16ae9371
-        pip install ".[all]"
+        path: $GITHUB_WORKSPACE/docs/.stack-work
+        key: ${{ runner.os }}-stack-work-${{ hashFiles('/home/runner/work/skema/skema/docs/stack.yaml') }}
 
     # docs (API)
-    # generate python docs using pdoc
-    - name: "Create documentation for Python components (API docs)"
-      run: |
-<<<<<<< HEAD
-        # FIXME: once issues with submodules resolved, top command will be sufficient
-=======
-        # FIXME: once issues with text reading submodule resolved, top command will be sufficient
->>>>>>> 16ae9371
-        #pdoc --html -c latex_math=True --force --output-dir docs/api/python skema
-        pdoc --html -c latex_math=True --force --output-dir docs/api/python skema.img2mml
-        pdoc --html -c latex_math=True --force --output-dir docs/api/python skema.isa
-        pdoc --html -c latex_math=True --force --output-dir docs/api/python skema.skema_py
-        pdoc --html -c latex_math=True --force --output-dir docs/api/python skema.gromet
-<<<<<<< HEAD
-        #pdoc --html -c latex_math=True --force --output-dir docs/api/python skema.program_analysis
-        #pdoc --html -c latex_math=True --force --output-dir docs/api/python skema.text_reading
-=======
-        pdoc --html -c latex_math=True --force --output-dir docs/api/python skema.program_analysis
-        pdoc --html -c latex_math=True --force --output-dir docs/api/python skema.text_reading.mention_linking
->>>>>>> 16ae9371
-    # generate Rust docs using cargo doc
-    - name: "Create documentation for Rust components (API docs)"
-      working-directory: ./skema/skema-rs
+    - name: "Create documentation (descriptions, API docs, etc)"
+      working-directory: ./docs
       run: |
         cargo doc
         mkdir -p $GITHUB_WORKSPACE/docs/api/rust
