![](http://ci.kraken.sista.arizona.edu/api/badges/ml4ai/skema/status.svg)  
[![Docker lumai/askem-skema-py Image Version (latest by date)](https://img.shields.io/docker/v/lumai/askem-skema-py?sort=date&logo=docker&label=lumai%2Faskem-skema-py)](https://hub.docker.com/r/lumai/askem-skema-py)  
[![Docker lumai/askem-skema-img2mml Image Version (latest by date)](https://img.shields.io/docker/v/lumai/askem-skema-img2mml?sort=date&logo=docker&label=lumai%2Faskem-skema-img2mml)](https://hub.docker.com/r/lumai/askem-skema-img2mml)  
[![Docker lumai/askem-skema-rs Image Version (latest by date)](https://img.shields.io/docker/v/lumai/askem-skema-rs?sort=date&logo=docker&label=lumai%2Faskem-skema-rs)](https://hub.docker.com/r/lumai/askem-skema-rs)  
[![Docker lumai/askem-skema-text-reading Image Version (latest by date)](https://img.shields.io/docker/v/lumai/askem-skema-text-reading?sort=date&logo=docker&label=lumai%2Faskem-skema-text-reading)](https://hub.docker.com/r/lumai/askem-skema-text-reading)

# SKEMA: Scientific Knowledge Extraction and Model Analysis

This is the main code repository for the SKEMA project. It contains the source
code and documentation for the text reading, structural alignment, and model
role analysis components of SKEMA.

[For details, see our project documentation](https://ml4ai.github.io/skema/)

## Directory structure

This repository contains code written in Python, Rust, and Scala. The directory
structure has been chosen to make the components written in all these languages
coexist peacefully.

At the top level, we have the following files and directories:

<<<<<<< HEAD
- `Dockerfile.skema-py`: Dockerfile for the skema python library (includes program analysis, img2mml, isa, and MOVIZ components).
=======
- `Dockerfile.skema-py`: Dockerfile for the skema python library (includes program analysis, img2mml, and isa components).
>>>>>>> 16ae9371
- `Dockerfile.skema-rs`: Dockerfile for the skema-rs service.
- `LICENSE.txt`: License for the software components in this repository.
- `README.md`: This README file.
- `data`: Data for testing.
- `scripts`: Miscellaneous scripts
- `pyproject.toml`: This file declares and defines the `skema` Python package.
- `skema`

The `skema` directory contains two different types of directories:
- A Rust workspace: `skema-rs`
- A number of Python subpackages:
    - `program_analysis`
    - `gromet`
    - `model_assembly`
    - `text_reading`
    - `skema_py`: Web service for converting code to GroMEt function networks and pyacsets.
    - `img2mml`: Web service for extracting equations from images.

Of the Python subpackages, the last two (`skema_py` and `img2mml`) are
currently the most 'outward/user-facing' components. The `program_analysis`,
`gromet`, and `model_assembly` directories are comprised primarily of library
code that is used by the `skema-py` service.

The `text_reading` directory contains three subdirectories:
- `mention_linking`: Python subpackage for linking mentions in code and text
- `text_reading`: Scala project for rule-based extraction of mentions of scientific concepts.
- `notebooks`: Jupyter notebooks for demoing text reading/mention linking functionality.

<<<<<<< HEAD
Running the following command in this directory will install the `skema` Python
package into your Python virtual environment (we assume you have one active),
so that it is available for scripts running in that virtual environment.

```bash
pip install -e ".[core]"
```

The command above installs the minimum set packages required for the Code2FN
pipeline. 

To additionally install dev dependencies:

```bash
pip install -e ".[core,dev]"
```

To install **all** components (including dev dependencies for documentation generation):
```bash
pip install ".[all]"
```

For more details on the available extras, see the `pyproject.toml` file.
=======
## Python
[For instructions on installing our Python library, please see our developer documentation](https://ml4ai.github.io/skema/dev/env/).
>>>>>>> 16ae9371

## Other
The `README.md` files in the `skema/skema-rs` and
`skema/text_reading/text_reading` directories provide instructions on how to
run the software components that are written in Rust and Scala respectively.

## Examples

We maintain several containerized examples demonstrating system capabilities at [https://github.com/ml4ai/ASKEM-TA1-DockerVM](https://github.com/ml4ai/ASKEM-TA1-DockerVM).<|MERGE_RESOLUTION|>--- conflicted
+++ resolved
@@ -20,11 +20,7 @@
 
 At the top level, we have the following files and directories:
 
-<<<<<<< HEAD
-- `Dockerfile.skema-py`: Dockerfile for the skema python library (includes program analysis, img2mml, isa, and MOVIZ components).
-=======
 - `Dockerfile.skema-py`: Dockerfile for the skema python library (includes program analysis, img2mml, and isa components).
->>>>>>> 16ae9371
 - `Dockerfile.skema-rs`: Dockerfile for the skema-rs service.
 - `LICENSE.txt`: License for the software components in this repository.
 - `README.md`: This README file.
@@ -53,34 +49,8 @@
 - `text_reading`: Scala project for rule-based extraction of mentions of scientific concepts.
 - `notebooks`: Jupyter notebooks for demoing text reading/mention linking functionality.
 
-<<<<<<< HEAD
-Running the following command in this directory will install the `skema` Python
-package into your Python virtual environment (we assume you have one active),
-so that it is available for scripts running in that virtual environment.
-
-```bash
-pip install -e ".[core]"
-```
-
-The command above installs the minimum set packages required for the Code2FN
-pipeline. 
-
-To additionally install dev dependencies:
-
-```bash
-pip install -e ".[core,dev]"
-```
-
-To install **all** components (including dev dependencies for documentation generation):
-```bash
-pip install ".[all]"
-```
-
-For more details on the available extras, see the `pyproject.toml` file.
-=======
 ## Python
 [For instructions on installing our Python library, please see our developer documentation](https://ml4ai.github.io/skema/dev/env/).
->>>>>>> 16ae9371
 
 ## Other
 The `README.md` files in the `skema/skema-rs` and
