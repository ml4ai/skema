--- conflicted
+++ resolved
@@ -1,7 +1,6 @@
 # Docker Compose file for the img2mml service
 version: "3"
 services:
-<<<<<<< HEAD
   eq2mml:
     #image: lumai/askem-skema-py:latest
     # ... or to build locally:
@@ -14,15 +13,6 @@
       - mathjax
     # open browser to http://localhost:8000/docs
     entrypoint: uvicorn skema.img2mml.eq2mml:app --host=0.0.0.0 --port 8000
-=======
-  img2mml:
-    image: lumai/askem-skema-img2mml:local
-    build:
-      context: .
-      dockerfile: Dockerfile.skema-py
-    # open browser to http://localhost:8000/docs
-    entrypoint: uvicorn skema.img2mml.img2mml:app --host=0.0.0.0 --port 8000
->>>>>>> 7863b1bb
     ports:
       - "8000:8000" # Change port mapping appropriately before deploying.
     environment:
@@ -44,4 +34,4 @@
     ports:
       - "8031:8031"
     working_dir: /app/skema/img2mml/data_generation
-    entrypoint: ["npm", "start"]+    entrypoint: [ "npm", "start" ]