# Dockerfile for the skema-py service

FROM  python:3.8-bullseye

# ======================
# Install prerequisites
# ======================
ARG DEBIAN_FRONTEND=noninteractive
RUN apt-get update &&\
    apt-get -y --no-install-recommends install \
        tree \
        # Required for pygraphviz
        build-essential \
        graphviz \
        libgraphviz-dev \
        python3-venv 

# Node needed for img2mml
RUN curl -fsSL https://deb.nodesource.com/setup_18.x | bash - &&\
apt-get install -y nodejs

# The two commands below are to reduce the size of the Docker image
RUN apt-get clean &&\
    rm -rf /var/lib/apt/lists/*

# =====================
# Setup the repository
# =====================
RUN mkdir -p /app

# Copy the necessary files and folders, omitting unnecessary ones.
COPY . /app/
WORKDIR /app/

<<<<<<< HEAD
# Install rust (needed b/c of ISA's use of graspologic; no wheels available for ARM64/M1)
=======
# Install rust (needed b/c of ISA's use of graspologic)
>>>>>>> 7863b1bb
RUN curl https://sh.rustup.rs -sSf | bash -s -- -y
ENV PATH="/root/.cargo/bin:${PATH}"

# Install the skema package
RUN pip install wheel
RUN pip install fastapi uvicorn
RUN pip install six
# Download ML model (~150MB)
# FIXME: consider publishing and retrieving this model from HF Hub
<<<<<<< HEAD
RUN curl -L https://artifacts.askem.lum.ai/skema/img2mml/models/cnn_xfmer_OMML-90K_best_model_RPimage.pt > skema/img2mml/trained_models/cnn_xfmer_OMML-90K_best_model_RPimage.pt
=======
RUN curl -L https://kraken.sista.arizona.edu/skema/img2mml/models/cnn_xfmer_OMML-90K_best_model_RPimage.pt > skema/img2mml/trained_models/cnn_xfmer_OMML-90K_best_model_RPimage.pt
>>>>>>> 7863b1bb
# FIXME: remove later
RUN tree /app
#RUN pip install ".[all]"
# exclude dependencies for docs
RUN pip install ".[core,dev]"
<<<<<<< HEAD
# Build tree-sitter-fortran grammar required by Fortran code2fn
RUN python /app/skema/program_analysis/TS2CAST/build_tree_sitter_fortran.py

# img2mml JS dependencies for MathJax server
RUN (cd skema/img2mml/data_generation && npm install)
=======

# Build tree-sitter-fortran grammar required by Fortran code2fn
#RUN python /app/skema/program_analysis/TS2CAST/build_tree_sitter_fortran.py

>>>>>>> 7863b1bb

#CMD ["uvicorn", "skema.skema_py.server:app", "--host", "0.0.0.0", "--port", "8000"]<|MERGE_RESOLUTION|>--- conflicted
+++ resolved
@@ -8,16 +8,16 @@
 ARG DEBIAN_FRONTEND=noninteractive
 RUN apt-get update &&\
     apt-get -y --no-install-recommends install \
-        tree \
-        # Required for pygraphviz
-        build-essential \
-        graphviz \
-        libgraphviz-dev \
-        python3-venv 
+    tree \
+    # Required for pygraphviz
+    build-essential \
+    graphviz \
+    libgraphviz-dev \
+    python3-venv 
 
 # Node needed for img2mml
 RUN curl -fsSL https://deb.nodesource.com/setup_18.x | bash - &&\
-apt-get install -y nodejs
+    apt-get install -y nodejs
 
 # The two commands below are to reduce the size of the Docker image
 RUN apt-get clean &&\
@@ -32,11 +32,7 @@
 COPY . /app/
 WORKDIR /app/
 
-<<<<<<< HEAD
 # Install rust (needed b/c of ISA's use of graspologic; no wheels available for ARM64/M1)
-=======
-# Install rust (needed b/c of ISA's use of graspologic)
->>>>>>> 7863b1bb
 RUN curl https://sh.rustup.rs -sSf | bash -s -- -y
 ENV PATH="/root/.cargo/bin:${PATH}"
 
@@ -46,27 +42,16 @@
 RUN pip install six
 # Download ML model (~150MB)
 # FIXME: consider publishing and retrieving this model from HF Hub
-<<<<<<< HEAD
 RUN curl -L https://artifacts.askem.lum.ai/skema/img2mml/models/cnn_xfmer_OMML-90K_best_model_RPimage.pt > skema/img2mml/trained_models/cnn_xfmer_OMML-90K_best_model_RPimage.pt
-=======
-RUN curl -L https://kraken.sista.arizona.edu/skema/img2mml/models/cnn_xfmer_OMML-90K_best_model_RPimage.pt > skema/img2mml/trained_models/cnn_xfmer_OMML-90K_best_model_RPimage.pt
->>>>>>> 7863b1bb
 # FIXME: remove later
 RUN tree /app
 #RUN pip install ".[all]"
 # exclude dependencies for docs
 RUN pip install ".[core,dev]"
-<<<<<<< HEAD
 # Build tree-sitter-fortran grammar required by Fortran code2fn
 RUN python /app/skema/program_analysis/TS2CAST/build_tree_sitter_fortran.py
 
 # img2mml JS dependencies for MathJax server
 RUN (cd skema/img2mml/data_generation && npm install)
-=======
-
-# Build tree-sitter-fortran grammar required by Fortran code2fn
-#RUN python /app/skema/program_analysis/TS2CAST/build_tree_sitter_fortran.py
-
->>>>>>> 7863b1bb
 
 #CMD ["uvicorn", "skema.skema_py.server:app", "--host", "0.0.0.0", "--port", "8000"]