--- conflicted
+++ resolved
@@ -62,18 +62,14 @@
       "askem_extractions[all]@git+https://github.com/ml4ai/ASKEM-TA1-DataModel"]
 
 # dependencies for text reading utilities.
-<<<<<<< HEAD
 tr = ["pyarrow",
       "tqdm",
       "pandas"]
-=======
-tr = ["transformers", "pyarrow", "SPARQLWrapper", "tqdm", "pandas", "askem_extractions[all]@git+https://github.com/ml4ai/ASKEM-TA1-DataModel"]
->>>>>>> 93f63035
 
 # project documentation generation
 doc = ["mkdocs==1.2.3", "pdoc3==0.10.0", "mkdocs-git-snippet==0.1.1", "mkdocs-git-revision-date-localized-plugin==0.11.1", "mkdocs-git-authors-plugin==0.6.3", "mkdocs-rtd-dropdown==1.0.2", "jinja2<3.1.0"]
 
-core = ["skema[img2mml]", "skema[isa]"]
+core = ["skema[img2mml]", "skema[isa]", "skema[tr]"]
 
 # all extras
 all = ["skema[core]", "skema[dev]", "skema[doc]", "skema[demo]"]
