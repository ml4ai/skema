--- conflicted
+++ resolved
@@ -147,17 +147,6 @@
 
         # Itterate over parent directories to check for unsupported file paths
         path_obj = Path(file)
-<<<<<<< HEAD
-        while path_obj != path_obj.root:
-            if path_obj.is_dir():
-                if path_obj.name == "_MACOS":
-                    unsupported_file_str = f"WARNING: Ingestion of files in _MACOSX directory not supported. File {file} will be skipped. "
-                    valid = False
-                elif path_obj.name.startswith("."):
-                    unsupported_file_str = f"WARNING: File {file} is in a hidden directory and will be skipped."
-                    valid = False
-            path_obj = path_obj.parent
-=======
         for parent in path_obj.parents:
             if parent.name == "_MACOSX":
                 unsupported_file_str = f"WARNING: Ingestion of files in _MACOSX directory not supported. File {file} will be skipped. "
@@ -165,22 +154,11 @@
             elif parent.name.startswith("."):
                 unsupported_file_str = f"WARNING: File {file} is in a hidden directory and will be skipped."
                 valid = False
->>>>>>> 186f3e16
 
         # Check file extension is in the list of supported file extensions
         if Path(file).suffix not in SUPPORTED_FILE_EXTENSIONS:
             unsupported_file_str = f"WARNING: Ingestion of file extension {Path(file).suffix} for file {file} is not supported and will be skipped."
             valid = False
-<<<<<<< HEAD
-        else:
-            # Check if source file is utf-8 encoded
-            try:
-                blob.decode("utf-8")
-            except:
-                unsupported_file_str = f"WARNING: File {file} is not utf-8 encoded and will be skipped"
-                valid = False
-=======
->>>>>>> 186f3e16
         
         if not valid:
             to_remove.append(index)
