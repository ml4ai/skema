# img2mml

This directory contains the code for the img2mml service, which processes images
of equations and returns presentation MathML corresponding to those equations.

The model was developed by Gaurav Sharma and Clay Morrison, and this wrapper
service was developed by Deepsana Shahi and Adarsh Pyarelal.

## Build conda virtual environment and installling requirements

```
conda create -n image2mathml_venv python=3.8 -y ; conda activate image2mathml_venv
```
Please ensure that the `pwd` is `skema`.
```
pip install -e .[img2mml]
```
In case of Zsh, run
```
pip install -e ."[img2mml]"
```

To install requirements,
```
cd skema/img2mml ; python3 -m pip install -r requirements.txt
```

To install Pytorch
```
conda install pytorch==1.12.1 torchvision==0.13.1 torchaudio==0.12.1 cudatoolkit=11.6 -c pytorch -c conda-forge -y
```

To install Torchtext
```
pip install torchtext==0.6.0
```

## Generating raw dataset
Please check out the `data_generation/README.md` file.

## Creating dataset for training
We need to create dataset for training purpose from the raw dataset that has been generated from the arxiv source files. For further details about data generation, check out `data_generation/README.md`.

#### Distribution
We need to provide the distribution which we want to follow while sampling our dataset for training purpose. To do this, update the `sampling_dataset/sampling_config.json`.

The dataset distribution is largely divided into a few bin based on the length of the MathML equations. These bins are:
[0,50], [50,100], [100,150], [150,200], [200,250], [250,300], [300,350], [350,1000]. In every bin represents range of the number of tokens a MathML equation can have.

To sample dataset from the year(s) i.e. considering all months in that year(s), set `sample_from_years` to true in the sampling_config file. To sample from specific month folders, set `sample_from_years` to false and `sample_from_months` to true.

The `src_path` will be the destination path of the `data_generation/data_generation_config.json`.

After updating the `sampling_config.json` file,
```
python create_dataset.py
```

It will create sample data at `training_data/sample_data` as per desired distribution. Under sample_data folder, there should be following itmes: an "original_mml.lst" and "original_latex.lst" file containing all the MathMLs and LaTeXs, a "paths.lst" file containing all the paths from where the MathML are fetched, and an "images" folder. The paths defined in "paths.lst" can be seen in a specific way i.e. "<yr> <month> <folder> <type_of_eqn> <eqn_num>". This gives all the information we need to grab the specific file.

## Training

Before starting the training, please ensure that the dataset is at `skema/skema/img2mml/training_data` folder. The `training_data` folder will have a folder named after the dataset we are using for example "OMML-100K" which consists of "images" folder and "original_mml.lst" file.

```
cd skema/img2mml; mkdir training_data
```

To prepare the dataset for training, we will first preprocess it. The first step will be the image preprocessing where all the empty and corrupted images will be removed. The second step will be preprocessing the target MathML equations where again all the equations corresponding to rejected images will be removed from the dataset and all equations which have less than 2 tokens will be rejected as well since a MathML equations can't be defined in just 2 tokens. An example can be seen as `<math> </math>` which doesn't represent anything.

### Preparing config file:
The config file can be found under `configs/`. Based on the dataset, select the respective config file. Parameters that need to set before training are as follows:

`model_type`: resnet_xfmer, cnn_xfmer, opennmt (a local replica of OpenNMT).

`device`:cpu or cuda. If using Cuda, please modify the GPU related parameters in the config file.

Please ensure that `data_path` and `dataset_type` are properly set under `params for preprocessing`.

If only want to test the pre-trained model, change the `load_trained_model_for_testing` to true.

#### To preprocess images:
```
python preprocessing/preprocess_images.py --config configs/xfmer_mml_config.json
```

#### To preprocess mathml:
```
python preprocessing/preprocess_mml.py --config configs/xfmer_mml_config.json
```

#### To train the model:
```
python training.py --config configs/xfmer_mml_config.json
```

#### To calculate Torchtext BLEU score
```
python utils/bleu_score.py
```

For multiperl bleu score:
```
perl utils/multi-bleu.perl logs/final_targets.txt < logs/final_preds.txt
```

#### To calculate edit distance
```
<<<<<<< HEAD
python utils/edit_distance.py
=======
curl -L https://artifacts.askem.lum.ai/skema/img2mml/models/cnn_xfmer_OMML-90K_best_model_RPimage.pt > trained_models/cnn_xfmer_OMML-90K_best_model_RPimage.pt
>>>>>>> 1dc37926
```

## Inference

If not training and directly want to use the model for translating the image, in that case please get the trained model, and the vocab file from the server.
Place the trained model file in the `trained_models` directory and the `vocab.txt` file under `img2mml`

The curl commands below should do the trick.

```
curl -L https://kraken.sista.arizona.edu/skema/img2mml/trained_models/cnn_xfmer_omml-100K_best.pt > trained_models/cnn_xfmer_omml-100K_best.pt

curl -L https://kraken.sista.arizona.edu/skema/img2mml/vocab.txt > vocab.txt
```

Then to run the invocation below to launch the Dockerized service:
```
docker-compose up --build
```

To test the service without Docker (e.g., for development purposes), ensure that you have installed the required packages (run `pip install -e .[img2mml]` in the root of the repository. In case of Zsh, run `pip install -e ."[img2mml]"`). This step can be skipped if you have already built the conda venv and installed the requirements as described under "Build conda virtual environment and installling requirements" section.

Then, run the following command to launch the img2mml server program:

```
uvicorn skema.img2mml.img2mml:app --reload
```

An example test program is provided as well, which you can invoke with:
Make sure that you are in generate_mathml folder.

```
python img2mml_demo.py
```<|MERGE_RESOLUTION|>--- conflicted
+++ resolved
@@ -6,132 +6,27 @@
 The model was developed by Gaurav Sharma and Clay Morrison, and this wrapper
 service was developed by Deepsana Shahi and Adarsh Pyarelal.
 
-## Build conda virtual environment and installling requirements
+The model itself is not checked into the repository, but you can get it from
+here:
+https://kraken.sista.arizona.edu/skema/img2mml/models/cnn_xfmer_OMML-90K_best_model_RPimage.pt.
+
+Place the model file in the `trained_models` directory.
+
+The curl command below should do the trick.
 
 ```
-conda create -n image2mathml_venv python=3.8 -y ; conda activate image2mathml_venv
-```
-Please ensure that the `pwd` is `skema`.
-```
-pip install -e .[img2mml]
-```
-In case of Zsh, run
-```
-pip install -e ."[img2mml]"
+curl -L https://artifacts.askem.lum.ai/skema/img2mml/models/cnn_xfmer_OMML-90K_best_model_RPimage.pt > trained_models/cnn_xfmer_OMML-90K_best_model_RPimage.pt
 ```
 
-To install requirements,
-```
-cd skema/img2mml ; python3 -m pip install -r requirements.txt
-```
+Then, run the invocation below to launch the Dockerized service:
 
-To install Pytorch
-```
-conda install pytorch==1.12.1 torchvision==0.13.1 torchaudio==0.12.1 cudatoolkit=11.6 -c pytorch -c conda-forge -y
-```
-
-To install Torchtext
-```
-pip install torchtext==0.6.0
-```
-
-## Generating raw dataset
-Please check out the `data_generation/README.md` file.
-
-## Creating dataset for training
-We need to create dataset for training purpose from the raw dataset that has been generated from the arxiv source files. For further details about data generation, check out `data_generation/README.md`.
-
-#### Distribution
-We need to provide the distribution which we want to follow while sampling our dataset for training purpose. To do this, update the `sampling_dataset/sampling_config.json`.
-
-The dataset distribution is largely divided into a few bin based on the length of the MathML equations. These bins are:
-[0,50], [50,100], [100,150], [150,200], [200,250], [250,300], [300,350], [350,1000]. In every bin represents range of the number of tokens a MathML equation can have.
-
-To sample dataset from the year(s) i.e. considering all months in that year(s), set `sample_from_years` to true in the sampling_config file. To sample from specific month folders, set `sample_from_years` to false and `sample_from_months` to true.
-
-The `src_path` will be the destination path of the `data_generation/data_generation_config.json`.
-
-After updating the `sampling_config.json` file,
-```
-python create_dataset.py
-```
-
-It will create sample data at `training_data/sample_data` as per desired distribution. Under sample_data folder, there should be following itmes: an "original_mml.lst" and "original_latex.lst" file containing all the MathMLs and LaTeXs, a "paths.lst" file containing all the paths from where the MathML are fetched, and an "images" folder. The paths defined in "paths.lst" can be seen in a specific way i.e. "<yr> <month> <folder> <type_of_eqn> <eqn_num>". This gives all the information we need to grab the specific file.
-
-## Training
-
-Before starting the training, please ensure that the dataset is at `skema/skema/img2mml/training_data` folder. The `training_data` folder will have a folder named after the dataset we are using for example "OMML-100K" which consists of "images" folder and "original_mml.lst" file.
-
-```
-cd skema/img2mml; mkdir training_data
-```
-
-To prepare the dataset for training, we will first preprocess it. The first step will be the image preprocessing where all the empty and corrupted images will be removed. The second step will be preprocessing the target MathML equations where again all the equations corresponding to rejected images will be removed from the dataset and all equations which have less than 2 tokens will be rejected as well since a MathML equations can't be defined in just 2 tokens. An example can be seen as `<math> </math>` which doesn't represent anything.
-
-### Preparing config file:
-The config file can be found under `configs/`. Based on the dataset, select the respective config file. Parameters that need to set before training are as follows:
-
-`model_type`: resnet_xfmer, cnn_xfmer, opennmt (a local replica of OpenNMT).
-
-`device`:cpu or cuda. If using Cuda, please modify the GPU related parameters in the config file.
-
-Please ensure that `data_path` and `dataset_type` are properly set under `params for preprocessing`.
-
-If only want to test the pre-trained model, change the `load_trained_model_for_testing` to true.
-
-#### To preprocess images:
-```
-python preprocessing/preprocess_images.py --config configs/xfmer_mml_config.json
-```
-
-#### To preprocess mathml:
-```
-python preprocessing/preprocess_mml.py --config configs/xfmer_mml_config.json
-```
-
-#### To train the model:
-```
-python training.py --config configs/xfmer_mml_config.json
-```
-
-#### To calculate Torchtext BLEU score
-```
-python utils/bleu_score.py
-```
-
-For multiperl bleu score:
-```
-perl utils/multi-bleu.perl logs/final_targets.txt < logs/final_preds.txt
-```
-
-#### To calculate edit distance
-```
-<<<<<<< HEAD
-python utils/edit_distance.py
-=======
-curl -L https://artifacts.askem.lum.ai/skema/img2mml/models/cnn_xfmer_OMML-90K_best_model_RPimage.pt > trained_models/cnn_xfmer_OMML-90K_best_model_RPimage.pt
->>>>>>> 1dc37926
-```
-
-## Inference
-
-If not training and directly want to use the model for translating the image, in that case please get the trained model, and the vocab file from the server.
-Place the trained model file in the `trained_models` directory and the `vocab.txt` file under `img2mml`
-
-The curl commands below should do the trick.
-
-```
-curl -L https://kraken.sista.arizona.edu/skema/img2mml/trained_models/cnn_xfmer_omml-100K_best.pt > trained_models/cnn_xfmer_omml-100K_best.pt
-
-curl -L https://kraken.sista.arizona.edu/skema/img2mml/vocab.txt > vocab.txt
-```
-
-Then to run the invocation below to launch the Dockerized service:
 ```
 docker-compose up --build
 ```
 
-To test the service without Docker (e.g., for development purposes), ensure that you have installed the required packages (run `pip install -e .[img2mml]` in the root of the repository. In case of Zsh, run `pip install -e ."[img2mml]"`). This step can be skipped if you have already built the conda venv and installed the requirements as described under "Build conda virtual environment and installling requirements" section.
+To test the service without Docker (e.g., for development purposes), ensure
+that you have installed the required packages (run `pip install -e .[img2mml]`
+in the root of the repository).
 
 Then, run the following command to launch the img2mml server program:
 
