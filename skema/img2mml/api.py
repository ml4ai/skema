--- conflicted
+++ resolved
@@ -42,12 +42,8 @@
     """Read a LaTeX equation string and convert it to presentation MathML"""
 
     # Define the webservice address from the MathJAX service
-<<<<<<< HEAD
     # FIXME: this should be set using an ENV variable
-    webservice = "http://localhost:8081"
-=======
     webservice = "http://localhost:" + str(PORT)
->>>>>>> 92126c73
     # Translate and save each LaTeX string using the NodeJS service for MathJax
     res = requests.post(
         f"{webservice}/tex2mml",
