--- conflicted
+++ resolved
@@ -6,28 +6,24 @@
 
 
 def get_mathml_from_bytes(data: bytes):
-    # read config file
-    cwd = Path(__file__).parents[0]
-    config_path = cwd / "configs/xfmer_mml_config.json"
-    with open(config_path, "r") as cfg:
-        config = json.load(cfg)
-
     # convert png image to tensor
-    imagetensor = convert_to_torch_tensor(data, config)
+    imagetensor = convert_to_torch_tensor(data)
 
     # change the shape of tensor from (C_in, H, W)
     # to (1, C_in, H, w) [batch =1]
     imagetensor = imagetensor.unsqueeze(0)
 
+    # read config file
+    cwd = Path(__file__).parents[0]
+    config_path = cwd / "configs/ourmml_xfmer_config.json"
+    with open(config_path, "r") as cfg:
+        config = json.load(cfg)
+
     # read vocab.txt
-    with open(cwd / "training_data/sample_data/arxiv_im2mml_with_fonts/arxiv_im2mml_with_fonts_with_boldface_vocab.txt") as f:
+    with open(cwd / "vocab.txt") as f:
         vocab = f.readlines()
 
-<<<<<<< HEAD
-    model_path = cwd / "trained_models/cnn_xfmer_arxiv_im2mml_with_fonts_boldface_best.pt"
-=======
     model_path = cwd / "trained_models/cnn_xfmer_OMML-90K_best_model_RPimage.pt"
->>>>>>> 893d3950
 
     return render_mml(config, model_path, vocab, imagetensor)
 
