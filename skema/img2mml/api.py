--- conflicted
+++ resolved
@@ -42,16 +42,11 @@
     """Read a LaTeX equation string and convert it to presentation MathML"""
 
     # Define the webservice address from the MathJAX service
-<<<<<<< HEAD
-    host = os.environ.get('SKEMA_HOST', '127.0.0.1')
+    host = os.environ.get('SKEMA_MATHJAX_HOST', '127.0.0.1')
     port = os.environ.get('SKEMA_MATHJAX_PORT', 8031)
     webservice = host + ':' + port
     print('Connecting to ' + webservice)
 
-=======
-    # FIXME: this should be set using an ENV variable
-    webservice = "http://localhost:" + str(PORT)
->>>>>>> fe5f5658
     # Translate and save each LaTeX string using the NodeJS service for MathJax
     res = requests.post(
         f"{webservice}/tex2mml",
