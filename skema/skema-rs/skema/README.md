<<<<<<< HEAD
﻿# GroMEt -> Memgraph Database Parser

This script takes in a GroMEt JSON and uploads it to the 
[Memgraph](https://memgraph.com/) database via Cypher queries. This requires 
having a local instance of Memgraph running on your machine for the graphs to 
get sent to. 


# Setting up Memgraph
For the most part simply running the following command should work to set up a 
Docker container for Memgraph: 

`docker run -it -p 7687:7687 -p 7444:7444 -p 3000:3000 -v mg_lib:/var/lib/memgraph memgraph/memgraph-platform`

(NOTE: Requires you to have [Docker](https://www.docker.com/) installed on 
your machine.)

## Using Memgraph Lab
If you wish to visualize or run live queries on your local database you 
can use Memgraph Lab.

Once Memgraph is up and running you can open your web browser and go to 
[`localhost:3000`](http://localhost:3000/). When the Memgraph Lab loads, 
click **Connect now**.

## Troubleshooting
All this information for Memgraph and more can be found here: 
https://memgraph.com/docs/memgraph/tutorials/first-steps-with-memgraph 
# Using the parser
The parser can be run using the standard rust lingo. Namely, 
`cargo run --bin rust_memgraph ../../../data/gromet/examples/exp2/FN_0.1.4/exp2--Gromet-FN-auto.json` 
where you have to specify the GroMEt JSON file you want to parse into the database.  


# SKEMA
=======
# skema
>>>>>>> 034b5bca

This package contains code for working with GroMEt, as well as a web service to
expose SKEMA functionality via a REST API.<|MERGE_RESOLUTION|>--- conflicted
+++ resolved
@@ -1,4 +1,3 @@
-<<<<<<< HEAD
 ﻿# GroMEt -> Memgraph Database Parser
 
 This script takes in a GroMEt JSON and uploads it to the 
@@ -34,9 +33,7 @@
 
 
 # SKEMA
-=======
 # skema
->>>>>>> 034b5bca
 
 This package contains code for working with GroMEt, as well as a web service to
 expose SKEMA functionality via a REST API.