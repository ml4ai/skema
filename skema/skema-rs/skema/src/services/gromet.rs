--- conflicted
+++ resolved
@@ -1,9 +1,6 @@
 //! REST API endpoints related to CRUD operations and other queries on GroMEt objects.
 
-<<<<<<< HEAD
 use crate::ModuleCollection;
-=======
->>>>>>> e0472135
 use crate::config::Config;
 use crate::database::{execute_query, parse_gromet_queries};
 use crate::{Gromet, ModuleCollection};
