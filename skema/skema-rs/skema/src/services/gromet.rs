//! REST API endpoints related to CRUD operations and other queries on GroMEt objects.

<<<<<<< HEAD
use crate::database::{execute_query, parse_gromet_queries};
use crate::{Gromet, ModuleCollection};
=======
>>>>>>> 1f38de54
use crate::config::Config;
use crate::database::{execute_query, parse_gromet_queries};
use crate::ModuleCollection;
use actix_web::web::ServiceConfig;
use rsmgclient::{ConnectParams, Connection, MgError, Value};
use std::collections::HashMap;

use actix_web::{delete, get, post, web, HttpResponse};
use utoipa;

<<<<<<< HEAD
pub fn push_model_to_db(gromet: ModuleCollection, host: &str) -> Result<i64, MgError> {
=======
pub fn configure() -> impl FnOnce(&mut ServiceConfig) {
    |config: &mut ServiceConfig| {
        config
            .service(get_model_ids)
            .service(post_model)
            .service(delete_model)
            .service(get_named_opos)
            .service(get_named_opis)
            .service(get_named_ports)
            .service(get_subgraph);
    }
}
>>>>>>> 1f38de54

pub fn push_model_to_db(gromet: ModuleCollection, host: &str) -> Result<i64, MgError> {
    // parse gromet into vec of queries
    let queries = parse_gromet_queries(gromet);

    // need to make the whole query list one line, individual executions are treated as different graphs for each execution.
    let mut full_query = queries[0].clone();
    for i in 1..(queries.len()) {
        full_query.push_str("\n");
        let temp_str = &queries[i].clone();
        full_query.push_str(&temp_str);
    }
    execute_query(&full_query, host)?;
    let model_ids = module_query(host)?;
    let last_model_id = model_ids[model_ids.len() - 1];
    Ok(last_model_id)
}

pub fn delete_module(module_id: i64, host: &str) -> Result<(), MgError> {
    // construct the query that will delete the module with a given unique identifier

    let query = format!(
        "MATCH (n)-[r:Contains|Port_Of|Wire*1..5]->(m) WHERE id(n) = {}\nDETACH DELETE n,m",
        module_id
    );
    execute_query(&query, host)?;
    Ok(())
}

pub fn named_opi_query(module_id: i64, host: &str) -> Result<Vec<String>, MgError> {
    // construct the query that will delete the module with a given unique identifier

    // Connect to Memgraph.
    let connect_params = ConnectParams {
        host: Some(host.to_string()),
        ..Default::default()
    };
    let mut connection = Connection::connect(&connect_params)?;

    // create query
    let query = format!(
        "MATCH (n)-[r:Contains|Port_Of|Wire*1..5]->(m) WHERE id(n) = {}
        \nwith DISTINCT m\nmatch (m:Opi) where not m.name = 'un-named'\nreturn collect(m.name)",
        module_id
    );

    // Run Query.
    connection.execute(&query, None)?;

    // Check that the first value of the first record is a list
    let mut port_names = Vec::<String>::new();
    if let Value::List(xs) = &connection.fetchall()?[0].values[0] {
        port_names = xs
            .iter()
            .filter_map(|x| match x {
                Value::String(x) => Some(x.clone()),
                _ => None,
            })
            .collect();
    }
    connection.commit()?;

    Ok(port_names)
}

pub fn named_opo_query(module_id: i64, host: &str) -> Result<Vec<String>, MgError> {
    // construct the query that will delete the module with a given unique identifier

    // Connect to Memgraph.
    let connect_params = ConnectParams {
        host: Some(host.to_string()),
        ..Default::default()
    };
    let mut connection = Connection::connect(&connect_params)?;

    // create query
    let query = format!(
        "MATCH (n)-[r:Contains|Port_Of|Wire*1..5]->(m) WHERE id(n) = {}
        \nwith DISTINCT m\nmatch (m:Opo) where not m.name = 'un-named'\nreturn collect(m.name)",
        module_id
    );

    // Run Query.
    connection.execute(&query, None)?;

    // Check that the first value of the first record is a list
    let mut port_names = Vec::<String>::new();
    if let Value::List(xs) = &connection.fetchall()?[0].values[0] {
        port_names = xs
            .iter()
            .filter_map(|x| match x {
                Value::String(x) => Some(x.clone()),
                _ => None,
            })
            .collect();
    }
    connection.commit()?;

    Ok(port_names)
}

<<<<<<< HEAD
pub fn get_subgraph_query(module_id: i64, host: &str) -> Result<Vec<String>,MgError> {

=======
pub fn named_port_query(module_id: i64, host: &str) -> Result<HashMap<&str, Vec<String>>, MgError> {
    let mut result = HashMap::<&str, Vec<String>>::new();
    let opis = named_opi_query(module_id, host);
    let opos = named_opo_query(module_id, host);
    result.insert("opis", opis.unwrap());
    result.insert("opos", opos.unwrap());
    Ok(result)
}

pub fn get_subgraph_query(module_id: i64, host: &str) -> Result<Vec<String>, MgError> {
>>>>>>> 1f38de54
    // Connect to Memgraph.
    let connect_params = ConnectParams {
        host: Some(host.to_string()),
        ..Default::default()
    };
    let mut connection = Connection::connect(&connect_params)?;

    // create query1
<<<<<<< HEAD
    let query1 = format!("MATCH p = (n)-[r*]->(m) WHERE id(n) = {}
    \nWITH reduce(output = [], n IN nodes(p) | output + n ) AS nodes1
    \nUNWIND nodes1 AS nodes2
    \nWITH DISTINCT nodes2
    \nRETURN collect(nodes2);", module_id);
=======
    let query1 = format!(
        "MATCH p = (n)-[r*]->(m) WHERE id(n) = {}
    \nWITH reduce(output = [], n IN nodes(p) | output + n ) AS nodes1
    \nUNWIND nodes1 AS nodes2
    \nWITH DISTINCT nodes2
    \nRETURN collect(nodes2);",
        module_id
    );
>>>>>>> 1f38de54

    // Run Query1.
    connection.execute(&query1, None)?;

    // Check that the first value of the first record is a list
    let mut node_list = Vec::<String>::new();
    if let Value::List(xs) = &connection.fetchall()?[0].values[0] {
<<<<<<< HEAD
        node_list = xs.iter().filter_map(|x| match x {
            Value::String(x) => Some(x.clone()),
            _ => None
        }).collect();
=======
        node_list = xs
            .iter()
            .filter_map(|x| match x {
                Value::String(x) => Some(x.clone()),
                _ => None,
            })
            .collect();
>>>>>>> 1f38de54
    }
    connection.commit()?;

    Ok(node_list)
}

pub fn module_query(host: &str) -> Result<Vec<i64>, MgError> {
    // Connect to Memgraph.
    let connect_params = ConnectParams {
        host: Some(host.to_string()),
        ..Default::default()
    };
    let mut connection = Connection::connect(&connect_params)?;

    // Run Query.
    connection.execute("MATCH (n:Module) RETURN collect(id(n));", None)?;

    // Check that the first value of the first record is a list
    let mut ids = Vec::<i64>::new();
    if let Value::List(xs) = &connection.fetchall()?[0].values[0] {
        ids = xs
            .iter()
            .filter_map(|x| match x {
                Value::Int(x) => Some(x.clone()),
                _ => None,
            })
            .collect();
    }
    connection.commit()?;

    Ok(ids)
}

/// This retrieves the model IDs.
#[utoipa::path(
    responses(
        (status = 200, description = "Successfully retrieved model IDs")
    )
)]
#[get("/models")]
pub async fn get_model_ids(config: web::Data<Config>) -> HttpResponse {
    let response = module_query(&config.db_host).unwrap();
    HttpResponse::Ok().json(web::Json(response))
}

/// Pushes a gromet JSON to the Memgraph database
#[utoipa::path(
    request_body = ModuleCollection,
    responses(
        (status = 200, description = "Model successfully pushed")
    )
)]
#[post("/models")]
<<<<<<< HEAD
pub async fn post_model(payload: web::Json<ModuleCollection>, config: web::Data<Config>) -> HttpResponse {
=======
pub async fn post_model(
    payload: web::Json<ModuleCollection>,
    config: web::Data<Config>,
) -> HttpResponse {
>>>>>>> 1f38de54
    let model_id = push_model_to_db(payload.into_inner(), &config.db_host).unwrap();
    HttpResponse::Ok().json(web::Json(model_id))
}

/// Deletes a model from the database based on its id.
#[utoipa::path(
    responses(
        (status = 200, description = "Model deleted")
    )
)]
#[delete("/models/{id}")]
pub async fn delete_model(path: web::Path<i64>, config: web::Data<Config>) -> HttpResponse {
    let id = path.into_inner();
    delete_module(id, &config.db_host).unwrap();
    HttpResponse::Ok().body("Model deleted")
}

/// This retrieves named Opos based on model id.
#[utoipa::path(
    responses(
        (status = 200, description = "Successfully retrieved named outports")
    )
)]
#[get("/models/{id}/named_opos")]
pub async fn get_named_opos(path: web::Path<i64>, config: web::Data<Config>) -> HttpResponse {
    let response = named_opo_query(path.into_inner(), &config.db_host).unwrap();
    HttpResponse::Ok().json(web::Json(response))
}

/// This retrieves named ports based on model id.
#[utoipa::path(
    responses(
        (status = 200, description = "Successfully retrieved named ports")
    )
)]
#[get("/models/{id}/named_ports")]
pub async fn get_named_ports(path: web::Path<i64>, config: web::Data<Config>) -> HttpResponse {
    let response = named_port_query(path.into_inner(), &config.db_host).unwrap();
    HttpResponse::Ok().json(web::Json(response))
}

/// This retrieves named Opis based on model id.
#[utoipa::path(
    responses(
        (status = 200, description = "Successfully retrieved named input ports")
    )
)]
#[get("/models/{id}/named_opis")]
pub async fn get_named_opis(path: web::Path<i64>, config: web::Data<Config>) -> HttpResponse {
    let response = named_opi_query(path.into_inner(), &config.db_host).unwrap();
    HttpResponse::Ok().json(web::Json(response))
}

/// This retrieves a subgraph based on model id.
#[utoipa::path(
    responses(
        (status = 200, description = "Successfully retrieved subgraph")
    )
)]
#[get("/models/{id}/subgraph")]
pub async fn get_subgraph(path: web::Path<i64>, config: web::Data<Config>) -> HttpResponse {
    let response = get_subgraph_query(path.into_inner(), &config.db_host).unwrap();
    HttpResponse::Ok().json(web::Json(response))
}<|MERGE_RESOLUTION|>--- conflicted
+++ resolved
@@ -1,13 +1,8 @@
 //! REST API endpoints related to CRUD operations and other queries on GroMEt objects.
 
-<<<<<<< HEAD
-use crate::database::{execute_query, parse_gromet_queries};
 use crate::{Gromet, ModuleCollection};
-=======
->>>>>>> 1f38de54
 use crate::config::Config;
 use crate::database::{execute_query, parse_gromet_queries};
-use crate::ModuleCollection;
 use actix_web::web::ServiceConfig;
 use rsmgclient::{ConnectParams, Connection, MgError, Value};
 use std::collections::HashMap;
@@ -15,9 +10,6 @@
 use actix_web::{delete, get, post, web, HttpResponse};
 use utoipa;
 
-<<<<<<< HEAD
-pub fn push_model_to_db(gromet: ModuleCollection, host: &str) -> Result<i64, MgError> {
-=======
 pub fn configure() -> impl FnOnce(&mut ServiceConfig) {
     |config: &mut ServiceConfig| {
         config
@@ -30,7 +22,6 @@
             .service(get_subgraph);
     }
 }
->>>>>>> 1f38de54
 
 pub fn push_model_to_db(gromet: ModuleCollection, host: &str) -> Result<i64, MgError> {
     // parse gromet into vec of queries
@@ -132,10 +123,6 @@
     Ok(port_names)
 }
 
-<<<<<<< HEAD
-pub fn get_subgraph_query(module_id: i64, host: &str) -> Result<Vec<String>,MgError> {
-
-=======
 pub fn named_port_query(module_id: i64, host: &str) -> Result<HashMap<&str, Vec<String>>, MgError> {
     let mut result = HashMap::<&str, Vec<String>>::new();
     let opis = named_opi_query(module_id, host);
@@ -146,7 +133,6 @@
 }
 
 pub fn get_subgraph_query(module_id: i64, host: &str) -> Result<Vec<String>, MgError> {
->>>>>>> 1f38de54
     // Connect to Memgraph.
     let connect_params = ConnectParams {
         host: Some(host.to_string()),
@@ -155,13 +141,6 @@
     let mut connection = Connection::connect(&connect_params)?;
 
     // create query1
-<<<<<<< HEAD
-    let query1 = format!("MATCH p = (n)-[r*]->(m) WHERE id(n) = {}
-    \nWITH reduce(output = [], n IN nodes(p) | output + n ) AS nodes1
-    \nUNWIND nodes1 AS nodes2
-    \nWITH DISTINCT nodes2
-    \nRETURN collect(nodes2);", module_id);
-=======
     let query1 = format!(
         "MATCH p = (n)-[r*]->(m) WHERE id(n) = {}
     \nWITH reduce(output = [], n IN nodes(p) | output + n ) AS nodes1
@@ -170,7 +149,6 @@
     \nRETURN collect(nodes2);",
         module_id
     );
->>>>>>> 1f38de54
 
     // Run Query1.
     connection.execute(&query1, None)?;
@@ -178,12 +156,6 @@
     // Check that the first value of the first record is a list
     let mut node_list = Vec::<String>::new();
     if let Value::List(xs) = &connection.fetchall()?[0].values[0] {
-<<<<<<< HEAD
-        node_list = xs.iter().filter_map(|x| match x {
-            Value::String(x) => Some(x.clone()),
-            _ => None
-        }).collect();
-=======
         node_list = xs
             .iter()
             .filter_map(|x| match x {
@@ -191,7 +163,6 @@
                 _ => None,
             })
             .collect();
->>>>>>> 1f38de54
     }
     connection.commit()?;
 
@@ -245,14 +216,10 @@
     )
 )]
 #[post("/models")]
-<<<<<<< HEAD
-pub async fn post_model(payload: web::Json<ModuleCollection>, config: web::Data<Config>) -> HttpResponse {
-=======
 pub async fn post_model(
     payload: web::Json<ModuleCollection>,
     config: web::Data<Config>,
 ) -> HttpResponse {
->>>>>>> 1f38de54
     let model_id = push_model_to_db(payload.into_inner(), &config.db_host).unwrap();
     HttpResponse::Ok().json(web::Json(model_id))
 }
