--- conflicted
+++ resolved
@@ -77,13 +77,8 @@
 #[put("/mathml/code-exp-graphs")]
 pub async fn get_code_exp_graph_set(payload: web::Json<Vec<MathExpressionTree>>) -> String {
     let content = payload.clone();
-<<<<<<< HEAD
-    let json_result = get_code_exp_graphs(content);
-    json_result
-=======
     
     get_code_exp_graphs(content)
->>>>>>> 265bc630
 }
 
 /// Parse a presentation MathML representation of an equation and
