--- conflicted
+++ resolved
@@ -164,8 +164,6 @@
     HttpResponse::Ok().json(web::Json(met_vec))
 }
 
-<<<<<<< HEAD
-=======
 /// Return a JSON of a Generalized AMR from
 /// an array of MET strings.
 #[utoipa::path(
@@ -186,7 +184,6 @@
     HttpResponse::Ok().json(web::Json(GeneralizedAMR::from(met_vec)))
 }
 
->>>>>>> ed3660a0
 /// Return a JSON representation of a PetriNet ModelRep constructed from an array of MathML strings.
 #[utoipa::path(
     request_body = Vec<String>,
