--- conflicted
+++ resolved
@@ -10,12 +10,7 @@
 };
 use serde_json::from_str;
 use mathml::{
-<<<<<<< HEAD
     acset::{AMRmathml, PetriNet, RegNet},
-=======
-    acset::{AMRmathml, PetriNet, RegNet, GeneralizedAMR},
-    parsers::first_order_ode::{first_order_ode, FirstOrderODE},
->>>>>>> ed3660a0
     expression::get_code_exp_graphs,
     parsers::first_order_ode::{first_order_ode, FirstOrderODE},
 };
