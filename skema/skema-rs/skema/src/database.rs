--- conflicted
+++ resolved
@@ -2986,12 +2986,8 @@
     let att_box = gromet.modules[0].attributes[c_args.att_idx - 1].clone(); // current expression attribute
     let mut parent_att_box = att_box.clone();
     if c_args.att_bf_idx != 0 {
-<<<<<<< HEAD
-        parent_att_box = gromet.modules[0].attributes[c_args.att_bf_idx - 1].clone(); // parent attribute
-=======
         parent_att_box = gromet.modules[0].attributes[c_args.att_bf_idx - 1].clone();
     // parent attribute
->>>>>>> 63289fb2
     } else {
         parent_att_box = gromet.modules[0].r#fn.clone();
     }
