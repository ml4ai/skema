--- conflicted
+++ resolved
@@ -728,37 +728,30 @@
         };
         for _while_l in gromet.modules[0].r#fn.bl.as_ref().unwrap().iter() {
             // now lets check for and setup any conditionals at this level
-<<<<<<< HEAD
-            create_while_loop(
-                gromet,     // gromet for metadata
-                &mut nodes, // nodes
-                &mut edges,
-                &mut meta_nodes,
-                &mut start,
-                c_args.clone(),
-=======
-            if gromet.modules[0].r#fn.bl.as_ref().unwrap()[while_counter as usize].pre.is_none() {
+            if gromet.modules[0].r#fn.bl.as_ref().unwrap()[while_counter as usize]
+                .pre
+                .is_none()
+            {
                 // if there is not a pre_condition then it is a while loop
                 create_while_loop(
-                    gromet,    // gromet for metadata
+                    gromet,     // gromet for metadata
                     &mut nodes, // nodes
                     &mut edges,
                     &mut meta_nodes,
                     &mut start,
                     c_args.clone(),
->>>>>>> 61351d3d
-                while_counter,
+                    while_counter,
                 );
             } else {
                 // if there is pre condition then it is a for loop
                 create_for_loop(
-                    gromet,    // gromet for metadata
+                    gromet,     // gromet for metadata
                     &mut nodes, // nodes
                     &mut edges,
                     &mut meta_nodes,
                     &mut start,
                     c_args.clone(),
-                while_counter,
+                    while_counter,
                 );
             }
             while_counter += 1;
@@ -1179,7 +1172,6 @@
         box_counter: 0,
     };
 
-
     // make conditionals if they exist
     if gromet.modules[0].r#fn.bc.as_ref().is_some() {
         let mut cond_counter = 0;
@@ -1200,52 +1192,31 @@
     // make loops if they exist
     if gromet.modules[0].r#fn.bl.as_ref().is_some() {
         let mut while_counter = 0;
-<<<<<<< HEAD
-        let _temp_mod_node = Node {
-            n_type: String::from("module"),
-            value: None,
-            name: None, // I think this naming will get messed up if there are multiple ports...
-            node_id: "mod".to_string(),
-            out_idx: None,
-            in_indx: None,
-            contents: 0,
-            nbox: 0,
-            att_bf_idx: 0,
-            box_counter: 0,
-        };
-        for _while_l in gromet.modules[0].r#fn.bl.as_ref().unwrap().iter() {
-            // now lets check for and setup any conditionals at this level
-            create_while_loop(
-                gromet,     // gromet for metadata
-                &mut nodes, // nodes
-                &mut edges,
-                &mut meta_nodes,
-                &mut start,
-                c_args.clone(),
-=======
         for _loop_count in gromet.modules[0].r#fn.bl.as_ref().unwrap().iter() {
-            if gromet.modules[0].r#fn.bl.as_ref().unwrap()[while_counter as usize].pre.is_none() {
+            if gromet.modules[0].r#fn.bl.as_ref().unwrap()[while_counter as usize]
+                .pre
+                .is_none()
+            {
                 // if there is not a pre_condition then it is a while loop
                 create_while_loop(
-                    gromet,    // gromet for metadata
+                    gromet,     // gromet for metadata
                     &mut nodes, // nodes
                     &mut edges,
                     &mut meta_nodes,
                     &mut start,
                     c_args_other.clone(),
->>>>>>> 61351d3d
-                while_counter,
+                    while_counter,
                 );
             } else {
                 // if there is pre condition then it is a for loop
                 create_for_loop(
-                    gromet,    // gromet for metadata
+                    gromet,     // gromet for metadata
                     &mut nodes, // nodes
                     &mut edges,
                     &mut meta_nodes,
                     &mut start,
                     c_args_other.clone(),
-                while_counter,
+                    while_counter,
                 );
             }
             while_counter += 1;
@@ -1749,7 +1720,9 @@
     *start += 1;
 
     for edge in edges.iter_mut() {
-        if edge.src == new_c_args.parent_node.node_id.clone() && edge.e_type == "Contains".to_string() {
+        if edge.src == new_c_args.parent_node.node_id.clone()
+            && edge.e_type == "Contains".to_string()
+        {
             edge.e_type = "Condition".to_string();
         }
     }
@@ -1761,7 +1734,9 @@
     *start += 1;
 
     for edge in edges.iter_mut() {
-        if edge.src == new_c_args.parent_node.node_id.clone() && edge.e_type == "Contains".to_string() {
+        if edge.src == new_c_args.parent_node.node_id.clone()
+            && edge.e_type == "Contains".to_string()
+        {
             edge.e_type = "if_body".to_string();
         }
     }
@@ -1773,11 +1748,12 @@
     *start += 1;
 
     for edge in edges.iter_mut() {
-        if edge.src == new_c_args.parent_node.node_id.clone() && edge.e_type == "Contains".to_string() {
+        if edge.src == new_c_args.parent_node.node_id.clone()
+            && edge.e_type == "Contains".to_string()
+        {
             edge.e_type = "else_body".to_string();
         }
     }
-
 
     // Now we start to wire these objects together there are two unique wire types and implicit wires that need to be made
     for wire in function_net.wfc.as_ref().unwrap().iter() {
@@ -2088,7 +2064,7 @@
     } */
     // might still need pass through wiring??
 }
-pub fn create_for_loop(    
+pub fn create_for_loop(
     gromet: &ModuleCollection, // needed still for metadata unfortunately
     nodes: &mut Vec<Node>,
     edges: &mut Vec<Edge>,
@@ -2154,14 +2130,14 @@
 
     // now we construct the condition and body of the loop, assumption: condition is predicate, and body if a function
     let pre_att = function_net.bl.as_ref().unwrap()[cond_counter as usize]
-    .pre
-    .unwrap();
+        .pre
+        .unwrap();
     let condition_att = function_net.bl.as_ref().unwrap()[cond_counter as usize]
-    .condition
-    .unwrap();
+        .condition
+        .unwrap();
     let body_att = function_net.bl.as_ref().unwrap()[cond_counter as usize]
-    .body
-    .unwrap();
+        .body
+        .unwrap();
     let mut new_c_args = c_args.clone();
 
     // first create the pre function
@@ -2169,17 +2145,19 @@
     new_c_args.att_box = gromet.modules[0].attributes[(pre_att - 1) as usize].clone();
     new_c_args.att_idx = pre_att as usize;
     create_function(
-        gromet,    // gromet for metadata
-        nodes, // nodes
+        gromet, // gromet for metadata
+        nodes,  // nodes
         edges,
         meta_nodes,
         start,
         new_c_args.clone(),
     );
-    
+
     // now we need to rename the contains edge for the body to body
     for edge in edges.iter_mut() {
-        if edge.src == new_c_args.parent_node.node_id.clone() && edge.e_type == "Contains".to_string() {
+        if edge.src == new_c_args.parent_node.node_id.clone()
+            && edge.e_type == "Contains".to_string()
+        {
             edge.e_type = "Body".to_string();
         }
     }
@@ -2189,8 +2167,8 @@
     new_c_args.att_box = gromet.modules[0].attributes[(condition_att - 1) as usize].clone();
     new_c_args.att_idx = condition_att as usize;
     create_att_predicate(
-        gromet,    // gromet for metadata
-        nodes, // nodes
+        gromet, // gromet for metadata
+        nodes,  // nodes
         edges,
         meta_nodes,
         start,
@@ -2198,7 +2176,9 @@
     );
     // we need to rename the contains edge to be a condition edge
     for edge in edges.iter_mut() {
-        if edge.src == new_c_args.parent_node.node_id.clone() && edge.e_type == "Contains".to_string() {
+        if edge.src == new_c_args.parent_node.node_id.clone()
+            && edge.e_type == "Contains".to_string()
+        {
             edge.e_type = "Condition".to_string();
         }
     }
@@ -2208,8 +2188,8 @@
     new_c_args.att_box = gromet.modules[0].attributes[(body_att - 1) as usize].clone();
     new_c_args.att_idx = body_att as usize;
     create_function(
-        gromet,    // gromet for metadata
-        nodes, // nodes
+        gromet, // gromet for metadata
+        nodes,  // nodes
         edges,
         meta_nodes,
         start,
@@ -2218,7 +2198,9 @@
 
     // now we need to rename the contains edge for the body to body
     for edge in edges.iter_mut() {
-        if edge.src == new_c_args.parent_node.node_id.clone() && edge.e_type == "Contains".to_string() {
+        if edge.src == new_c_args.parent_node.node_id.clone()
+            && edge.e_type == "Contains".to_string()
+        {
             edge.e_type = "Body".to_string();
         }
     }
@@ -2402,9 +2384,7 @@
     }
 
     // now to perform the implicit wiring:
- 
 }
-
 
 pub fn create_while_loop(
     gromet: &ModuleCollection, // needed still for metadata unfortunately
@@ -2473,11 +2453,11 @@
     // now we construct the condition and body of the loop, assumption: condition is predicate, and body if a function
 
     let condition_att = function_net.bl.as_ref().unwrap()[cond_counter as usize]
-    .condition
-    .unwrap();
+        .condition
+        .unwrap();
     let body_att = function_net.bl.as_ref().unwrap()[cond_counter as usize]
-    .body
-    .unwrap();
+        .body
+        .unwrap();
     let mut new_c_args = c_args.clone();
 
     // first the condition
@@ -2485,8 +2465,8 @@
     new_c_args.parent_node = n1.clone();
     new_c_args.att_idx = condition_att as usize;
     create_att_predicate(
-        gromet,    // gromet for metadata
-        nodes, // nodes
+        gromet, // gromet for metadata
+        nodes,  // nodes
         edges,
         meta_nodes,
         start,
@@ -2494,7 +2474,9 @@
     );
     // we need to rename the contains edge to be a condition edge
     for edge in edges.iter_mut() {
-        if edge.src == new_c_args.parent_node.node_id.clone() && edge.e_type == "Contains".to_string() {
+        if edge.src == new_c_args.parent_node.node_id.clone()
+            && edge.e_type == "Contains".to_string()
+        {
             edge.e_type = "Condition".to_string();
         }
     }
@@ -2504,8 +2486,8 @@
     new_c_args.att_box = gromet.modules[0].attributes[(body_att - 1) as usize].clone();
     new_c_args.att_idx = body_att as usize;
     create_function(
-        gromet,    // gromet for metadata
-        nodes, // nodes
+        gromet, // gromet for metadata
+        nodes,  // nodes
         edges,
         meta_nodes,
         start,
@@ -2514,7 +2496,9 @@
 
     // now we need to rename the contains edge for the body to body
     for edge in edges.iter_mut() {
-        if edge.src == new_c_args.parent_node.node_id.clone() && edge.e_type == "Contains".to_string() {
+        if edge.src == new_c_args.parent_node.node_id.clone()
+            && edge.e_type == "Contains".to_string()
+        {
             edge.e_type = "Body".to_string();
         }
     }
@@ -2698,7 +2682,6 @@
     }
 
     // now to perform the implicit wiring:
-
 
     // now to perform the wl_cargs wiring which is a connection from the condition's pif/opi to the pic
     /*for wire in function_net.wl_cargs.as_ref().unwrap().iter() {
