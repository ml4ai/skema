--- conflicted
+++ resolved
@@ -18,13 +18,9 @@
 
 use crate::FunctionType;
 use crate::{Attribute, FnType::Import, FunctionNet, GrometBox};
-<<<<<<< HEAD
 use crate::{
     Files, Gromet, Grounding, Metadata, ModuleCollection, Provenance, TextExtraction, ValueMeta,
 };
-=======
-use crate::{Files, ModuleCollection, Provenance};
->>>>>>> 1f38de54
 
 #[derive(Debug, Clone)]
 pub struct MetadataNode {
@@ -297,11 +293,7 @@
     return queries;
 }
 
-<<<<<<< HEAD
-fn create_graph_queries(gromet: &ModuleCollection, mut start: u32) -> Vec<String> {
-=======
 fn create_graph_queries(gromet: &ModuleCollection, start: u32) -> Vec<String> {
->>>>>>> 1f38de54
     let mut queries: Vec<String> = vec![];
     // if a library module need to walk through gromet differently
     if gromet.modules[0].r#fn.bf.is_none() {
@@ -1814,7 +1806,6 @@
                 box_counter += 1;
                 start += 1;
             }
-<<<<<<< HEAD
 
             // Now we perform the internal wiring of this branch
             edges = internal_wiring(
@@ -1881,74 +1872,6 @@
     }
 }
 
-=======
-
-            // Now we perform the internal wiring of this branch
-            edges = internal_wiring(
-                eboxf.clone(),
-                nodes.clone(),
-                edges,
-                att_idx.clone(),
-                bf_counter.clone(),
-            );
-            // perform cross attributal wiring of function
-            edges = cross_att_wiring(
-                eboxf.clone(),
-                nodes.clone(),
-                edges,
-                att_idx.clone(),
-                bf_counter.clone(),
-            );
-
-            // make conditionals if they exist
-            // might need to make wiring more robust
-            if !gromet.modules[0].r#fn.bc.as_ref().is_none() {
-                let mut cond_counter = 0;
-                for _cond in gromet.modules[0].r#fn.bc.as_ref().unwrap().iter() {
-                    // now lets check for and setup any conditionals at this level
-                    (nodes, edges, start, meta_nodes) = create_conditional(
-                        &gromet.clone(),
-                        eboxf.value.clone(), // This is gromet but is more generalizable based on scope
-                        nodes.clone(),
-                        edges.clone(),
-                        n1.clone(),
-                        att_idx.clone() - 1, // because top level
-                        cond_counter, // This indexes the conditional in the list of conditionals (bc)
-                        bf_counter,   // because top level
-                        start.clone(),
-                        meta_nodes.clone(),
-                    );
-                    cond_counter += 1;
-                }
-            }
-            // make loops if they exist
-            // might need to make wiring more robust
-            if !gromet.modules[0].r#fn.bl.as_ref().is_none() {
-                let mut while_counter = 0;
-                for _while_l in gromet.modules[0].r#fn.bl.as_ref().unwrap().iter() {
-                    // now lets check for and setup any conditionals at this level
-                    (nodes, edges, start, meta_nodes) = create_while_loop(
-                        &gromet.clone(),
-                        eboxf.value.clone(), // This is gromet but is more generalizable based on scope
-                        nodes.clone(),
-                        edges.clone(),
-                        n1.clone(),
-                        att_idx.clone() - 1, // because top level
-                        while_counter, // This indexes the conditional in the list of conditionals (bc)
-                        bf_counter,    // because top level
-                        start.clone(),
-                        meta_nodes.clone(),
-                    );
-                    while_counter += 1;
-                }
-            }
-            return (nodes, edges, start, meta_nodes);
-        }
-        _ => return (nodes, edges, start, meta_nodes),
-    }
-}
-
->>>>>>> 1f38de54
 // this creates the framework for conditionals, including the conditional node, the pic and poc nodes and the cond, body_if and body_else edges
 // The iterator through the conditionals will need to be outside this funtion
 pub fn create_conditional(
@@ -3791,7 +3714,6 @@
         att_bf_idx: box_counter as u32,
     };
     nodes.push(n3.clone());
-    println!("{:?}", n3.clone());
     // make edge connecting to expression
     let e4 = Edge {
         src: parent_node.node_id.clone(),
@@ -4354,11 +4276,7 @@
 // needs to handle top level and function level wiring that uses the function net at the call of the import.
 pub fn import_wiring(
     gromet: &ModuleCollection,
-<<<<<<< HEAD
     mut eboxf: Attribute,
-=======
-    eboxf: Attribute,
->>>>>>> 1f38de54
     nodes: Vec<Node>,
     mut edges: Vec<Edge>,
     idx: u32,
