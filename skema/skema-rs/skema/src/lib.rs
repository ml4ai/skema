--- conflicted
+++ resolved
@@ -214,7 +214,6 @@
     pub path: Option<String>,
 }
 
-<<<<<<< HEAD
 #[derive(Deserialize, Serialize, Clone, Debug)]
 pub struct TextExtraction {
     #[serde(skip_serializing_if = "Option::is_none")]
@@ -247,10 +246,7 @@
     pub value: Option<String>,
 }
 
-#[derive(Deserialize, Serialize, Clone, Debug)]
-=======
-#[derive(Deserialize, Serialize, Clone, Debug, ToSchema)]
->>>>>>> 1f38de54
+#[derive(Deserialize, Serialize, Clone, Debug, ToSchema)]
 pub struct Metadata {
     #[serde(skip_serializing_if = "Option::is_none")]
     pub metadata_type: Option<String>,
@@ -306,11 +302,7 @@
     pub metadata: Option<u32>,
 }
 
-<<<<<<< HEAD
-#[derive(Deserialize, Serialize, Clone, Debug)]
-=======
-#[derive(Deserialize, Serialize, Clone, Debug, ToSchema)]
->>>>>>> 1f38de54
+#[derive(Deserialize, Serialize, Clone, Debug, ToSchema)]
 pub struct ModuleCollection {
     pub schema: String,
     pub schema_version: String,
