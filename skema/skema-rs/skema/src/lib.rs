<<<<<<< HEAD
// Inclusion of additional modules
pub mod gromet_memgraph;
=======
pub mod services;
>>>>>>> 67c0c6e3

// Stub for SKEMA library
use serde::{de, Deserialize, Deserializer, Serialize, Serializer};

use serde_json::Value; // for json
use std::string::ToString;

/******** AST for the Gromet Data Structure ********/
#[derive(Deserialize, Serialize, Clone, Debug)]
#[serde(rename_all = "UPPERCASE")] // Allows variants to match to uppercase json values
#[derive(strum_macros::Display)] // Allows variants to be printed as strings if needed
pub enum FnType {
    Fn,
    Import,
}

#[derive(Deserialize, Serialize, Clone, Debug, PartialEq)]
#[serde(rename_all = "UPPERCASE")]
#[derive(strum_macros::Display)]
pub enum FunctionType {
    Function,
    Predicate,
    Primitive,
    Module,
    Expression,
    Literal,
}

#[derive(Deserialize, Serialize, Clone, Debug)]
pub struct ValueL {
    pub value_type: String, // could be enum?
    #[serde(deserialize_with = "de_value")]
    #[serde(serialize_with = "se_value")]
    pub value: String, // This is the generic problem. floats are exported as ints but rust exports as floats, making full generic isn't feasible since we don't know the number of instances before hand. So we import as a string to capture the data regardless of type.
}

#[derive(Deserialize, Serialize, Clone, Debug)]
pub struct GrometBox {
    pub function_type: FunctionType,
    #[serde(skip_serializing_if = "Option::is_none")]
    pub contents: Option<u32>,
    #[serde(skip_serializing_if = "Option::is_none")]
    pub value: Option<ValueL>,
    #[serde(skip_serializing_if = "Option::is_none")]
    pub name: Option<String>,
    #[serde(skip_serializing_if = "Option::is_none")]
    pub metadata: Option<u32>,
}

#[derive(Deserialize, Serialize, Clone, Debug)]
pub struct GrometPort {
    #[serde(skip_serializing_if = "Option::is_none")]
    pub id: Option<u8>,
    #[serde(skip_serializing_if = "Option::is_none")]
    pub name: Option<String>,
    #[serde(rename = "box")]
    pub r#box: u8,
    #[serde(skip_serializing_if = "Option::is_none")]
    pub metadata: Option<u32>, // pof: 473, 582, b: 685, 702, 719, 736, most b's
}

#[derive(Deserialize, Serialize, Clone, Debug)]
pub struct GrometWire {
    #[serde(skip_serializing_if = "Option::is_none")]
    pub name: Option<String>,
    pub src: u8,
    pub tgt: u8,
    #[serde(skip_serializing_if = "Option::is_none")]
    pub metadata: Option<u32>,
}

#[derive(Deserialize, Serialize, Clone, Debug)]
pub struct GrometBoxLoop {
    #[serde(skip_serializing_if = "Option::is_none")]
    pub name: Option<String>,
    #[serde(skip_serializing_if = "Option::is_none")]
    pub condition: Option<u32>,
    #[serde(skip_serializing_if = "Option::is_none")]
    pub init: Option<u32>,
    #[serde(skip_serializing_if = "Option::is_none")]
    pub body: Option<u32>,
    #[serde(skip_serializing_if = "Option::is_none")]
    pub metadata: Option<u32>,
}
// condition, body_if, and body_else don't match online documentation
// They are vecs of gromet boxes not integers...
#[derive(Deserialize, Serialize, Clone, Debug)]
pub struct GrometBoxConditional {
    #[serde(skip_serializing_if = "Option::is_none")]
    pub name: Option<String>,
    #[serde(skip_serializing_if = "Option::is_none")]
    pub condition: Option<u32>,
    #[serde(skip_serializing_if = "Option::is_none")]
    pub body: Option<u32>, // This exist is CHIME v2, but not in documentation...
    #[serde(skip_serializing_if = "Option::is_none")]
    pub body_if: Option<u32>,
    #[serde(skip_serializing_if = "Option::is_none")]
    pub body_else: Option<u32>,
    #[serde(skip_serializing_if = "Option::is_none")]
    pub metadata: Option<u32>,
}

#[derive(Deserialize, Serialize, Clone, Debug)]
pub struct FunctionNet {
    pub b: [GrometBox; 1],
    #[serde(skip_serializing_if = "Option::is_none")]
    pub opi: Option<Vec<GrometPort>>,
    #[serde(skip_serializing_if = "Option::is_none")]
    pub opo: Option<Vec<GrometPort>>,
    #[serde(skip_serializing_if = "Option::is_none")]
    pub wopio: Option<Vec<GrometWire>>,
    #[serde(skip_serializing_if = "Option::is_none")]
    pub bf: Option<Vec<GrometBox>>,
    #[serde(skip_serializing_if = "Option::is_none")]
    pub pif: Option<Vec<GrometPort>>,
    #[serde(skip_serializing_if = "Option::is_none")]
    pub pof: Option<Vec<GrometPort>>,
    #[serde(skip_serializing_if = "Option::is_none")]
    pub wfopi: Option<Vec<GrometWire>>,
    #[serde(skip_serializing_if = "Option::is_none")]
    pub wfl: Option<Vec<GrometWire>>,
    #[serde(skip_serializing_if = "Option::is_none")]
    pub wff: Option<Vec<GrometWire>>,
    #[serde(skip_serializing_if = "Option::is_none")]
    pub wfc: Option<Vec<GrometWire>>,
    #[serde(skip_serializing_if = "Option::is_none")]
    pub wfopo: Option<Vec<GrometWire>>,
    #[serde(skip_serializing_if = "Option::is_none")]
    pub bl: Option<Vec<GrometBoxLoop>>,
    #[serde(skip_serializing_if = "Option::is_none")]
    pub pil: Option<Vec<GrometPort>>,
    #[serde(skip_serializing_if = "Option::is_none")]
    pub pol: Option<Vec<GrometPort>>,
    #[serde(skip_serializing_if = "Option::is_none")]
    pub wlopi: Option<Vec<GrometWire>>,
    #[serde(skip_serializing_if = "Option::is_none")]
    pub wll: Option<Vec<GrometWire>>,
    #[serde(skip_serializing_if = "Option::is_none")]
    pub wlf: Option<Vec<GrometWire>>,
    #[serde(skip_serializing_if = "Option::is_none")]
    pub wlc: Option<Vec<GrometWire>>,
    #[serde(skip_serializing_if = "Option::is_none")]
    pub wlopo: Option<Vec<GrometWire>>,
    #[serde(skip_serializing_if = "Option::is_none")]
    pub wl_iiargs: Option<Vec<GrometWire>>,
    #[serde(skip_serializing_if = "Option::is_none")]
    pub wl_ioargs: Option<Vec<GrometWire>>,
    #[serde(skip_serializing_if = "Option::is_none")]
    pub wl_cargs: Option<Vec<GrometWire>>,
    #[serde(skip_serializing_if = "Option::is_none")]
    pub bc: Option<Vec<GrometBoxConditional>>,
    #[serde(skip_serializing_if = "Option::is_none")]
    pub pic: Option<Vec<GrometPort>>,
    #[serde(skip_serializing_if = "Option::is_none")]
    pub poc: Option<Vec<GrometPort>>,
    #[serde(skip_serializing_if = "Option::is_none")]
    pub wcopi: Option<Vec<GrometWire>>,
    #[serde(skip_serializing_if = "Option::is_none")]
    pub wcl: Option<Vec<GrometWire>>,
    #[serde(skip_serializing_if = "Option::is_none")]
    pub wcf: Option<Vec<GrometWire>>,
    #[serde(skip_serializing_if = "Option::is_none")]
    pub wcc: Option<Vec<GrometWire>>,
    #[serde(skip_serializing_if = "Option::is_none")]
    pub wcopo: Option<Vec<GrometWire>>,
    #[serde(skip_serializing_if = "Option::is_none")]
    pub wc_cargs: Option<Vec<GrometWire>>,
    #[serde(skip_serializing_if = "Option::is_none")]
    pub metadata: Option<Vec<Metadata>>,
}

#[derive(Deserialize, Serialize, Clone, Debug)]
pub struct Attribute {
    #[serde(rename = "type")]
    pub r#type: FnType,
    pub value: FunctionNet,
    #[serde(skip_serializing_if = "Option::is_none")]
    pub index: Option<u8>,
    #[serde(skip_serializing_if = "Option::is_none")]
    pub metadata: Option<Vec<Metadata>>,
}

#[derive(Deserialize, Serialize, Clone, Debug)]
pub struct Provenance {
    #[serde(skip_serializing_if = "Option::is_none")]
    pub method: Option<String>,
    #[serde(skip_serializing_if = "Option::is_none")]
    pub timestamp: Option<String>,
}

#[derive(Deserialize, Serialize, Clone, Debug)]
pub struct Files {
    #[serde(skip_serializing_if = "Option::is_none")]
    pub uid: Option<String>,
    #[serde(skip_serializing_if = "Option::is_none")]
    pub name: Option<String>,
    #[serde(skip_serializing_if = "Option::is_none")]
    pub path: Option<String>,
}

#[derive(Deserialize, Serialize, Clone, Debug)]
pub struct Metadata {
    #[serde(skip_serializing_if = "Option::is_none")]
    pub metadata_type: Option<String>, // Could be enum?
    #[serde(skip_serializing_if = "Option::is_none")]
    pub gromet_version: Option<String>,
    #[serde(skip_serializing_if = "Option::is_none")]
    pub name: Option<String>, // only in highest meta
    #[serde(skip_serializing_if = "Option::is_none")]
    pub global_reference_id: Option<String>, // only in highest meta
    #[serde(skip_serializing_if = "Option::is_none")]
    pub files: Option<Vec<Files>>, // only in highest meta
    #[serde(skip_serializing_if = "Option::is_none")]
    pub source_language: Option<String>, // Could be enum?
    #[serde(skip_serializing_if = "Option::is_none")]
    pub source_language_version: Option<String>,
    #[serde(skip_serializing_if = "Option::is_none")]
    pub data_type: Option<String>, // Could be enum?
    #[serde(skip_serializing_if = "Option::is_none")]
    pub code_file_reference_uid: Option<String>,
    #[serde(skip_serializing_if = "Option::is_none")]
    pub line_begin: Option<u32>,
    #[serde(skip_serializing_if = "Option::is_none")]
    pub line_end: Option<u32>,
    #[serde(skip_serializing_if = "Option::is_none")]
    pub col_begin: Option<u32>,
    #[serde(skip_serializing_if = "Option::is_none")]
    pub col_end: Option<u32>,
    #[serde(skip_serializing_if = "Option::is_none")]
    pub provenance: Option<Provenance>,
}

#[derive(Deserialize, Serialize, Clone, Debug)]
pub struct Gromet {
    pub schema: String,
    pub schema_version: String,
    pub name: String,
    #[serde(rename = "fn")]
    pub r#fn: FunctionNet,
    pub attributes: Vec<Attribute>,
    #[serde(skip_serializing_if = "Option::is_none")]
    pub metadata_collection: Option<Vec<Vec<Metadata>>>,
    #[serde(skip_serializing_if = "Option::is_none")]
    pub metadata: Option<u32>,
}

// Methods
// This is a custom deserialization of the value field in the Value struct.
fn de_value<'de, D: Deserializer<'de>>(deserializer: D) -> Result<String, D::Error> {
    Ok(match Value::deserialize(deserializer)? {
        Value::Number(num) => num.to_string(),
        Value::Bool(boo) => boo.to_string(),
        Value::Array(vl) => {
            // need to construct an instance of the vector here then stringify it
            let vals = serde_json::to_string(&vl).unwrap();
            vals
        } // this will encode the vector as a string, re-serializing will be more difficult though
        Value::Object(map) => {
            let f = format!("{:?}", map);
            f
        } // this handles if the map is encoded as a map, make sure this still works with character matching..
        Value::String(strng) => {
            let mut it = strng.chars().peekable();
            let c = if let Some(&c) = it.peek() { c } else { '_' };
            match c {
                '{' => {
                    strng.to_string() // This handles if the map is encoded as a string
                }
                _ => {
                    format!("{:?}", strng)
                }
            }
            // Add conditional that will takes maps starting with '{' and format {} but for other strings format as {:?} to parse later as '"'
        }
        // Need to add support for List types (SVIIvR) --- This one is nontrivial...
        _ => return Err(de::Error::custom("Not Recognized Type")),
    })
}

// This is a custom serialization of the value field in the Value struct.
fn se_value<S>(x: &str, s: S) -> Result<S::Ok, S::Error>
where
    S: Serializer,
{
    // Having to implement a custom parser based on the first character of the strings.
    // t | f for bools, else for numbers, should be able to extend to { for maps and [ for lists
    let mut it = x.chars().peekable(); // characterization allows for handling most edge cases, (strings named after primatives)
    let c = if let Some(&c) = it.peek() { c } else { 'x' };
    // we run a match on the first character because otherwise we would need to know every possible string if we run it on the full words.
    // 't' and 'f' are unique as characters are encoded as "t" so if there is a character "t" it will be parsed correctly
    match c {
        '[' => {
            let vals: Vec<ValueL> = serde_json::from_str(x).unwrap();
            s.collect_seq(vals.iter()) // This is to serialize a vector, WARNING: serde is only implemented for vecs up to length 32 by default.
        }
        '{' => s.serialize_str(x), // This is just if maps are serialized as strings, change if that changes
        '"' => {
            let char_vec: Vec<char> = x.chars().collect();
            s.serialize_char(char_vec[1])
        }
        't' | 'f' => {
            let parse_bool: bool = x.parse().unwrap();
            s.serialize_bool(parse_bool)
        }
        _ => {
            // This is an interim solution for numerics, non numerics will require custom serialization for entire ValueL struct.
            let mut parse_f32: f32 = x.parse().unwrap();

            if parse_f32 == parse_f32.round() {
                // if the float can be truncated without percision loss, truncate
                s.serialize_i32(parse_f32 as i32)
            } else {
                // else include up to 7 digits for now, as per GroMEt specs
                parse_f32 = (parse_f32 * 10_000_000.0).round() / 10_000_000.0;
                s.serialize_f32(parse_f32)
            }
        }
    }
}

// Tests
#[cfg(test)]
mod tests {
    use super::*;
    use std::fs;

    fn test_roundtrip_serialization(path_example: &str) {
        let mut file_contents = fs::read_to_string(path_example).expect("Unable to read file");

        let res: Gromet = serde_json::from_str(&file_contents).expect("Unable to parse");
        let mut res_serialized = serde_json::to_string(&res).unwrap();

        // processing the imported data
        file_contents = file_contents.replace('\n', "").replace(' ', "");
        res_serialized = res_serialized.replace('\n', "").replace(' ', "");

        assert_eq!(res_serialized, file_contents);
    }

    #[test]
    fn de_ser_cond1() {
        test_roundtrip_serialization(
            "../../../data/gromet/examples/cond1/FN_0.1.4/cond1--Gromet-FN-auto.json",
        );
    }

    #[test]
    fn de_ser_dict1() {
        test_roundtrip_serialization(
            "../../../data/gromet/examples/dict1/FN_0.1.4/dict1--Gromet-FN-auto-meta.json",
        );
    }

    #[test]
    fn de_ser_exp0() {
        test_roundtrip_serialization(
            "../../../data/gromet/examples/exp0/FN_0.1.4/exp0--Gromet-FN-auto.json",
        );
    }

    #[test]
    fn de_ser_exp1() {
        test_roundtrip_serialization(
            "../../../data/gromet/examples/exp1/FN_0.1.4/exp1--Gromet-FN-auto.json",
        );
    }

    #[test]
    fn de_ser_exp2() {
        test_roundtrip_serialization(
            "../../../data/gromet/examples/exp2/FN_0.1.4/exp2--Gromet-FN-auto.json",
        );
    }

    #[test]
    fn de_ser_for1() {
        test_roundtrip_serialization(
            "../../../data/gromet/examples/for1/FN_0.1.4/for1--Gromet-FN-auto.json",
        );
    }

    #[test]
    fn de_ser_fun1() {
        test_roundtrip_serialization(
            "../../../data/gromet/examples/fun1/FN_0.1.4/fun1--Gromet-FN-auto.json",
        );
    }

    #[test]
    fn de_ser_fun2() {
        test_roundtrip_serialization(
            "../../../data/gromet/examples/fun2/FN_0.1.4/fun2--Gromet-FN-auto.json",
        );
    }

    #[test]
    fn de_ser_fun3() {
        test_roundtrip_serialization(
            "../../../data/gromet/examples/fun3/FN_0.1.4/fun3--Gromet-FN-auto.json",
        );
    }

    #[test]
    fn de_ser_fun4() {
        test_roundtrip_serialization(
            "../../../data/gromet/examples/fun4/FN_0.1.4/fun4--Gromet-FN-auto.json",
        );
    }

    #[test]
    fn de_ser_while1() {
        test_roundtrip_serialization(
            "../../../data/gromet/examples/while1/FN_0.1.4/while1--Gromet-FN-auto.json",
        );
    }

    #[test]
    fn de_ser_while2() {
        test_roundtrip_serialization(
            "../../../data/gromet/examples/while2/FN_0.1.4/while2--Gromet-FN-auto.json",
        );
    }

    #[test]
    fn de_ser_while3() {
        test_roundtrip_serialization(
            "../../../data/gromet/examples/while3/FN_0.1.4/while3--Gromet-FN-auto.json",
        );
    }

    #[test]
    fn de_ser_chime() {
        test_roundtrip_serialization(
            "../../../data/epidemiology/CHIME/CHIME_SIR_model/gromet/FN_0.1.4/CHIME_SIR_while_loop--Gromet-FN-auto.json",
        );
    }

    #[test]
    fn de_ser_chime_sviivr() {
        test_roundtrip_serialization(
            "../../../data/epidemiology/CHIME/CHIME_SVIIvR_model/gromet/FN_0.1.4/CHIME_SVIIvR--Gromet-FN-auto-no_lists.json",
        );
    }

    #[test]
    fn de_ser_chime_sviivr_lists() {
        test_roundtrip_serialization(
            "../../../data/epidemiology/CHIME/CHIME_SVIIvR_model/gromet/FN_0.1.4/CHIME_SVIIvR--Gromet-FN-auto.json",
        );
    }
}<|MERGE_RESOLUTION|>--- conflicted
+++ resolved
@@ -1,9 +1,6 @@
-<<<<<<< HEAD
 // Inclusion of additional modules
 pub mod gromet_memgraph;
-=======
 pub mod services;
->>>>>>> 67c0c6e3
 
 // Stub for SKEMA library
 use serde::{de, Deserialize, Deserializer, Serialize, Serializer};
