--- conflicted
+++ resolved
@@ -71,13 +71,8 @@
     let mut _metadata_map_ast = HashMap::new();
     let graph = subgraph2petgraph(module_id, config.clone()); // makes petgraph of graph
 
-<<<<<<< HEAD
-    let core_id = find_pn_dynamics(module_id, host); // gives back list of function nodes that might contain the dynamics
-                                                     //let _line_span = get_line_span(core_id[0], graph); // get's the line span of function id
-=======
     let core_id = find_pn_dynamics(module_id, config.clone()); // gives back list of function nodes that might contain the dynamics
     //let _line_span = get_line_span(core_id[0], graph); // get's the line span of function id
->>>>>>> e86b8a9f
 
     //println!("\n{:?}", line_span);
     if core_id.len() == 0 {
@@ -98,11 +93,7 @@
         core_dynamics_ast.push(fo_eq);
     } else {
         (core_dynamics_ast, _metadata_map_ast) =
-<<<<<<< HEAD
-            subgrapg2_core_dyn_MET_ast(core_id[0], host).unwrap();
-=======
         subgrapg2_core_dyn_MET_ast(core_id[0], config.clone()).unwrap();
->>>>>>> e86b8a9f
     }
 
     //println!("function_core_id: {:?}", core_id[0].clone());
