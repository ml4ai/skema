--- conflicted
+++ resolved
@@ -10,7 +10,6 @@
 use utoipa::OpenApi;
 use utoipa_swagger_ui::SwaggerUi;
 use clap::Parser;
-use std::net::{IpAddr, Ipv4Addr};
 
 #[derive(Parser, Debug)]
 struct Cli {
@@ -28,7 +27,6 @@
         (status = 200, description = "Ping")
     )
 )]
-
 #[get("/ping")]
 pub async fn ping() -> HttpResponse {
     HttpResponse::Ok().body("The SKEMA Rust web services are running.")
@@ -36,7 +34,6 @@
 
 #[actix_web::main]
 async fn main() -> std::io::Result<()> {
-
     #[derive(OpenApi)]
     #[openapi(
         paths(skema::services::comment_extraction::get_comments),
@@ -61,18 +58,13 @@
 
     let args = Cli::parse();
     HttpServer::new(move || {
-<<<<<<< HEAD
-        App::new().service(get_comments).service(mathml_parse).service(
+        App::new()
+        .service(get_comments)
+        .service(mathml_parse)
+        .service(
             SwaggerUi::new("/api-docs/{_:.*}").url("/api-doc/openapi.json", openapi.clone()),
         )
-=======
-        App::new()
-            .service(get_comments)
-            .service(
-                SwaggerUi::new("/api-docs/{_:.*}").url("/api-doc/openapi.json", openapi.clone()),
-            )
-            .service(ping)
->>>>>>> 034b5bca
+        .service(ping)
     })
     .bind((args.host, args.port))?
     .run()
