--- conflicted
+++ resolved
@@ -1,17 +1,6 @@
 use actix_web::{get, web::Data, App, HttpResponse, HttpServer};
 use skema::config::Config;
-<<<<<<< HEAD
-use skema::services::comment_extraction::{
-    get_comments, CommentExtractionRequest, CommentExtractionResponse, Docstring, Language,
-    SingleLineComment,
-};
-use skema::services::{
-    gromet::{delete_model, get_model_ids, get_named_opis, get_named_opos, post_model},
-    mathml::{get_ast_graph, get_math_exp_graph},
-};
-=======
 use skema::services::{comment_extraction, gromet, mathml};
->>>>>>> 1f38de54
 
 use clap::Parser;
 use utoipa::OpenApi;
@@ -99,24 +88,10 @@
             .app_data(Data::new(Config {
                 db_host: args.db_host.clone(),
             }))
-<<<<<<< HEAD
-            .service(get_comments)
-            .service(ping)
-            .service(get_model_ids)
-            .service(post_model)
-            .service(delete_model)
-            .service(get_named_opos)
-            .service(get_named_opis)
-            .service(get_comments)
-            .service(get_ast_graph)
-            .service(get_math_exp_graph)
-            .service(SwaggerUi::new("/docs/{_:.*}").url("/api-doc/openapi.json", openapi.clone()))
-=======
             .configure(gromet::configure())
             .service(comment_extraction::get_comments)
             .service(mathml::get_ast_graph)
             .service(mathml::get_math_exp_graph)
->>>>>>> 1f38de54
             .service(ping)
             .service(SwaggerUi::new("/docs/{_:.*}").url("/api-doc/openapi.json", openapi.clone()))
     })
