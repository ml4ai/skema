use actix_web::{App, HttpServer, HttpResponse, get};
use skema::services::comment_extraction::{
    get_comments, CommentExtractionRequest, CommentExtractionResponse, Docstring, Language,
    SingleLineComment,
};
<<<<<<< HEAD
use skema::services::{
    gromet::{get_model_ids, post_model, delete_model},
    mathml::get_ast_graph
};
=======
use skema::services::mathml::{get_ast_graph, get_math_exp_graph};
>>>>>>> 253222cd

use utoipa::OpenApi;
use utoipa_swagger_ui::SwaggerUi;
use clap::Parser;

#[derive(Parser, Debug)]
struct Cli {
    /// Host
    #[arg(long, default_value_t = String::from("localhost"))]
    host: String,

    /// Port
    #[arg(short, long, default_value_t = 8080)]
    port: u16
}

/// This endpoint can be used to check the health of the service.
#[utoipa::path(
    responses(
        (status = 200, description = "Ping")
    )
)]
#[get("/ping")]
pub async fn ping() -> HttpResponse {
    HttpResponse::Ok().body("The SKEMA Rust web services are running.")
}

#[actix_web::main]
async fn main() -> std::io::Result<()> {
    #[derive(OpenApi)]
    #[openapi(
        paths(
            skema::services::comment_extraction::get_comments,
            skema::services::mathml::get_ast_graph,
<<<<<<< HEAD
            skema::services::gromet::get_model_ids,
            skema::services::gromet::post_model,
            skema::services::gromet::delete_model,
=======
            skema::services::mathml::get_math_exp_graph,
>>>>>>> 253222cd
            ping
        ),
        components(
            schemas(
                Language,
                CommentExtractionRequest,
                SingleLineComment,
                Docstring,
                CommentExtractionResponse,
            )
        ),
        tags(
            (name = "SKEMA", description = "SKEMA web services.")
        ),
    )]
    struct ApiDoc;

    let openapi = ApiDoc::openapi();

    let args = Cli::parse();
    HttpServer::new(move || {
        App::new()
<<<<<<< HEAD
            .service(get_comments)
            .service(
                SwaggerUi::new("/api-docs/{_:.*}").url("/api-doc/openapi.json", openapi.clone()),
            )
            .service(ping)
            .service(get_model_ids)
            .service(post_model)
            .service(delete_model)
            .service(get_comments)
            .service(get_ast_graph)
            .service(
=======
        .service(get_comments)
        .service(get_ast_graph)
        .service(get_math_exp_graph)
        .service(
>>>>>>> 253222cd
            SwaggerUi::new("/api-docs/{_:.*}").url("/api-doc/openapi.json", openapi.clone()),
            )
            .service(ping)
    })
    .bind((args.host, args.port))?
    .run()
    .await
}<|MERGE_RESOLUTION|>--- conflicted
+++ resolved
@@ -3,14 +3,10 @@
     get_comments, CommentExtractionRequest, CommentExtractionResponse, Docstring, Language,
     SingleLineComment,
 };
-<<<<<<< HEAD
 use skema::services::{
     gromet::{get_model_ids, post_model, delete_model},
-    mathml::get_ast_graph
+    mathml::{get_ast_graph, get_math_exp_graph}
 };
-=======
-use skema::services::mathml::{get_ast_graph, get_math_exp_graph};
->>>>>>> 253222cd
 
 use utoipa::OpenApi;
 use utoipa_swagger_ui::SwaggerUi;
@@ -45,13 +41,10 @@
         paths(
             skema::services::comment_extraction::get_comments,
             skema::services::mathml::get_ast_graph,
-<<<<<<< HEAD
+            skema::services::mathml::get_math_exp_graph,
             skema::services::gromet::get_model_ids,
             skema::services::gromet::post_model,
             skema::services::gromet::delete_model,
-=======
-            skema::services::mathml::get_math_exp_graph,
->>>>>>> 253222cd
             ping
         ),
         components(
@@ -74,25 +67,17 @@
     let args = Cli::parse();
     HttpServer::new(move || {
         App::new()
-<<<<<<< HEAD
             .service(get_comments)
-            .service(
-                SwaggerUi::new("/api-docs/{_:.*}").url("/api-doc/openapi.json", openapi.clone()),
-            )
             .service(ping)
             .service(get_model_ids)
             .service(post_model)
             .service(delete_model)
             .service(get_comments)
             .service(get_ast_graph)
+            .service(get_math_exp_graph)
             .service(
-=======
-        .service(get_comments)
-        .service(get_ast_graph)
-        .service(get_math_exp_graph)
-        .service(
->>>>>>> 253222cd
-            SwaggerUi::new("/api-docs/{_:.*}").url("/api-doc/openapi.json", openapi.clone()),
+            SwaggerUi::new("/api-docs/{_:.*}")
+                .url("/api-doc/openapi.json", openapi.clone()),
             )
             .service(ping)
     })
