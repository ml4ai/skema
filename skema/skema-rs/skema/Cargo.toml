[package]
name = "skema"
version = "0.1.0"
edition = "2021"

# See more keys and their definitions at https://doc.rust-lang.org/cargo/reference/manifest.html

[dependencies]
serde_json = "1.0.85"
serde = { version = "1.0.1", features = ["derive"] }
strum = "0.24"
strum_macros = "0.24"
actix-web = "4.2.1"
comment_extraction = { path = "../comment_extraction" }
mathml = { path = "../mathml" }
utoipa = { version = "2.3.0", features = ["actix_extras", "yaml", "debug"] }
utoipa-swagger-ui = { version = "2", features = ["actix-web"] }
<<<<<<< HEAD
petgraph = "0.6.2"
=======
clap = { version = "4.0.26", features = ["derive"] }
>>>>>>> 034b5bca
<|MERGE_RESOLUTION|>--- conflicted
+++ resolved
@@ -15,8 +15,5 @@
 mathml = { path = "../mathml" }
 utoipa = { version = "2.3.0", features = ["actix_extras", "yaml", "debug"] }
 utoipa-swagger-ui = { version = "2", features = ["actix-web"] }
-<<<<<<< HEAD
 petgraph = "0.6.2"
-=======
-clap = { version = "4.0.26", features = ["derive"] }
->>>>>>> 034b5bca
+clap = { version = "4.0.26", features = ["derive"] }