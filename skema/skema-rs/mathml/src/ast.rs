use derive_new::new;
use std::fmt;

pub mod operator;
use serde::{Deserialize, Serialize};
use operator::Operator;
//use crate::ast::MathExpression::SummationOp;

#[derive(Debug, Ord, PartialOrd, PartialEq, Eq, Clone, Hash, new, Deserialize, Serialize)]
pub struct Mi(pub String);

#[derive(Debug, Ord, PartialOrd, PartialEq, Eq, Clone, Hash, new, Deserialize, Serialize)]
pub struct Mrow(pub Vec<MathExpression>);

#[derive(Debug, Ord, PartialOrd, PartialEq, Eq, Clone, Hash, new, Deserialize, Serialize)]
pub enum Type {
    Integer,
    Rational,
    Real,
    Complex,
    ComplexPolar,
    ComplexCartesian,
    Constant,
    Function,
    Vector,
    List,
    Set,
    Matrix,
}

#[derive(Debug, Ord, PartialOrd, PartialEq, Eq, Clone, Hash, new, Deserialize, Serialize)]
pub struct Ci {
    pub r#type: Option<Type>,
    pub content: Box<MathExpression>,
    pub func_of: Option<Vec<Ci>>,
}

#[derive(Debug, Ord, PartialOrd, PartialEq, Eq, Clone, Hash, new, Deserialize, Serialize)]
pub struct Differential {
    pub diff: Box<MathExpression>,
    pub func: Box<MathExpression>,
}

<<<<<<< HEAD
#[derive(Debug, Ord, PartialOrd, PartialEq, Eq, Clone, Hash, new)]
=======
#[derive(Debug, Ord, PartialOrd, PartialEq, Eq, Clone, Hash, new, Deserialize, Serialize)]
>>>>>>> 2af61215
pub struct SummationMath {
    pub op: Box<MathExpression>,
    pub func: Box<MathExpression>,
}

/// Hat operation
<<<<<<< HEAD
#[derive(Debug, Ord, PartialOrd, PartialEq, Eq, Clone, Hash, new)]
=======
#[derive(Debug, Ord, PartialOrd, PartialEq, Eq, Clone, Hash, new, Deserialize, Serialize)]
>>>>>>> 2af61215
pub struct HatComp {
    pub op: Box<MathExpression>,
    pub comp: Box<MathExpression>,
}

/// The MathExpression enum is not faithful to the corresponding element type in MathML 3
/// (https://www.w3.org/TR/MathML3/appendixa.html#parsing_MathExpression)
#[derive(Debug, PartialOrd, Ord, PartialEq, Eq, Clone, Hash, Default, new, Deserialize, Serialize)]
pub enum MathExpression {
    Mi(Mi),
    Mo(Operator),
    Mn(String),
    Msqrt(Box<MathExpression>),
    Mrow(Mrow),
    Mfrac(Box<MathExpression>, Box<MathExpression>),
    Msup(Box<MathExpression>, Box<MathExpression>),
    Msub(Box<MathExpression>, Box<MathExpression>),
    Munder(Box<MathExpression>, Box<MathExpression>),
    Mover(Box<MathExpression>, Box<MathExpression>),
    Msubsup(
        Box<MathExpression>,
        Box<MathExpression>,
        Box<MathExpression>,
    ),
    Mtext(String),
    Mstyle(Vec<MathExpression>),
    Mspace(String),
    MoLine(String),
    //GroupTuple(Vec<MathExpression>),
    Ci(Ci),
    Differential(Differential),
    SummationMath(SummationMath),
    AbsoluteSup(Box<MathExpression>, Box<MathExpression>),
    Absolute(Box<MathExpression>, Box<MathExpression>),
    HatComp(HatComp),
    //Differential(Box<MathExpression>, Box<MathExpression>),
    #[default]
    None,
}

impl fmt::Display for MathExpression {
    fn fmt(&self, f: &mut fmt::Formatter<'_>) -> fmt::Result {
        match self {
            MathExpression::Mi(Mi(identifier)) => write!(f, "{}", identifier),
            MathExpression::Ci(Ci {
                r#type: _,
                content,
                func_of: _,
            }) => write!(f, "{}", content),
            MathExpression::Mn(number) => write!(f, "{}", number),
            MathExpression::Msup(base, superscript) => {
                write!(f, "{base}^{{{superscript}}}")
            }
            MathExpression::Msub(base, subscript) => {
                write!(f, "{base}_{{{subscript}}}")
            }
            MathExpression::Msubsup(base, subscript, superscript) => {
                write!(f, "{base}_{{{subscript}}}^{{{superscript}}}")
            }
            MathExpression::Mo(op) => {
                write!(f, "{}", op)
            }
            MathExpression::Mrow(Mrow(elements)) => {
                for e in elements {
                    write!(f, "{}", e)?;
                }
                Ok(())
            }
            MathExpression::Differential(Differential { diff, func }) => {
                write!(f, "{diff}")?;
                write!(f, "{func}")
            }
            MathExpression::AbsoluteSup(base, superscript) => {
                write!(f, "{:?}", base)?;
                write!(f, "{superscript:?}")
            }
            MathExpression::Mtext(text) => write!(f, "{}", text),
            MathExpression::SummationMath(SummationMath { op, func }) => {
                write!(f, "{op}")?;
                write!(f, "{func}")
            }
            MathExpression::HatComp(HatComp { op, comp }) => {
                write!(f, "{op}")?;
                write!(f, "{comp}")
            }
            expression => write!(f, "{expression:?}"),
        }
    }
}

impl fmt::Display for Ci {
    fn fmt(&self, f: &mut fmt::Formatter<'_>) -> fmt::Result {
        write!(f, "{}", self.content)
    }
}

/// The Math struct represents the corresponding element type in MathML 3
/// (https://www.w3.org/TR/MathML3/appendixa.html#parsing_math)
#[derive(Debug, PartialEq, Eq, Clone)]
pub struct Math {
    pub content: Vec<MathExpression>,
}<|MERGE_RESOLUTION|>--- conflicted
+++ resolved
@@ -41,22 +41,14 @@
     pub func: Box<MathExpression>,
 }
 
-<<<<<<< HEAD
-#[derive(Debug, Ord, PartialOrd, PartialEq, Eq, Clone, Hash, new)]
-=======
 #[derive(Debug, Ord, PartialOrd, PartialEq, Eq, Clone, Hash, new, Deserialize, Serialize)]
->>>>>>> 2af61215
 pub struct SummationMath {
     pub op: Box<MathExpression>,
     pub func: Box<MathExpression>,
 }
 
 /// Hat operation
-<<<<<<< HEAD
-#[derive(Debug, Ord, PartialOrd, PartialEq, Eq, Clone, Hash, new)]
-=======
 #[derive(Debug, Ord, PartialOrd, PartialEq, Eq, Clone, Hash, new, Deserialize, Serialize)]
->>>>>>> 2af61215
 pub struct HatComp {
     pub op: Box<MathExpression>,
     pub comp: Box<MathExpression>,
