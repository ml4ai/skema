use derive_new::new;
use std::fmt;

pub mod operator;

use operator::Operator;

#[derive(Debug, Ord, PartialOrd, PartialEq, Eq, Clone, Hash, new)]
pub struct Mi(pub String);

#[derive(Debug, Ord, PartialOrd, PartialEq, Eq, Clone, Hash, new)]
pub struct Mrow(pub Vec<MathExpression>);

#[derive(Debug, Ord, PartialOrd, PartialEq, Eq, Clone, Hash, new)]
pub enum Type {
    Integer,
    Rational,
    Real,
    Complex,
    ComplexPolar,
    ComplexCartesian,
    Constant,
    Function,
    Vector,
    List,
    Set,
    Matrix,
}

#[derive(Debug, Ord, PartialOrd, PartialEq, Eq, Clone, Hash, new)]
pub struct Ci {
    pub r#type: Option<Type>,
    pub content: Box<MathExpression>,
    pub func_of: Option<Vec<Ci>>,
}

/// The MathExpression enum represents the corresponding element type in MathML 3
/// (https://www.w3.org/TR/MathML3/appendixa.html#parsing_MathExpression)
#[derive(Debug, PartialOrd, Ord, PartialEq, Eq, Clone, Hash, Default, new)]
pub enum MathExpression {
    Mi(Mi),
    Mo(Operator),
    Mn(String),
    Msqrt(Box<MathExpression>),
    Mrow(Mrow),
    Mfrac(Box<MathExpression>, Box<MathExpression>),
    Msup(Box<MathExpression>, Box<MathExpression>),
    Msub(Box<MathExpression>, Box<MathExpression>),
    Munder(Box<MathExpression>, Box<MathExpression>),
    Mover(Box<MathExpression>, Box<MathExpression>),
    Msubsup(
        Box<MathExpression>,
        Box<MathExpression>,
        Box<MathExpression>,
    ),
    Mtext(String),
    Mstyle(Vec<MathExpression>),
    Mspace(String),
    MoLine(String),
    //GroupTuple(Vec<MathExpression>),
    Ci(Ci),
    #[default]
    None,
}

impl fmt::Display for MathExpression {
    fn fmt(&self, f: &mut fmt::Formatter<'_>) -> fmt::Result {
        match self {
            MathExpression::Mi(Mi(identifier)) => write!(f, "{}", identifier),
            MathExpression::Ci(Ci {
                r#type: _,
                content,
                func_of,
<<<<<<< HEAD
            }) => {
                write!(f, "{}", content)?;
                for vec in func_of {
                    for v in vec {
                        write!(f, "{}", v.content)?;
                    }
                }
                Ok(())
            }
=======
            }) => write!(f, "{}", content),
>>>>>>> 955d4488
            MathExpression::Mn(number) => write!(f, "{}", number),
            MathExpression::Msup(base, superscript) => {
                write!(f, "{base}^{{{superscript}}}")
            }
            MathExpression::Msub(base, subscript) => {
                write!(f, "{base}_{{{subscript}}}")
            }
            MathExpression::Mo(op) => {
                write!(f, "{}", op)
            }
            MathExpression::Mrow(Mrow(elements)) => {
                for e in elements {
                    write!(f, "{}", e)?;
                }
                Ok(())
            }
            expression => write!(f, "{expression:?}"),
        }
    }
}

impl fmt::Display for Ci {
    fn fmt(&self, f: &mut fmt::Formatter<'_>) -> fmt::Result {
        write!(f, "{}", self.content)
    }
}

/// The Math struct represents the corresponding element type in MathML 3
/// (https://www.w3.org/TR/MathML3/appendixa.html#parsing_math)
#[derive(Debug, PartialEq, Eq, Clone)]
pub struct Math {
    pub content: Vec<MathExpression>,
}<|MERGE_RESOLUTION|>--- conflicted
+++ resolved
@@ -71,19 +71,7 @@
                 r#type: _,
                 content,
                 func_of,
-<<<<<<< HEAD
-            }) => {
-                write!(f, "{}", content)?;
-                for vec in func_of {
-                    for v in vec {
-                        write!(f, "{}", v.content)?;
-                    }
-                }
-                Ok(())
-            }
-=======
             }) => write!(f, "{}", content),
->>>>>>> 955d4488
             MathExpression::Mn(number) => write!(f, "{}", number),
             MathExpression::Msup(base, superscript) => {
                 write!(f, "{base}^{{{superscript}}}")
