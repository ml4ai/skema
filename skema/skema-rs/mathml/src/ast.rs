use derive_new::new;
use std::fmt;
use utoipa::ToSchema;
use schemars::JsonSchema;
pub mod operator;
use operator::Operator;
use serde::{Deserialize, Serialize};
//use crate::ast::MathExpression::SummationOp;

<<<<<<< HEAD
#[derive(Debug, Ord, PartialOrd, PartialEq, Eq, Clone, Hash, new, Deserialize, Serialize, JsonSchema)]
pub struct Mi(pub String);

#[derive(Debug, Ord, PartialOrd, PartialEq, Eq, Clone, Hash, new, Deserialize, Serialize, JsonSchema)]
=======
/// Represents identifiers such as variables, function names, constants.
/// E.g. x , sin, n
#[derive(Debug, Ord, PartialOrd, PartialEq, Eq, Clone, Hash, new, Deserialize, Serialize)]
pub struct Mi(pub String);

/// Represents groups of any subexpressions
/// E.g. For a given expression: 2x+4 -->  2 and x are grouped together
#[derive(Debug, Ord, PartialOrd, PartialEq, Eq, Clone, Hash, new, Deserialize, Serialize)]
>>>>>>> 74292ae9
pub struct Mrow(pub Vec<MathExpression>);

#[derive(Debug, Ord, PartialOrd, PartialEq, Eq, Clone, Hash, new, Deserialize, Serialize, JsonSchema)]
pub enum Type {
    Integer,
    Rational,
    Real,
    Complex,
    ComplexPolar,
    ComplexCartesian,
    Constant,
    Function,
    Vector,
    List,
    Set,
    Matrix,
}

<<<<<<< HEAD
#[derive(Debug, Ord, PartialOrd, PartialEq, Eq, Clone, Hash, new, Deserialize, Serialize, JsonSchema)]
=======
/// Represents content identifiers such that variables can be have type attribute
/// to specify what it represents. E.g. function, vector, real,...
#[derive(Debug, Ord, PartialOrd, PartialEq, Eq, Clone, Hash, new, Deserialize, Serialize)]
>>>>>>> 74292ae9
pub struct Ci {
    pub r#type: Option<Type>,
    pub content: Box<MathExpression>,
    pub func_of: Option<Vec<Ci>>,
}

<<<<<<< HEAD
#[derive(Debug, Ord, PartialOrd, PartialEq, Eq, Clone, Hash, new, Deserialize, Serialize, JsonSchema)]
=======
/// Represents the differentiation operator `diff` for functions or expresions `func`
/// E.g. df/dx
#[derive(Debug, Ord, PartialOrd, PartialEq, Eq, Clone, Hash, new, Deserialize, Serialize)]
>>>>>>> 74292ae9
pub struct Differential {
    pub diff: Box<MathExpression>,
    pub func: Box<MathExpression>,
}

<<<<<<< HEAD
#[derive(Debug, Ord, PartialOrd, PartialEq, Eq, Clone, Hash, new, Deserialize, Serialize, JsonSchema)]
=======
/// Represents sum operator with terms that are summed over
/// E.g. sum_{i=1}^{K} f(x_i)
#[derive(Debug, Ord, PartialOrd, PartialEq, Eq, Clone, Hash, new, Deserialize, Serialize)]
>>>>>>> 74292ae9
pub struct SummationMath {
    pub op: Box<MathExpression>,
    pub func: Box<MathExpression>,
}

<<<<<<< HEAD
/// Integral operation
#[derive(Debug, Ord, PartialOrd, PartialEq, Eq, Clone, Hash, new, Deserialize, Serialize, JsonSchema)]
=======
/// Integral operation represents integral over math expressions
#[derive(Debug, Ord, PartialOrd, PartialEq, Eq, Clone, Hash, new, Deserialize, Serialize)]
>>>>>>> 74292ae9
pub struct Integral {
    pub op: Box<MathExpression>,
    pub integrand: Box<MathExpression>,
    pub integration_variable: Box<MathExpression>,
}

<<<<<<< HEAD
/// Integral operation
/*#[derive(Debug, Ord, PartialOrd, PartialEq, Eq, Clone, Hash, new, Deserialize, Serialize, JsonSchema)]
pub struct SurfaceClosedIntegral {
    //pub op: Box<MathExpression>,
    pub row: Mrow,
}*/

/// Hat operation
#[derive(Debug, Ord, PartialOrd, PartialEq, Eq, Clone, Hash, new, Deserialize, Serialize, JsonSchema)]
=======
/// Represents Hat operator and the contents the hat operator is being applied to.
/// E.g. f \hat{x}, where `op` will be \hat{x}, `comp` with be the contents
#[derive(Debug, Ord, PartialOrd, PartialEq, Eq, Clone, Hash, new, Deserialize, Serialize)]
>>>>>>> 74292ae9
pub struct HatComp {
    pub op: Box<MathExpression>,
    pub comp: Box<MathExpression>,
}

<<<<<<< HEAD
/// DownArrow
#[derive(Debug, Ord, PartialOrd, PartialEq, Eq, Clone, Hash, new, Deserialize, Serialize, JsonSchema)]
pub struct DownArrowComp {
    pub op: Box<MathExpression>,
    pub comp: Box<MathExpression>,
    pub func_of: Vec<Ci>,
}

/// Laplacian
#[derive(Debug, Ord, PartialOrd, PartialEq, Eq, Clone, Hash, new, Deserialize, Serialize, JsonSchema)]
=======
/// Laplacian operator of vector calculus which takes in argument `comp`.
/// E.g. ∇^2 f
#[derive(Debug, Ord, PartialOrd, PartialEq, Eq, Clone, Hash, new, Deserialize, Serialize)]
>>>>>>> 74292ae9
pub struct LaplacianComp {
    pub op: Box<MathExpression>,
    pub comp: Ci,
}

/// The MathExpression enum is not faithful to the corresponding element type in MathML 3
/// (https://www.w3.org/TR/MathML3/appendixa.html#parsing_MathExpression)
#[derive(
    Debug, PartialOrd, Ord, PartialEq, Eq, Clone, Hash, Default, new, Deserialize, Serialize, ToSchema, JsonSchema
)]
pub enum MathExpression {
    Mi(Mi),
    Mo(Operator),
    /// Represents numeric literals such as integers, decimals
    Mn(String),
    /// Represents square root elements
    Msqrt(Box<MathExpression>),
    Mrow(Mrow),
    /// Represents the fraction of expressions where first argument is numerator content and second argument is denominator content
    Mfrac(Box<MathExpression>, Box<MathExpression>),
    /// Represents expressions where first argument is the base and second argument is the superscript
    Msup(Box<MathExpression>, Box<MathExpression>),
    /// Represents expressions where first argument is the base and second argument is the subscript
    Msub(Box<MathExpression>, Box<MathExpression>),
    /// Represents expressions where first argument is the base and second argument is the undersubscript
    Munder(Box<MathExpression>, Box<MathExpression>),
    /// Represents expressions where first argument is the base and second argument is the oversubscript
    Mover(Box<MathExpression>, Box<MathExpression>),
    /// Represents expressions where first argument is the base, second argument is the subscript, third argument is the superscript
    Msubsup(
        Box<MathExpression>,
        Box<MathExpression>,
        Box<MathExpression>,
    ),
    /// Represents arbitrary text
    Mtext(String),
    /// Represents how elements can make changes to their style. E.g. displaystyle
    Mstyle(Vec<MathExpression>),
    /// Represents empty element with blanck space
    Mspace(String),
    /// Handles <mo .../>
    MoLine(String),
    Ci(Ci),
    Differential(Differential),
    SummationMath(SummationMath),
    AbsoluteSup(Box<MathExpression>, Box<MathExpression>),
    Absolute(Box<MathExpression>, Box<MathExpression>),
    HatComp(HatComp),
    Integral(Integral),
    LaplacianComp(LaplacianComp),
    /// Represents closed surface integral over contents. E.g. \\oiint_S ∇ \cdot T dS
    SurfaceClosedIntegral(Box<MathExpression>),
    /// Represents closed surface integral over contents where integration E.g. \\oiint_S ∇ \cdot dS
    SurfaceClosedIntegralNoIntVar(Box<MathExpression>),
    #[default]
    None,
}

impl fmt::Display for MathExpression {
    fn fmt(&self, f: &mut fmt::Formatter<'_>) -> fmt::Result {
        match self {
            MathExpression::Mi(Mi(identifier)) => write!(f, "{}", identifier),
            MathExpression::Ci(Ci {
                r#type: _,
                content,
                func_of: _,
            }) => write!(f, "{}", content),
            MathExpression::Mn(number) => write!(f, "{}", number),
            MathExpression::Msup(base, superscript) => {
                write!(f, "{base}^{{{superscript}}}")
            }
            MathExpression::Msub(base, subscript) => {
                write!(f, "{base}_{{{subscript}}}")
            }
            MathExpression::Msubsup(base, subscript, superscript) => {
                write!(f, "{base}_{{{subscript}}}^{{{superscript}}}")
            }
            MathExpression::Mo(op) => {
                write!(f, "{}", op)
            }
            MathExpression::Mrow(Mrow(elements)) => {
                for e in elements {
                    write!(f, "{}", e)?;
                }
                Ok(())
            }
            MathExpression::Differential(Differential { diff, func }) => {
                write!(f, "{diff}")?;
                write!(f, "{func}")
            }
            MathExpression::AbsoluteSup(base, superscript) => {
                write!(f, "{:?}", base)?;
                write!(f, "{superscript:?}")
            }
            MathExpression::Mtext(text) => write!(f, "{}", text),
            MathExpression::SummationMath(SummationMath { op, func }) => {
                write!(f, "{op}")?;
                write!(f, "{func}")
            }
            MathExpression::HatComp(HatComp { op, comp }) => {
                write!(f, "{op}")?;
                write!(f, "{comp}")
            }
            MathExpression::Integral(Integral {
                op,
                integrand,
                integration_variable,
            }) => {
                write!(f, "{op}")?;
                write!(f, "{integrand}")?;
                write!(f, "{integration_variable}")
            }
            MathExpression::LaplacianComp(LaplacianComp { op, comp }) => {
                write!(f, "{op}(")?;
                write!(f, "{comp})")
            }
            MathExpression::SurfaceClosedIntegral(row) => {
                write!(f, "{row})")
            }
            expression => write!(f, "{expression:?}"),
        }
    }
}

impl fmt::Display for Ci {
    fn fmt(&self, f: &mut fmt::Formatter<'_>) -> fmt::Result {
        write!(f, "{}", self.content)
    }
}

/// The Math struct represents the corresponding element type in MathML 3
/// (https://www.w3.org/TR/MathML3/appendixa.html#parsing_math)
#[derive(Debug, PartialEq, Eq, Clone)]
pub struct Math {
    pub content: Vec<MathExpression>,
}<|MERGE_RESOLUTION|>--- conflicted
+++ resolved
@@ -7,12 +7,6 @@
 use serde::{Deserialize, Serialize};
 //use crate::ast::MathExpression::SummationOp;
 
-<<<<<<< HEAD
-#[derive(Debug, Ord, PartialOrd, PartialEq, Eq, Clone, Hash, new, Deserialize, Serialize, JsonSchema)]
-pub struct Mi(pub String);
-
-#[derive(Debug, Ord, PartialOrd, PartialEq, Eq, Clone, Hash, new, Deserialize, Serialize, JsonSchema)]
-=======
 /// Represents identifiers such as variables, function names, constants.
 /// E.g. x , sin, n
 #[derive(Debug, Ord, PartialOrd, PartialEq, Eq, Clone, Hash, new, Deserialize, Serialize)]
@@ -21,7 +15,6 @@
 /// Represents groups of any subexpressions
 /// E.g. For a given expression: 2x+4 -->  2 and x are grouped together
 #[derive(Debug, Ord, PartialOrd, PartialEq, Eq, Clone, Hash, new, Deserialize, Serialize)]
->>>>>>> 74292ae9
 pub struct Mrow(pub Vec<MathExpression>);
 
 #[derive(Debug, Ord, PartialOrd, PartialEq, Eq, Clone, Hash, new, Deserialize, Serialize, JsonSchema)]
@@ -40,92 +33,50 @@
     Matrix,
 }
 
-<<<<<<< HEAD
-#[derive(Debug, Ord, PartialOrd, PartialEq, Eq, Clone, Hash, new, Deserialize, Serialize, JsonSchema)]
-=======
 /// Represents content identifiers such that variables can be have type attribute
 /// to specify what it represents. E.g. function, vector, real,...
 #[derive(Debug, Ord, PartialOrd, PartialEq, Eq, Clone, Hash, new, Deserialize, Serialize)]
->>>>>>> 74292ae9
 pub struct Ci {
     pub r#type: Option<Type>,
     pub content: Box<MathExpression>,
     pub func_of: Option<Vec<Ci>>,
 }
 
-<<<<<<< HEAD
-#[derive(Debug, Ord, PartialOrd, PartialEq, Eq, Clone, Hash, new, Deserialize, Serialize, JsonSchema)]
-=======
 /// Represents the differentiation operator `diff` for functions or expresions `func`
 /// E.g. df/dx
 #[derive(Debug, Ord, PartialOrd, PartialEq, Eq, Clone, Hash, new, Deserialize, Serialize)]
->>>>>>> 74292ae9
 pub struct Differential {
     pub diff: Box<MathExpression>,
     pub func: Box<MathExpression>,
 }
 
-<<<<<<< HEAD
-#[derive(Debug, Ord, PartialOrd, PartialEq, Eq, Clone, Hash, new, Deserialize, Serialize, JsonSchema)]
-=======
 /// Represents sum operator with terms that are summed over
 /// E.g. sum_{i=1}^{K} f(x_i)
 #[derive(Debug, Ord, PartialOrd, PartialEq, Eq, Clone, Hash, new, Deserialize, Serialize)]
->>>>>>> 74292ae9
 pub struct SummationMath {
     pub op: Box<MathExpression>,
     pub func: Box<MathExpression>,
 }
 
-<<<<<<< HEAD
-/// Integral operation
-#[derive(Debug, Ord, PartialOrd, PartialEq, Eq, Clone, Hash, new, Deserialize, Serialize, JsonSchema)]
-=======
 /// Integral operation represents integral over math expressions
 #[derive(Debug, Ord, PartialOrd, PartialEq, Eq, Clone, Hash, new, Deserialize, Serialize)]
->>>>>>> 74292ae9
 pub struct Integral {
     pub op: Box<MathExpression>,
     pub integrand: Box<MathExpression>,
     pub integration_variable: Box<MathExpression>,
 }
 
-<<<<<<< HEAD
-/// Integral operation
-/*#[derive(Debug, Ord, PartialOrd, PartialEq, Eq, Clone, Hash, new, Deserialize, Serialize, JsonSchema)]
-pub struct SurfaceClosedIntegral {
-    //pub op: Box<MathExpression>,
-    pub row: Mrow,
-}*/
-
-/// Hat operation
-#[derive(Debug, Ord, PartialOrd, PartialEq, Eq, Clone, Hash, new, Deserialize, Serialize, JsonSchema)]
-=======
 /// Represents Hat operator and the contents the hat operator is being applied to.
 /// E.g. f \hat{x}, where `op` will be \hat{x}, `comp` with be the contents
 #[derive(Debug, Ord, PartialOrd, PartialEq, Eq, Clone, Hash, new, Deserialize, Serialize)]
->>>>>>> 74292ae9
 pub struct HatComp {
     pub op: Box<MathExpression>,
     pub comp: Box<MathExpression>,
 }
 
-<<<<<<< HEAD
-/// DownArrow
-#[derive(Debug, Ord, PartialOrd, PartialEq, Eq, Clone, Hash, new, Deserialize, Serialize, JsonSchema)]
-pub struct DownArrowComp {
-    pub op: Box<MathExpression>,
-    pub comp: Box<MathExpression>,
-    pub func_of: Vec<Ci>,
-}
-
-/// Laplacian
-#[derive(Debug, Ord, PartialOrd, PartialEq, Eq, Clone, Hash, new, Deserialize, Serialize, JsonSchema)]
-=======
 /// Laplacian operator of vector calculus which takes in argument `comp`.
 /// E.g. ∇^2 f
 #[derive(Debug, Ord, PartialOrd, PartialEq, Eq, Clone, Hash, new, Deserialize, Serialize)]
->>>>>>> 74292ae9
 pub struct LaplacianComp {
     pub op: Box<MathExpression>,
     pub comp: Ci,
