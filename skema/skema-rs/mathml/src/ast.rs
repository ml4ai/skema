--- conflicted
+++ resolved
@@ -1,36 +1,6 @@
 use derive_new::new;
 use std::fmt;
 
-<<<<<<< HEAD
-#[derive(Debug, Ord, PartialOrd, PartialEq, Eq, Clone, Hash)]
-pub enum Operator {
-    Add,
-    Multiply,
-    Equals,
-    Divide,
-    Subtract,
-    Sqrt,
-    Lparenthesis,
-    Rparenthesis,
-    // Catchall for operators we haven't explicitly defined as enum variants yet.
-    Other(String),
-}
-
-impl fmt::Display for Operator {
-    fn fmt(&self, f: &mut fmt::Formatter<'_>) -> fmt::Result {
-        match self {
-            Operator::Add => write!(f, "+"),
-            Operator::Multiply => write!(f, "*"),
-            Operator::Equals => write!(f, "="),
-            Operator::Divide => write!(f, "/"),
-            Operator::Subtract => write!(f, "-"),
-            Operator::Sqrt => write!(f, "√"),
-            Operator::Lparenthesis => write!(f, "("),
-            Operator::Rparenthesis => write!(f, ")"),
-            Operator::Other(op) => write!(f, "{op}"),
-        }
-    }
-=======
 pub mod operator;
 
 use operator::Operator;
@@ -61,7 +31,6 @@
 pub struct Ci {
     pub r#type: Option<Type>,
     pub content: MathExpression,
->>>>>>> d0ce5ab2
 }
 
 /// The MathExpression enum represents the corresponding element type in MathML 3
@@ -87,11 +56,8 @@
     Mstyle(Vec<MathExpression>),
     Mspace(String),
     MoLine(String),
-<<<<<<< HEAD
     GroupTuple(Vec<MathExpression>),
-=======
     Ci(Box<Ci>),
->>>>>>> d0ce5ab2
     #[default]
     None,
 }
