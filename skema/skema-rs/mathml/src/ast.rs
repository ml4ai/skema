--- conflicted
+++ resolved
@@ -1,21 +1,11 @@
 use derive_new::new;
 use std::fmt;
-use serde::Deserialize;
 
 pub mod operator;
 use serde::{Deserialize, Serialize};
 use operator::Operator;
 //use crate::ast::MathExpression::SummationOp;
 
-<<<<<<< HEAD
-#[derive(Debug, Ord, PartialOrd, PartialEq, Eq, Clone, Hash, new, Deserialize)]
-pub struct Mi(pub String);
-
-#[derive(Debug, Ord, PartialOrd, PartialEq, Eq, Clone, Hash, new, Deserialize)]
-pub struct Mrow(pub Vec<MathExpression>);
-
-#[derive(Debug, Ord, PartialOrd, PartialEq, Eq, Clone, Hash, new, Deserialize)]
-=======
 #[derive(Debug, Ord, PartialOrd, PartialEq, Eq, Clone, Hash, new, Deserialize, Serialize)]
 pub struct Mi(pub String);
 
@@ -23,7 +13,6 @@
 pub struct Mrow(pub Vec<MathExpression>);
 
 #[derive(Debug, Ord, PartialOrd, PartialEq, Eq, Clone, Hash, new, Deserialize, Serialize)]
->>>>>>> b089c47e
 pub enum Type {
     Integer,
     Rational,
@@ -39,43 +28,27 @@
     Matrix,
 }
 
-<<<<<<< HEAD
-#[derive(Debug, Ord, PartialOrd, PartialEq, Eq, Clone, Hash, new, Deserialize)]
-=======
 #[derive(Debug, Ord, PartialOrd, PartialEq, Eq, Clone, Hash, new, Deserialize, Serialize)]
->>>>>>> b089c47e
 pub struct Ci {
     pub r#type: Option<Type>,
     pub content: Box<MathExpression>,
     pub func_of: Option<Vec<Ci>>,
 }
 
-<<<<<<< HEAD
-#[derive(Debug, Ord, PartialOrd, PartialEq, Eq, Clone, Hash, new, Deserialize)]
-=======
 #[derive(Debug, Ord, PartialOrd, PartialEq, Eq, Clone, Hash, new, Deserialize, Serialize)]
->>>>>>> b089c47e
 pub struct Differential {
     pub diff: Box<MathExpression>,
     pub func: Box<MathExpression>,
 }
 
-<<<<<<< HEAD
-#[derive(Debug, Ord, PartialOrd, PartialEq, Eq, Clone, Hash, new, Deserialize)]
-=======
 #[derive(Debug, Ord, PartialOrd, PartialEq, Eq, Clone, Hash, new, Deserialize, Serialize)]
->>>>>>> b089c47e
 pub struct SummationMath {
     pub op: Box<MathExpression>,
     pub func: Box<MathExpression>,
 }
 
 /// Hat operation
-<<<<<<< HEAD
-#[derive(Debug, Ord, PartialOrd, PartialEq, Eq, Clone, Hash, new, Deserialize)]
-=======
 #[derive(Debug, Ord, PartialOrd, PartialEq, Eq, Clone, Hash, new, Deserialize, Serialize)]
->>>>>>> b089c47e
 pub struct HatComp {
     pub op: Box<MathExpression>,
     pub comp: Box<MathExpression>,
@@ -83,11 +56,7 @@
 
 /// The MathExpression enum is not faithful to the corresponding element type in MathML 3
 /// (https://www.w3.org/TR/MathML3/appendixa.html#parsing_MathExpression)
-<<<<<<< HEAD
-#[derive(Debug, PartialOrd, Ord, PartialEq, Eq, Clone, Hash, Default, new, Deserialize)]
-=======
 #[derive(Debug, PartialOrd, Ord, PartialEq, Eq, Clone, Hash, Default, new, Deserialize, Serialize)]
->>>>>>> b089c47e
 pub enum MathExpression {
     Mi(Mi),
     Mo(Operator),
