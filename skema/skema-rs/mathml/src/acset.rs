--- conflicted
+++ resolved
@@ -311,21 +311,7 @@
 }
 
 #[derive(
-<<<<<<< HEAD
-    Debug,
-    Default,
-    PartialEq,
-    Eq,
-    PartialOrd,
-    Ord,
-    Clone,
-    Serialize,
-    Deserialize,
-    ToSchema,
-    JsonSchema,
-=======
     Debug, PartialEq, Eq, PartialOrd, Ord, Clone, Serialize, Deserialize, ToSchema, JsonSchema,
->>>>>>> 3a117f63
 )]
 pub struct Initial {
     pub target: String,
