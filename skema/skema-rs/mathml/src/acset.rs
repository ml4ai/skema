--- conflicted
+++ resolved
@@ -320,17 +320,7 @@
 }
 
 impl Default for Initial {
-<<<<<<< HEAD
-    fn default() -> Self {
-        Initial {
-            target: "temp".to_string(),
-            expression: "0".to_string(),
-            expression_mathml: "<math><\\math>".to_string(),
-        }
-    }
-=======
     fn default() -> Self { Initial { target: "temp".to_string(), expression: "0".to_string(), expression_mathml: "<math></math>".to_string() } }
->>>>>>> ef0cfc29
 }
 
 #[derive(
