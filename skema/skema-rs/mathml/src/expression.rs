use crate::ast::{
    Math, MathExpression,
    MathExpression::{Mfrac, Mi, Mn, Mo, Mover, Mrow, Msqrt, Msubsup, Msup},
    Operator,
};
use std::clone::Clone;

use petgraph::{graph::NodeIndex, Graph};

use crate::petri_net::recognizers::is_leibniz_diff_operator;
use std::collections::VecDeque;

/// Struct for representing mathematical expressions in order to align with source code.
pub type MathExpressionGraph<'a> = Graph<String, String>;

use std::string::ToString;

#[derive(Debug, PartialEq, Clone)]
pub enum Atom {
    Number(String),
    Identifier(String),
    Operator(Operator),
}

#[derive(Debug, PartialEq, Clone)]
<<<<<<< HEAD
pub struct Expression {
    pub ops: Vec<Operator>,
    pub args: Vec<Expr>,
    pub name: String,
}

#[derive(Debug, PartialEq, Clone)]
=======
>>>>>>> 1074cce4
pub enum Expr {
    Atom(Atom),
    Expression {
        ops: Vec<Operator>,
        args: Vec<Expr>,
        name: String,
    },
}

/// Intermediate data structure to support the generation of graphs of mathematical expressions
#[derive(Debug, Default, PartialEq, Clone)]
pub struct PreExp {
    pub ops: Vec<Operator>,
    pub args: Vec<Expr>,
    pub name: String,
}

/// Check if the fraction is a derivative expressed in Leibniz notation. If yes, mutate it to
/// remove the 'd' prefixes.
pub fn is_derivative(
    numerator: &mut Box<MathExpression>,
    denominator: &mut Box<MathExpression>,
) -> bool {
    if is_leibniz_diff_operator(numerator, denominator) {
        if let Mrow(x) = &mut **numerator {
            x.remove(0);
        }

        if let Mrow(x) = &mut **denominator {
            x.remove(0);
        }
        return true;
    }
    false
}

/// Identify if there is an implicit multiplication operator, and if so, add an
/// explicit multiplication operator.
fn insert_explicit_multiplication_operator(pre: &mut PreExp) {
    if pre.args.len() >= pre.ops.len() {
        pre.ops.push(Operator::Multiply);
    }
}

impl MathExpression {
    /// Convert a MathExpression struct to a PreExp struct.
    pub fn to_expr(self, pre: &mut PreExp) {
        match self {
            Mi(x) => {
                // Process unary minus operation.
                if !pre.args.is_empty() {
                    // Check the last arg
                    let args_last_idx = pre.args.len() - 1;
                    if let Expr::Atom(Atom::Operator(Operator::Subtract)) = &pre.args[args_last_idx]
                    {
                        let neg_identifier = format!("-{x}");
                        pre.args[args_last_idx] = Expr::Atom(Atom::Identifier(neg_identifier));
                        return;
                    }
                }
                // deal with the invisible multiply operator
                if pre.args.len() >= pre.ops.len() {
                    pre.ops.push(Operator::Multiply);
                }
                pre.args
                    .push(Expr::Atom(Atom::Identifier(x.replace(' ', ""))));
            }
            Mn(x) => {
                insert_explicit_multiplication_operator(pre);
                // Remove redundant whitespace
                pre.args.push(Expr::Atom(Atom::Number(x.replace(' ', ""))));
            }
            Mo(x) => {
                // Insert a temporary placeholder identifier to deal with unary minus operation.
                // The placeholder will be removed later.
                if x == Operator::Subtract && pre.ops.len() > pre.args.len() {
                    pre.ops.push(x);
                    pre.args
                        .push(Expr::Atom(Atom::Identifier("place_holder".to_string())));
                } else {
                    pre.ops.push(x);
                }
            }
            Mrow(xs) => {
                insert_explicit_multiplication_operator(pre);
                let mut pre_exp = PreExp::default();
                pre_exp.ops.push(Operator::Other("".to_string()));
                for x in xs {
                    x.to_expr(&mut pre_exp);
                }
                pre.args.push(Expr::Expression {
                    ops: pre_exp.ops,
                    args: pre_exp.args,
                    name: "".to_string(),
                });
            }
            Msubsup(xs1, xs2, xs3) => {
                insert_explicit_multiplication_operator(pre);
                let mut pre_exp = PreExp::default();
                pre_exp.ops.push(Operator::Other("".to_string()));
                pre_exp.ops.push(Operator::Other("_".to_string()));
                xs1.to_expr(&mut pre_exp);
                pre_exp.ops.push(Operator::Other("^".to_string()));
                xs2.to_expr(&mut pre_exp);
                xs3.to_expr(&mut pre_exp);
                pre.args.push(Expr::Expression {
                    ops: pre_exp.ops,
                    args: pre_exp.args,
                    name: "".to_string(),
                });
            }
            Msqrt(xs) => {
                insert_explicit_multiplication_operator(pre);
                let mut pre_exp = PreExp::default();
                pre_exp.ops.push(Operator::Sqrt);
                xs.to_expr(&mut pre_exp);
                pre.args.push(Expr::Expression {
                    ops: pre_exp.ops,
                    args: pre_exp.args,
                    name: "".to_string(),
                });
            }
            Mfrac(mut xs1, mut xs2) => {
                insert_explicit_multiplication_operator(pre);
                let mut pre_exp = PreExp::default();
                if is_derivative(&mut xs1, &mut xs2) {
                    pre_exp.ops.push(Operator::Other("derivative".to_string()));
                } else {
                    pre_exp.ops.push(Operator::Other("".to_string()));
                }
                xs1.to_expr(&mut pre_exp);
                pre_exp.ops.push(Operator::Divide);
                xs2.to_expr(&mut pre_exp);
                pre.args.push(Expr::Expression {
                    ops: pre_exp.ops,
                    args: pre_exp.args,
                    name: "".to_string(),
                });
            }
            Msup(xs1, xs2) => {
                insert_explicit_multiplication_operator(pre);
                let mut pre_exp = PreExp::default();
                pre_exp.ops.push(Operator::Other("".to_string()));
                xs1.to_expr(&mut pre_exp);
                pre_exp.ops.push(Operator::Other("^".to_string()));
                xs2.to_expr(&mut pre_exp);
                pre.args.push(Expr::Expression {
                    ops: pre_exp.ops,
                    args: pre_exp.args,
                    name: "".to_string(),
                });
            }
            Mover(xs1, xs2) => {
                insert_explicit_multiplication_operator(pre);
                let mut pre_exp = PreExp::default();
                pre_exp.ops.push(Operator::Other("".to_string()));
                xs1.to_expr(&mut pre_exp);
                xs2.to_expr(&mut pre_exp);
                pre_exp.ops.remove(0);
                pre.args.push(Expr::Expression {
                    ops: pre_exp.ops,
                    args: pre_exp.args,
                    name: "".to_string(),
                });
            }
            _ => {
                panic!("Unhandled type!");
            }
        }
    }

    pub fn to_graph(self) -> MathExpressionGraph<'static> {
        let mut pre_exp = PreExp {
            ops: Vec::<Operator>::new(),
            args: Vec::<Expr>::new(),
            name: "root".to_string(),
        };
        pre_exp.ops.push(Operator::Other("root".to_string()));
        self.to_expr(&mut pre_exp);
        pre_exp.group_expr();
        pre_exp.collapse_expr();
        /// if need to convert to canonical form, please uncomment the following
        // pre_exp.distribute_expr();
        // pre_exp.group_expr();
        // pre_exp.collapse_expr();
        pre_exp.set_name();

        pre_exp.to_graph()
    }
}

impl Expr {
    /// Group expression by multiplication and division operations.
    pub fn group_expr(&mut self) {
        if let Expr::Expression { ops, args, .. } = self {
            let mut indices_to_remove = Vec::new();
            let ops_copy = ops.clone();
            let args_copy = args.clone();
            if ops.len() > 2 {
                let mut start_index: i32 = -1;
                let mut end_index: i32 = -1;
                let mut new_exp = Expr::Expression {
                    ops: vec![Operator::Other("".to_string())],
                    args: Vec::<Expr>::new(),
                    name: "".to_string(),
                };
                for (o, operator) in ops.iter().enumerate() {
                    if *operator == Operator::Multiply || *operator == Operator::Divide {
                        indices_to_remove.push(o);
                        if start_index == -1 {
                            start_index = o as i32;
                            end_index = o as i32;
                            if let Expr::Expression { ops, args, .. } = &mut new_exp {
                                ops.push(operator.clone());
                                args.push(args_copy[o - 1].clone());
                                args.push(args_copy[o].clone());
                            }
                        } else if o as i32 - end_index == 1 {
                            end_index = o as i32;
                            if let Expr::Expression { ops, args, .. } = &mut new_exp {
                                ops.push(ops_copy[o].clone());
                                args.push(args_copy[o].clone())
                            }
                        } else {
                            args[start_index as usize - 1] = new_exp.clone();
                            new_exp = Expr::Expression {
                                ops: vec![Operator::Other("".to_string())],
                                args: Vec::<Expr>::new(),
                                name: "".to_string(),
                            };
                            if let Expr::Expression { ops, args, .. } = &mut new_exp {
                                ops.push(ops_copy[o].clone());
                                args.push(args_copy[o - 1].clone());
                                args.push(args_copy[o].clone());
                            }
                            start_index = o as i32;
                            end_index = o as i32;
                        }
                    }
                }

                if indices_to_remove.len() == ops.len() - 1 {
                    return;
                }

                if let Expr::Expression { ops, .. } = &mut new_exp {
                    if !ops.is_empty() && start_index > 0 {
                        args[start_index as usize - 1] = new_exp.clone();
                    }
                }
                for ri in indices_to_remove.iter().rev() {
                    ops.remove(*ri);
                    args.remove(*ri);
                }
            }

            for arg in args {
                if let Expr::Expression { .. } = arg {
                    arg.group_expr();
                }
            }
        }
    }

    /// 1) If the current term's operators are all multiplication or division, check if it contains
    /// nested all multiplication or division terms inside. If so, collapse them into a single term.
<<<<<<< HEAD
    pub fn collapse_expr(&mut self) {
=======
    /// 2) If the current term's operators are all summation or subtraction, check if it contains
    /// nested all summation or subtraction terms inside. If so, collapse them into a single term.
    fn collapse_expr(&mut self) {
>>>>>>> 1074cce4
        if let Expr::Expression { ops, args, .. } = self {
            let mut ops_copy = ops.clone();
            let mut args_copy = args.clone();
            let mut shift = 0;
            if all_ops_are_mult_or_div(ops.to_vec()) && ops.len() > 1 {
                let mut changed = true;
                while changed {
                    shift = 0;
                    for i in 0..args.len() {
                        let mut is_div: bool = false;
                        if ops[i] == Operator::Divide {
                            is_div = true;
                        };
                        if let Expr::Expression { ops, args, name: _ } = &mut args[i] {
                            if ops[0] == Operator::Other("".to_string())
                                && all_ops_are_mult_or_div(ops.to_vec())
                            {
                                args_copy[i + shift] = args[0].clone();
                                for j in 1..ops.len() {
                                    if is_div {
                                        ops_copy.insert(
                                            i + shift + j,
                                            switch_mul_div(ops[j].clone()).clone(),
                                        );
                                    } else {
                                        ops_copy.insert(i + shift + j, ops[j].clone());
                                    }
                                    args_copy.insert(i + shift + j, args[j].clone());
                                }
                                shift = shift + ops.len() - 1;
                            }
                        }
                    }
                    if ops.clone() == ops_copy.clone() {
                        changed = false;
                    }
                    *ops = ops_copy.clone();
                    *args = args_copy.clone();
                }
            }

            if all_ops_are_add_or_subt(ops.to_vec()) && ops.len() > 1 {
                let mut changed = true;
                while changed {
                    shift = 0;
                    for i in 0..args.len() {
                        let mut is_subt: bool = false;
                        if ops[i] == Operator::Subtract {
                            is_subt = true;
                        };
                        if let Expr::Expression { ops, args, name: _ } = &mut args[i] {
                            if ops[0] == Operator::Other("".to_string())
                                && all_ops_are_add_or_subt(ops.to_vec())
                            {
                                args_copy[i + shift] = args[0].clone();
                                for j in 1..ops.len() {
                                    if is_subt {
                                        ops_copy.insert(
                                            i + shift + j,
                                            switch_add_subt(ops[j].clone()).clone(),
                                        );
                                    } else {
                                        ops_copy.insert(i + shift + j, ops[j].clone());
                                    }
                                    args_copy.insert(i + shift + j, args[j].clone());
                                }
                                shift = shift + ops.len() - 1;
                            }
                        }
                    }

                    if ops.clone() == ops_copy.clone() {
                        changed = false;
                    }
                    *ops = ops_copy.clone();
                    *args = args_copy.clone();
                }
            }

            for arg in args {
                arg.collapse_expr();
            }
        }
    }

    /// 1) distribute variables and terms over multiplications, e.g., a*(b+c) => a*b+a*c
    /// 2) distribute variables and terms over divisions, e.g., a/(b+c)/(e+f) => a/(be+bf+ce+cf)
    fn distribute_expr(&mut self) {
        if let Expr::Expression { ops, args, .. } = self {
            let mut ops_copy = ops.clone();
            let mut args_copy = args.clone();
            let mut distributed_ops: Vec<Operator> = Default::default();
            let mut distributed_terms: Vec<Expr> = Default::default();
            let mut is_distributed: bool = false;
            if ops_contain_mult(ops.to_vec()) && ops.len() > 1 {
                for i in 0..args.len() {
                    if i == 0 || ops[i] == Operator::Multiply {
                        if let Expr::Expression { ops, args, name: _ } = &mut args[i] {
                            if need_to_distribute(ops.to_vec()) {
                                is_distributed = true;
                                for j in 0..args.len() {
                                    let mut distributed_ops_unit = ops_copy.clone();
                                    let mut distributed_terms_unit = args_copy.clone();
                                    if j == 0 {
                                        distributed_ops.extend(distributed_ops_unit);
                                    } else {
                                        distributed_ops_unit[0] = ops[j].clone();
                                        distributed_ops.extend(distributed_ops_unit);
                                    }
                                    distributed_terms_unit[i] = args[j].clone();
                                    distributed_terms.extend(distributed_terms_unit);
                                }
                            }
                        }
                    }
                    if is_distributed {
                        let mut new_expr = Expr::Expression {
                            ops: distributed_ops.clone(),
                            args: distributed_terms.clone(),
                            name: "".to_string(),
                        };
                        new_expr.group_expr();
                        new_expr.collapse_expr();
                        new_expr.distribute_expr();
                        new_expr.group_expr();
                        new_expr.collapse_expr();
                        if let Expr::Expression { ops, args, name: _ } = &mut new_expr {
                            ops_copy = ops.clone();
                            args_copy = args.clone();
                        }
                        *ops = ops_copy.clone();
                        *args = args_copy.clone();
                        break;
                    }
                }
            }

            if need_to_distribute_divs(ops.to_vec().clone(), args.to_vec().clone()) && ops.len() > 1
            {
                let mut new_expr = Expr::Expression {
                    ops: Vec::<Operator>::new(),
                    args: Vec::<Expr>::new(),
                    name: "".to_string(),
                };
                if let Expr::Expression { ops, args, name: _ } = &mut new_expr {
                    ops.push(Operator::Other("".to_string()));
                }
                let mut removed_idx: Vec<usize> = Vec::new();
                for i in 0..args.len() {
                    if ops[i] == Operator::Divide {
                        removed_idx.push(i);
                        let mut tmp_arg = args[i].clone();
                        if let Expr::Expression { ops, args, name: _ } = &mut new_expr {
                            if ops.len() == args.len() {
                                ops.push(Operator::Multiply);
                            }
                            args.push(tmp_arg.clone());
                        }
                    }
                }
                new_expr.group_expr();
                new_expr.collapse_expr();
                new_expr.distribute_expr();
                new_expr.group_expr();
                new_expr.collapse_expr();

                for ri in removed_idx.iter().rev() {
                    ops.remove(*ri);
                    args.remove(*ri);
                }

                ops.push(Operator::Divide);
                args.push(new_expr);
            }

            for arg in args {
                arg.distribute_expr();
            }
        }
    }

    /// Construct a string representation of the Expression and store it under its 'name' property.
    pub fn set_name(&mut self) -> String {
        let mut add_paren = false;
        match self {
            Expr::Atom(_) => "".to_string(),
            Expr::Expression { ops, args, name } => {
                if ops[0] == Operator::Other("".to_string())
                    && !all_ops_are_mult_or_div(ops.to_vec())
                    && !contains_redundant_parens(name)
                {
                    name.push('(');
                    add_paren = true;
                }
                for i in 0..=ops.len() - 1 {
                    if i > 0 {
                        if ops[i] == Operator::Equals {
                            let mut new_name: String = "".to_string();
                            for n in name.as_bytes().clone() {
                                if *n == 40_u8 {
                                    new_name.push('(');
                                }
                                if *n == 41_u8 {
                                    new_name.push(')');
                                }
                            }
                            *name = remove_redundant_parens(&mut new_name).clone();
                        } else {
                            name.push_str(&ops[i].to_string().clone());
                        }
                    }
                    match &mut args[i] {
                        Expr::Atom(x) => match x {
                            Atom::Number(x) => {
                                name.push_str(&x.to_string().clone());
                            }
                            Atom::Identifier(x) => {
                                name.push_str(&x.to_string().clone());
                            }
                            Atom::Operator(_) => {}
                        },
                        Expr::Expression { ops, .. } => {
                            let mut string;
                            if ops[0] != Operator::Other("".to_string()) {
                                string = ops[0].to_string();
                                string.push('(');
                                string.push_str(args[i].set_name().as_str().clone());
                                string.push(')');
                            } else {
                                string = args[i].set_name().as_str().to_string().clone();
                            }
                            name.push_str(&string.clone());
                        }
                    }
                }
                if add_paren {
                    name.push(')');
                }
                add_paren = false;

                name.to_string()
            }
        }
    }

    pub fn to_graph(&mut self, graph: &mut MathExpressionGraph) {
        if let Expr::Expression { ops, args, name } = self {
            if name == "place_holder" {
                return;
            } else if name.contains("place_holder") {
                *name = name.replace("place_holder", "");
            }

            let mut parent_node_index: NodeIndex = Default::default();
            if ops[0].to_string() != "derivative" {
                parent_node_index = get_node_idx(graph, name)
            }
            let mut eq_loc = 0;
            if ops.contains(&Operator::Equals) {
                eq_loc = ops.iter().position(|r| r == &(Operator::Equals)).unwrap();
                let mut left_eq_name: String = "".to_string();
                for i in 0..eq_loc {
                    match &mut args[i] {
                        Expr::Atom(x) => match x {
                            Atom::Number(y) => {
                                left_eq_name.push_str(y);
                            }
                            Atom::Identifier(y) => {
                                left_eq_name.push_str(y);
                            }
                            Atom::Operator(_y) => {}
                        },
                        Expr::Expression { ops, args: _, name } => {
                            if ops[0] != Operator::Other("".to_string()) {
                                let mut unitary_name = ops[0].to_string();
                                let mut name_copy = name.to_string();
                                remove_redundant_parens(&mut name_copy);
                                unitary_name.push_str("(".clone());
                                unitary_name.push_str(&name_copy.clone());
                                unitary_name.push_str(")".clone());
                                left_eq_name.push_str(unitary_name.as_str());
                            } else {
                                left_eq_name.push_str(name.as_str());
                            }
                        }
                    }
                }

                let node_idx = get_node_idx(graph, &mut left_eq_name);
                graph.update_edge(node_idx, parent_node_index, "=".to_string());
            }
            if ops[0] != Operator::Other("".to_string()) {
                let mut unitary_name = ops[0].to_string();
                let mut name_copy = name.to_string();
                remove_redundant_parens(&mut name_copy);
                unitary_name.push_str("(".clone());
                unitary_name.push_str(&name_copy.clone());
                unitary_name.push_str(")".clone());
                let node_idx = get_node_idx(graph, &mut unitary_name);
                if ops[0].to_string() == "derivative" {
                    return;
                } else {
                    graph.update_edge(parent_node_index, node_idx, ops[0].to_string());
                }
            }
            let ops_copy = ops.clone();
            for i in eq_loc..=ops_copy.len() - 1 {
                match &mut args[i] {
                    Expr::Atom(x) => match x {
                        Atom::Number(x) => {
                            if x == "place_holder" {
                                continue;
                            } else if x.contains("place_holder") {
                                *x = x.replace("place_holder", "");
                            }
                            let node_idx = get_node_idx(graph, x);
                            if i == 0 {
                                if ops_copy.len() > 1 {
                                    if (ops_copy[i + 1].to_string() == "+"
                                        || ops_copy[i + 1].to_string() == "-")
                                        && !x.starts_with('-')
                                    {
                                        graph.update_edge(
                                            node_idx,
                                            parent_node_index,
                                            "+".to_string(),
                                        );
                                    } else if ops_copy[i + 1].to_string() == "*"
                                        || ops_copy[i + 1].to_string() == "/"
                                    {
                                        graph.update_edge(
                                            node_idx,
                                            parent_node_index,
                                            "*".to_string(),
                                        );
                                    } else {
                                        graph.update_edge(
                                            node_idx,
                                            parent_node_index,
                                            ops_copy[i + 1].to_string(),
                                        );
                                    }
                                }
                            } else if ops_copy[i] == Operator::Equals {
                                if i <= ops_copy.len() - 2 {
                                    if (ops_copy[i + 1].to_string() == "+"
                                        || ops_copy[i + 1].to_string() == "-")
                                        && !x.starts_with('-')
                                    {
                                        graph.update_edge(
                                            node_idx,
                                            parent_node_index,
                                            "+".to_string(),
                                        );
                                    } else if ops_copy[i + 1].to_string() == "*"
                                        || ops_copy[i + 1].to_string() == "/"
                                    {
                                        graph.update_edge(
                                            node_idx,
                                            parent_node_index,
                                            "*".to_string(),
                                        );
                                    } else {
                                        graph.update_edge(
                                            node_idx,
                                            parent_node_index,
                                            ops_copy[i + 1].to_string(),
                                        );
                                    }
                                }
                            } else {
                                graph.update_edge(
                                    node_idx,
                                    parent_node_index,
                                    ops_copy[i].to_string(),
                                );
                            }
                        }
                        Atom::Identifier(x) => {
                            if x == "place_holder" {
                                continue;
                            } else if x.contains("place_holder") {
                                *x = x.replace("place_holder", "");
                            }
                            let node_idx = get_node_idx(graph, x);
                            if i == 0 {
                                if ops_copy.len() > 1 {
                                    if (ops_copy[i + 1].to_string() == "+"
                                        || ops_copy[i + 1].to_string() == "-")
                                        && !x.starts_with('-')
                                    {
                                        graph.update_edge(
                                            node_idx,
                                            parent_node_index,
                                            "+".to_string(),
                                        );
                                    } else if ops_copy[i + 1].to_string() == "*"
                                        || ops_copy[i + 1].to_string() == "/"
                                    {
                                        graph.update_edge(
                                            node_idx,
                                            parent_node_index,
                                            "*".to_string(),
                                        );
                                    } else {
                                        graph.update_edge(
                                            node_idx,
                                            parent_node_index,
                                            ops_copy[i + 1].to_string(),
                                        );
                                    }
                                }
                            } else if ops_copy[i] == Operator::Equals {
                                if i <= ops_copy.len() - 2 {
                                    if (ops_copy[i + 1].to_string() == "+"
                                        || ops_copy[i + 1].to_string() == "-")
                                        && !x.starts_with('-')
                                    {
                                        graph.update_edge(
                                            node_idx,
                                            parent_node_index,
                                            "+".to_string(),
                                        );
                                    } else if ops_copy[i + 1].to_string() == "*"
                                        || ops_copy[i + 1].to_string() == "/"
                                    {
                                        graph.update_edge(
                                            node_idx,
                                            parent_node_index,
                                            "*".to_string(),
                                        );
                                    } else {
                                        graph.update_edge(
                                            node_idx,
                                            parent_node_index,
                                            ops_copy[i + 1].to_string(),
                                        );
                                    }
                                }
                            } else {
                                graph.update_edge(
                                    node_idx,
                                    parent_node_index,
                                    ops_copy[i].to_string(),
                                );
                            }
                        }
                        Atom::Operator(_x) => {}
                    },
                    Expr::Expression { ops, name, .. } => {
                        if name == "place_holder" {
                            continue;
                        } else if name.contains("place_holder") {
                            *name = name.replace("place_holder", "");
                        }
                        if ops[0] == Operator::Other("".to_string()) {
                            let node_idx = get_node_idx(graph, name);
                            if i == 0 {
                                if ops_copy.len() > 1 {
                                    if (ops_copy[i + 1].to_string() == "+"
                                        || ops_copy[i + 1].to_string() == "-")
                                        && !name.starts_with('-')
                                    {
                                        graph.update_edge(
                                            node_idx,
                                            parent_node_index,
                                            "+".to_string(),
                                        );
                                    } else if ops_copy[i + 1].to_string() == "*"
                                        || ops_copy[i + 1].to_string() == "/"
                                    {
                                        graph.update_edge(
                                            node_idx,
                                            parent_node_index,
                                            "*".to_string(),
                                        );
                                    } else {
                                        graph.update_edge(
                                            node_idx,
                                            parent_node_index,
                                            ops_copy[i + 1].to_string(),
                                        );
                                    }
                                }
                            } else if ops_copy[i] == Operator::Equals {
                                if i <= ops_copy.len() - 2 && ops_copy.len() > 1 {
                                    if (ops_copy[i + 1].to_string() == "+"
                                        || ops_copy[i + 1].to_string() == "-")
                                        && !name.starts_with('-')
                                    {
                                        graph.update_edge(
                                            node_idx,
                                            parent_node_index,
                                            "+".to_string(),
                                        );
                                    } else if ops_copy[i + 1].to_string() == "*"
                                        || ops_copy[i + 1].to_string() == "/"
                                    {
                                        graph.update_edge(
                                            node_idx,
                                            parent_node_index,
                                            "*".to_string(),
                                        );
                                    } else {
                                        graph.update_edge(
                                            node_idx,
                                            parent_node_index,
                                            ops_copy[i + 1].to_string(),
                                        );
                                    }
                                }
                            } else {
                                graph.update_edge(
                                    node_idx,
                                    parent_node_index,
                                    ops_copy[i].to_string(),
                                );
                            }
                        } else {
                            let mut unitary_name = ops[0].to_string();
                            let mut name_copy = name.to_string().clone();
                            remove_redundant_parens(&mut name_copy);
                            unitary_name.push_str("(".clone());
                            unitary_name.push_str(&name_copy.clone());
                            unitary_name.push_str(")".clone());
                            let node_idx = get_node_idx(graph, &mut unitary_name);
                            if i == 0 {
                                if ops_copy.len() > 1 {
                                    if (ops_copy[i + 1].to_string() == "+"
                                        || ops_copy[i + 1].to_string() == "-")
                                        && !unitary_name.starts_with('-')
                                    {
                                        graph.update_edge(
                                            node_idx,
                                            parent_node_index,
                                            "+".to_string(),
                                        );
                                    } else if ops_copy[i + 1].to_string() == "*"
                                        || ops_copy[i + 1].to_string() == "/"
                                    {
                                        graph.update_edge(
                                            node_idx,
                                            parent_node_index,
                                            "*".to_string(),
                                        );
                                    } else {
                                        graph.update_edge(
                                            node_idx,
                                            parent_node_index,
                                            ops_copy[i + 1].to_string(),
                                        );
                                    }
                                }
                            } else if ops_copy[i] == Operator::Equals {
                                if i <= ops_copy.len() - 2 {
                                    if (ops_copy[i + 1].to_string() == "+"
                                        || ops_copy[i + 1].to_string() == "-")
                                        && !unitary_name.starts_with('-')
                                    {
                                        graph.update_edge(
                                            node_idx,
                                            parent_node_index,
                                            "+".to_string(),
                                        );
                                    } else if ops_copy[i + 1].to_string() == "*"
                                        || ops_copy[i + 1].to_string() == "/"
                                    {
                                        graph.update_edge(
                                            node_idx,
                                            parent_node_index,
                                            "*".to_string(),
                                        );
                                    } else {
                                        graph.update_edge(
                                            node_idx,
                                            parent_node_index,
                                            ops_copy[i + 1].to_string(),
                                        );
                                    }
                                }
                            } else {
                                graph.update_edge(
                                    node_idx,
                                    parent_node_index,
                                    ops_copy[i].to_string(),
                                );
                            }
                        }
                        args[i].to_graph(graph);
                    }
                }
            }
        }
    }
}

/// The graph generation process adds additional parentheses to preserve operation order. This
/// function checks for the existence of those redundant parentheses.
pub fn contains_redundant_parens(string: &str) -> bool {
    let str_len = string.chars().count();
    if !string.starts_with('(') || string.chars().nth(str_len - 1) != Some(')') {
        return false;
    }
    let mut par_stack = VecDeque::new();
    par_stack.push_back("left_par");
    for i in 1..=str_len - 2 {
        if string.chars().nth(i) == Some('(') {
            par_stack.push_back("par");
        } else if string.chars().nth(i) == Some(')') {
            par_stack.pop_back();
        }
    }
    if !par_stack.is_empty() && par_stack[0] == "left_par" {
        return true;
    }
    false
}

/// Check if the current term's operators are all multiply or divide.
pub fn all_ops_are_mult_or_div(ops: Vec<Operator>) -> bool {
    for o in 1..=ops.len() - 1 {
        if ops[o] != Operator::Multiply && ops[o] != Operator::Divide {
            return false;
        }
    }
    true
}

///Switch the multiplication operator and the division operator
pub fn switch_mul_div(op: Operator) -> Operator {
    let switched_op: Operator = Operator::Other("".to_string());
    if op == Operator::Multiply {
        return Operator::Divide;
    }
    if op == Operator::Divide {
        return Operator::Multiply;
    }
    return switched_op;
}

///Switch the summation operator and the subtraction operator
pub fn switch_add_subt(op: Operator) -> Operator {
    let switched_op: Operator = Operator::Other("".to_string());
    if op == Operator::Add {
        return Operator::Subtract;
    }
    if op == Operator::Subtract {
        return Operator::Add;
    }
    return switched_op;
}

/// Check if the current term's operators are all add or subtract.
pub fn all_ops_are_add_or_subt(ops: Vec<Operator>) -> bool {
    for o in 1..=ops.len() - 1 {
        if ops[o] != Operator::Add && ops[o] != Operator::Subtract {
            return false;
        }
    }
    true
}

/// Check if the current term's operators contain multiply.
pub fn ops_contain_mult(ops: Vec<Operator>) -> bool {
    for o in 1..=ops.len() - 1 {
        if ops[o] == Operator::Multiply {
            return true;
        }
    }
    return false;
}

/// Check if the current term's operators contain multiple divisions, and the denominators contain
/// add and subtract and without unary operators
pub fn need_to_distribute_divs(ops: Vec<Operator>, args: Vec<Expr>) -> bool {
    let mut num_div: i32 = 0;
    let mut contain_add_subt_without_uop: bool = false;
    for o in 1..=ops.len() - 1 {
        if ops[o] == Operator::Divide {
            num_div = num_div + 1;
            if let Expr::Expression { ops, args, name } = &args[o] {
                if ops[0] == Operator::Other("".to_string()) && all_ops_are_add_or_subt(ops.clone())
                {
                    contain_add_subt_without_uop = true;
                }
            }
            if num_div > 1 && contain_add_subt_without_uop {
                return true;
            }
        }
    }
    return false;
}

/// Check if the current term's operators contain add or minus and without the unary operator.
pub fn need_to_distribute(ops: Vec<Operator>) -> bool {
    if ops[0] != Operator::Other("".to_string()) {
        return false;
    }
    for o in 1..=ops.len() - 1 {
        if ops[o] == Operator::Add || ops[o] == Operator::Subtract {
            return true;
        }
    }
    return false;
}

impl PreExp {
    pub fn group_expr(&mut self) {
        for arg in &mut self.args {
            if let Expr::Expression { .. } = arg {
                arg.group_expr();
            }
        }
    }

    pub fn collapse_expr(&mut self) {
        for arg in &mut self.args {
            if let Expr::Expression { .. } = arg {
                arg.collapse_expr();
            }
        }
    }

<<<<<<< HEAD
    pub fn set_name(&mut self) {
=======
    fn distribute_expr(&mut self) {
        for arg in &mut self.args {
            if let Expr::Expression { .. } = arg {
                arg.distribute_expr();
            }
        }
    }

    fn set_name(&mut self) {
>>>>>>> 1074cce4
        for arg in &mut self.args {
            if let Expr::Expression { .. } = arg {
                arg.set_name();
            }
        }
    }

    pub fn to_graph(&mut self) -> MathExpressionGraph {
        let mut g = MathExpressionGraph::new();
        for arg in &mut self.args {
            if let Expr::Expression { .. } = arg {
                arg.to_graph(&mut g);
            }
        }
        g
    }
}

/// Remove redundant parentheses.
pub fn remove_redundant_parens(string: &mut String) -> &mut String {
    while contains_redundant_parens(string) {
        string.remove(string.len() - 1);
        string.remove(0);
    }
    *string = string.replace("()", "");
    string
}

/// Return the node index if it exists; if not, add a new node and return the node index.
pub fn get_node_idx(graph: &mut MathExpressionGraph, name: &mut String) -> NodeIndex {
    remove_redundant_parens(name);
    if name.contains("derivative") {
        *name = name.replace('/', ", ");
    }
    if graph.node_count() > 0 {
        for n in 0..=graph.node_count() - 1 {
            if let Some(x) = graph.raw_nodes().get(n) {
                if *name == x.weight {
                    if let Some(x) = graph.node_indices().nth(n) {
                        return x;
                    }
                }
            }
        }
    }

    graph.add_node(name.to_string())
}

/// Remove redundant mrow next to specific MathML elements. This function will likely be removed
/// once the img2mml pipeline is fixed.
pub fn remove_redundant_mrow(mml: String, key_word: String) -> String {
    let mut content = mml;
    let key_words_left = "<mrow>".to_string() + &*key_word.clone();
    let mut key_word_right = key_word.clone();
    key_word_right.insert(1, '/');
    let key_words_right = key_word_right.clone() + "</mrow>";
    let locs: Vec<_> = content
        .match_indices(&key_words_left)
        .map(|(i, _)| i)
        .collect();
    for loc in locs.iter().rev() {
        if content[loc + 1..].contains(&key_words_right) {
            let l = content[*loc..].find(&key_word_right).map(|i| i + *loc);
            if let Some(x) = l {
                if content.len() > (x + key_words_right.len())
                    && content[x..x + key_words_right.len()] == key_words_right
                {
                    content.replace_range(x..x + key_words_right.len(), key_word_right.as_str());
                    content.replace_range(*loc..*loc + key_words_left.len(), key_word.as_str());
                }
            }
        }
    }
    content
}

/// Remove redundant mrows in mathml because some mathml elements don't need mrow to wrap. This
/// function will likely be removed
/// once the img2mml pipeline is fixed.
pub fn remove_redundant_mrows(mathml_content: String) -> String {
    let mut content = mathml_content;
    content = content.replace("<mrow>", "(");
    content = content.replace("</mrow>", ")");
    let f = |b: &[u8]| -> Vec<u8> {
        let v = (0..)
            .zip(b)
            .scan(vec![], |a, (b, c)| {
                Some(match c {
                    40 => {
                        a.push(b);
                        None
                    }
                    41 => Some((a.pop()?, b)),
                    _ => None,
                })
            })
            .flatten()
            .collect::<Vec<_>>();
        for k in &v {
            if k.0 == 0 && k.1 == b.len() - 1 {
                return b[1..b.len() - 1].to_vec();
            }
            for l in &v {
                if l.0 == k.0 + 1 && l.1 == k.1 - 1 {
                    return [&b[..k.0], &b[l.0..k.1], &b[k.1 + 1..]].concat();
                }
            }
        }
        b.to_vec()
    };
    let g = |mut b: Vec<u8>| {
        while f(&b) != b {
            b = f(&b)
        }
        b
    };
    content = std::str::from_utf8(&g(content.bytes().collect()))
        .unwrap()
        .to_string();
    content = content.replace('(', "<mrow>");
    content = content.replace(')', "</mrow>");
    content = remove_redundant_mrow(content, "<mi>".to_string());
    content = remove_redundant_mrow(content, "<mo>".to_string());
    content = remove_redundant_mrow(content, "<mfrac>".to_string());
    content = remove_redundant_mrow(content, "<mover>".to_string());
    content
}

/// Preprocess the content prior to parsing.
pub fn preprocess_content(content_str: String) -> String {
    let mut pre_string = content_str;
    pre_string = pre_string.replace(' ', "");
    pre_string = pre_string.replace('\n', "");
    pre_string = pre_string.replace('\t', "");
    pre_string = pre_string.replace("<mo>(</mo><mi>t</mi><mo>)</mo>", "");
    pre_string = pre_string.replace("<mo>,</mo>", "");
    pre_string = pre_string.replace("<mo>(</mo>", "<mrow>");
    pre_string = pre_string.replace("<mo>)</mo>", "</mrow>");

    // Unicode to Symbol
    let unicode_locs: Vec<_> = pre_string.match_indices("&#").map(|(i, _)| i).collect();
    for ul in unicode_locs.iter().rev() {
        let loc = pre_string[*ul..].find('<').map(|i| i + ul);
        match loc {
            None => {}
            Some(x) => pre_string.insert(x, ';'),
        }
    }
    pre_string = html_escape::decode_html_entities(&pre_string).to_string();
    pre_string = pre_string.replace(
        &html_escape::decode_html_entities("&#x2212;").to_string(),
        "-",
    );
    pre_string = remove_redundant_mrows(pre_string);
    pre_string
}

/// Wrap mathml vectors by mrow as a single expression to process
pub fn wrap_math(math: Math) -> MathExpression {
    let mut math_vec = vec![];
    for con in math.content {
        math_vec.push(con);
    }

    Mrow(math_vec)
}

#[test]
fn test_to_expr() {
    let math_expression = Mrow(vec![
        Mi("a".to_string()),
        Mo(Operator::Add),
        Mi("b".to_string()),
    ]);
    let mut pre_exp = PreExp {
        ops: Vec::<Operator>::new(),
        args: Vec::<Expr>::new(),
        name: "".to_string(),
    };
    pre_exp.ops.push(Operator::Other("root".to_string()));
    math_expression.to_expr(&mut pre_exp);

    if let Expr::Expression { ops, args, .. } = &pre_exp.args[0] {
        assert_eq!(ops[0], Operator::Other("".to_string()));
        assert_eq!(ops[1], Operator::Add);
        assert_eq!(args[0], Expr::Atom(Atom::Identifier("a".to_string())));
        assert_eq!(args[1], Expr::Atom(Atom::Identifier("b".to_string())));
    }
}

#[test]
fn test_to_expr2() {
    let math_expression = Mrow(vec![
        Mi("a".to_string()),
        Mo(Operator::Add),
        Mi("b".to_string()),
        Mo(Operator::Subtract),
        Mrow(vec![
            Mn("4".to_string()),
            Mi("c".to_string()),
            Mi("d".to_string()),
        ]),
    ]);
    let mut pre_exp = PreExp {
        ops: Vec::<Operator>::new(),
        args: Vec::<Expr>::new(),
        name: "".to_string(),
    };

    math_expression.to_expr(&mut pre_exp);
    pre_exp.ops.push(Operator::Other("root".to_string()));
    match &pre_exp.args[0] {
        Expr::Atom(_) => {}
        Expr::Expression { ops, args, .. } => {
            assert_eq!(ops[0], Operator::Other("".to_string()));
            assert_eq!(ops[1], Operator::Add);
            assert_eq!(ops[2], Operator::Subtract);
            assert_eq!(args[0], Expr::Atom(Atom::Identifier("a".to_string())));
            assert_eq!(args[1], Expr::Atom(Atom::Identifier("b".to_string())));
            match &args[2] {
                Expr::Atom(_) => {}
                Expr::Expression { ops, args, .. } => {
                    assert_eq!(ops[0], Operator::Other("".to_string()));
                    assert_eq!(ops[1], Operator::Multiply);
                    assert_eq!(ops[2], Operator::Multiply);
                    assert_eq!(args[0], Expr::Atom(Atom::Number("4".to_string())));
                    assert_eq!(args[1], Expr::Atom(Atom::Identifier("c".to_string())));
                    assert_eq!(args[2], Expr::Atom(Atom::Identifier("d".to_string())));
                }
            }
        }
    }
}

#[test]
fn test_to_expr3() {
    let math_expression = Msqrt(Box::from(Mrow(vec![
        Mi("a".to_string()),
        Mo(Operator::Add),
        Mi("b".to_string()),
    ])));
    let mut pre_exp = PreExp {
        ops: Vec::<Operator>::new(),
        args: Vec::<Expr>::new(),
        name: "".to_string(),
    };
    pre_exp.ops.push(Operator::Other("root".to_string()));
    math_expression.to_expr(&mut pre_exp);

    match &pre_exp.args[0] {
        Expr::Atom(_) => {}
        Expr::Expression { ops, args, .. } => {
            assert_eq!(ops[0], Operator::Sqrt);
            match &args[0] {
                Expr::Atom(_) => {}
                Expr::Expression { ops, args, .. } => {
                    assert_eq!(ops[0], Operator::Other("".to_string()));
                    assert_eq!(ops[1], Operator::Add);
                    assert_eq!(args[0], Expr::Atom(Atom::Identifier("a".to_string())));
                    assert_eq!(args[1], Expr::Atom(Atom::Identifier("b".to_string())));
                }
            }
        }
    }
}

#[test]
fn test_to_expr4() {
    let math_expression = Mfrac(
        Box::from(Mrow(vec![
            Mi("a".to_string()),
            Mo(Operator::Add),
            Mi("b".to_string()),
        ])),
        Box::from(Mi("c".to_string())),
    );
    let mut pre_exp = PreExp {
        ops: Vec::<Operator>::new(),
        args: Vec::<Expr>::new(),
        name: "".to_string(),
    };
    pre_exp.ops.push(Operator::Other("root".to_string()));
    math_expression.to_expr(&mut pre_exp);

    match &pre_exp.args[0] {
        Expr::Atom(_) => {}
        Expr::Expression { ops, args, .. } => {
            assert_eq!(ops[0], Operator::Other("".to_string()));
            assert_eq!(ops[1], Operator::Divide);
            match &args[0] {
                Expr::Atom(_) => {}
                Expr::Expression { ops, args, .. } => {
                    assert_eq!(ops[0], Operator::Other("".to_string()));
                    assert_eq!(ops[1], Operator::Add);
                    assert_eq!(args[0], Expr::Atom(Atom::Identifier("a".to_string())));
                    assert_eq!(args[1], Expr::Atom(Atom::Identifier("b".to_string())));
                }
            }
            match &args[1] {
                Expr::Atom(_x) => {
                    assert_eq!(args[1], Expr::Atom(Atom::Identifier("c".to_string())));
                }
                Expr::Expression { .. } => {}
            }
        }
    }
}

#[test]
fn test_to_expr5() {
    let math_expression = Mrow(vec![
        Mi("a".to_string()),
        Mo(Operator::Add),
        Mi("b".to_string()),
        Mo(Operator::Multiply),
        Mi("c".to_string()),
    ]);
    let mut pre_exp = PreExp {
        ops: Vec::<Operator>::new(),
        args: Vec::<Expr>::new(),
        name: "".to_string(),
    };
    pre_exp.ops.push(Operator::Other("root".to_string()));
    math_expression.to_expr(&mut pre_exp);
    pre_exp.group_expr();

    match &pre_exp.args[0] {
        Expr::Atom(_) => {}
        Expr::Expression { ops, args, .. } => {
            assert_eq!(ops[0], Operator::Other("".to_string()));
            assert_eq!(ops[1], Operator::Add);
            assert_eq!(args[0], Expr::Atom(Atom::Identifier("a".to_string())));
            match &args[1] {
                Expr::Atom(_) => {}
                Expr::Expression { ops, args, .. } => {
                    assert_eq!(ops[0], Operator::Other("".to_string()));
                    assert_eq!(ops[1], Operator::Multiply);
                    assert_eq!(args[0], Expr::Atom(Atom::Identifier("b".to_string())));
                    assert_eq!(args[1], Expr::Atom(Atom::Identifier("c".to_string())));
                }
            }
        }
    }
}

#[test]
fn test_to_expr6() {
    let math_expression = Mrow(vec![
        Mi("a".to_string()),
        Mo(Operator::Add),
        Mi("b".to_string()),
        Mo(Operator::Multiply),
        Mi("c".to_string()),
        Mo(Operator::Multiply),
        Mi("d".to_string()),
        Mo(Operator::Divide),
        Mi("e".to_string()),
        Mo(Operator::Subtract),
        Mi("f".to_string()),
        Mo(Operator::Multiply),
        Mi("g".to_string()),
        Mo(Operator::Subtract),
        Mi("h".to_string()),
    ]);
    let mut pre_exp = PreExp {
        ops: Vec::<Operator>::new(),
        args: Vec::<Expr>::new(),
        name: "".to_string(),
    };
    pre_exp.ops.push(Operator::Other("root".to_string()));
    math_expression.to_expr(&mut pre_exp);
    pre_exp.group_expr();

    match &pre_exp.args[0] {
        Expr::Atom(_) => {}
        Expr::Expression { ops, args, .. } => {
            assert_eq!(ops[0], Operator::Other("".to_string()));
            assert_eq!(ops[1], Operator::Add);
            assert_eq!(ops[2], Operator::Subtract);
            assert_eq!(args[0], Expr::Atom(Atom::Identifier("a".to_string())));
            assert_eq!(args[3], Expr::Atom(Atom::Identifier("h".to_string())));
            match &args[1] {
                Expr::Atom(_) => {}
                Expr::Expression { ops, args, .. } => {
                    assert_eq!(ops[0], Operator::Other("".to_string()));
                    assert_eq!(ops[1], Operator::Multiply);
                    assert_eq!(ops[2], Operator::Multiply);
                    assert_eq!(ops[3], Operator::Divide);
                    assert_eq!(args[0], Expr::Atom(Atom::Identifier("b".to_string())));
                    assert_eq!(args[1], Expr::Atom(Atom::Identifier("c".to_string())));
                    assert_eq!(args[2], Expr::Atom(Atom::Identifier("d".to_string())));
                    assert_eq!(args[3], Expr::Atom(Atom::Identifier("e".to_string())));
                }
            }
            match &args[2] {
                Expr::Atom(_) => {}
                Expr::Expression { ops, args, .. } => {
                    assert_eq!(ops[0], Operator::Other("".to_string()));
                    assert_eq!(ops[1], Operator::Multiply);
                    assert_eq!(args[0], Expr::Atom(Atom::Identifier("f".to_string())));
                    assert_eq!(args[1], Expr::Atom(Atom::Identifier("g".to_string())));
                }
            }
        }
    }
}

#[test]
fn test_to_expr7() {
    let math_expression = Mrow(vec![
        Mi("a".to_string()),
        Mo(Operator::Add),
        Mi("b".to_string()),
        Mo(Operator::Multiply),
        Mi("c".to_string()),
    ]);
    let mut pre_exp = PreExp {
        ops: Vec::<Operator>::new(),
        args: Vec::<Expr>::new(),
        name: "root".to_string(),
    };
    pre_exp.ops.push(Operator::Other("root".to_string()));
    math_expression.to_expr(&mut pre_exp);
    pre_exp.group_expr();
    pre_exp.set_name();

    match &pre_exp.args[0] {
        Expr::Atom(_) => {}
        Expr::Expression { ops, args, name } => {
            assert_eq!(ops[0], Operator::Other("".to_string()));
            assert_eq!(ops[1], Operator::Add);
            assert_eq!(args[0], Expr::Atom(Atom::Identifier("a".to_string())));
            assert_eq!(name, "(a+b*c)");
            match &args[1] {
                Expr::Atom(_) => {}
                Expr::Expression { ops, args, name } => {
                    assert_eq!(ops[0], Operator::Other("".to_string()));
                    assert_eq!(ops[1], Operator::Multiply);
                    assert_eq!(args[0], Expr::Atom(Atom::Identifier("b".to_string())));
                    assert_eq!(args[1], Expr::Atom(Atom::Identifier("c".to_string())));
                    assert_eq!(name, "b*c");
                }
            }
        }
    }
}

#[test]
fn test_to_expr8() {
    let math_expression = Mrow(vec![
        Mi("a".to_string()),
        Mo(Operator::Add),
        Mi("b".to_string()),
        Mo(Operator::Multiply),
        Mi("c".to_string()),
        Mo(Operator::Multiply),
        Mi("d".to_string()),
        Mo(Operator::Divide),
        Mi("e".to_string()),
        Mo(Operator::Subtract),
        Mi("f".to_string()),
        Mo(Operator::Multiply),
        Mi("g".to_string()),
        Mo(Operator::Subtract),
        Mi("h".to_string()),
    ]);
    let mut pre_exp = PreExp {
        ops: Vec::<Operator>::new(),
        args: Vec::<Expr>::new(),
        name: "".to_string(),
    };
    pre_exp.ops.push(Operator::Other("root".to_string()));
    math_expression.to_expr(&mut pre_exp);
    pre_exp.group_expr();
    pre_exp.set_name();

    match &pre_exp.args[0] {
        Expr::Atom(_) => {}
        Expr::Expression { ops, args, name } => {
            assert_eq!(ops[0], Operator::Other("".to_string()));
            assert_eq!(ops[1], Operator::Add);
            assert_eq!(ops[2], Operator::Subtract);
            assert_eq!(args[0], Expr::Atom(Atom::Identifier("a".to_string())));
            assert_eq!(args[3], Expr::Atom(Atom::Identifier("h".to_string())));
            assert_eq!(name, "(a+b*c*d/e-f*g-h)");
            match &args[1] {
                Expr::Atom(_) => {}
                Expr::Expression { ops, args, name } => {
                    assert_eq!(ops[0], Operator::Other("".to_string()));
                    assert_eq!(ops[1], Operator::Multiply);
                    assert_eq!(ops[2], Operator::Multiply);
                    assert_eq!(ops[3], Operator::Divide);
                    assert_eq!(args[0], Expr::Atom(Atom::Identifier("b".to_string())));
                    assert_eq!(args[1], Expr::Atom(Atom::Identifier("c".to_string())));
                    assert_eq!(args[2], Expr::Atom(Atom::Identifier("d".to_string())));
                    assert_eq!(args[3], Expr::Atom(Atom::Identifier("e".to_string())));
                    assert_eq!(name, "b*c*d/e");
                }
            }
            match &args[2] {
                Expr::Atom(_) => {}
                Expr::Expression { ops, args, name } => {
                    assert_eq!(ops[0], Operator::Other("".to_string()));
                    assert_eq!(ops[1], Operator::Multiply);
                    assert_eq!(args[0], Expr::Atom(Atom::Identifier("f".to_string())));
                    assert_eq!(args[1], Expr::Atom(Atom::Identifier("g".to_string())));
                    assert_eq!(name, "f*g");
                }
            }
        }
    }
}

#[test]
fn test_to_expr9() {
    let math_expression = Mrow(vec![
        Mi("a".to_string()),
        Mo(Operator::Add),
        Mi("b".to_string()),
        Mo(Operator::Multiply),
        Mrow(vec![
            Mi("c".to_string()),
            Mo(Operator::Subtract),
            Mi("d".to_string()),
        ]),
    ]);
    let mut pre_exp = PreExp {
        ops: Vec::<Operator>::new(),
        args: Vec::<Expr>::new(),
        name: "root".to_string(),
    };
    pre_exp.ops.push(Operator::Other("root".to_string()));
    math_expression.to_expr(&mut pre_exp);
    pre_exp.group_expr();
    pre_exp.set_name();

    match &pre_exp.args[0] {
        Expr::Atom(_) => {}
        Expr::Expression { ops, args, name } => {
            assert_eq!(ops[0], Operator::Other("".to_string()));
            assert_eq!(ops[1], Operator::Add);
            assert_eq!(args[0], Expr::Atom(Atom::Identifier("a".to_string())));
            assert_eq!(name, "(a+b*(c-d))");
            match &args[1] {
                Expr::Atom(_) => {}
                Expr::Expression { ops, args, name } => {
                    assert_eq!(ops[0], Operator::Other("".to_string()));
                    assert_eq!(ops[1], Operator::Multiply);
                    assert_eq!(args[0], Expr::Atom(Atom::Identifier("b".to_string())));
                    assert_eq!(name, "b*(c-d)");
                    match &args[1] {
                        Expr::Atom(_) => {}
                        Expr::Expression { ops, args, name } => {
                            assert_eq!(ops[0], Operator::Other("".to_string()));
                            assert_eq!(ops[1], Operator::Subtract);
                            assert_eq!(args[0], Expr::Atom(Atom::Identifier("c".to_string())));
                            assert_eq!(args[1], Expr::Atom(Atom::Identifier("d".to_string())));
                            assert_eq!(name, "(c-d)");
                        }
                    }
                }
            }
        }
    }
}

#[test]
fn test_to_expr10() {
    let math_expression = Mrow(vec![
        Mi("a".to_string()),
        Mo(Operator::Add),
        Mi("b".to_string()),
        Mo(Operator::Multiply),
        Mrow(vec![
            Mi("c".to_string()),
            Mo(Operator::Subtract),
            Mi("a".to_string()),
        ]),
    ]);
    let mut pre_exp = PreExp {
        ops: Vec::<Operator>::new(),
        args: Vec::<Expr>::new(),
        name: "root".to_string(),
    };
    pre_exp.ops.push(Operator::Other("root".to_string()));
    math_expression.to_expr(&mut pre_exp);
    pre_exp.group_expr();
    pre_exp.set_name();
    let _g = pre_exp.to_graph();
}

#[test]
fn test_to_expr11() {
    let math_expression = Msqrt(Box::from(Mrow(vec![
        Mi("a".to_string()),
        Mo(Operator::Subtract),
        Mi("b".to_string()),
        Mo(Operator::Multiply),
        Mrow(vec![
            Mi("a".to_string()),
            Mo(Operator::Subtract),
            Mi("b".to_string()),
        ]),
    ])));

    let mut pre_exp = PreExp {
        ops: Vec::<Operator>::new(),
        args: Vec::<Expr>::new(),
        name: "root".to_string(),
    };
    pre_exp.ops.push(Operator::Other("root".to_string()));
    math_expression.to_expr(&mut pre_exp);
    pre_exp.group_expr();
    pre_exp.set_name();
    let _g = pre_exp.to_graph();
}

#[test]
fn test_to_expr12() {
    let math_expression = Mrow(vec![
        Mi("a".to_string()),
        Mo(Operator::Add),
        Mi("b".to_string()),
        Mo(Operator::Multiply),
        Mi("c".to_string()),
        Mo(Operator::Multiply),
        Mi("d".to_string()),
        Mo(Operator::Divide),
        Mi("e".to_string()),
        Mo(Operator::Subtract),
        Mi("f".to_string()),
        Mo(Operator::Multiply),
        Mi("g".to_string()),
        Mo(Operator::Subtract),
        Mi("h".to_string()),
    ]);
    let mut pre_exp = PreExp {
        ops: Vec::<Operator>::new(),
        args: Vec::<Expr>::new(),
        name: "".to_string(),
    };
    pre_exp.ops.push(Operator::Other("root".to_string()));
    math_expression.to_expr(&mut pre_exp);
    pre_exp.group_expr();
    pre_exp.set_name();
    let _g = pre_exp.to_graph();
}

#[test]
fn test_to_expr13() {
    let math_expression = Mrow(vec![
        Mi("a".to_string()),
        Mo(Operator::Add),
        Mi("b".to_string()),
        Mo(Operator::Multiply),
        Mi("c".to_string()),
        Mo(Operator::Multiply),
        Mi("a".to_string()),
        Mo(Operator::Divide),
        Mi("d".to_string()),
        Mo(Operator::Subtract),
        Mi("c".to_string()),
        Mo(Operator::Multiply),
        Mi("a".to_string()),
        Mo(Operator::Subtract),
        Mi("b".to_string()),
    ]);
    let mut pre_exp = PreExp {
        ops: Vec::<Operator>::new(),
        args: Vec::<Expr>::new(),
        name: "".to_string(),
    };
    pre_exp.ops.push(Operator::Other("root".to_string()));
    math_expression.to_expr(&mut pre_exp);
    pre_exp.group_expr();
    pre_exp.set_name();
    let _g = pre_exp.to_graph();
}

#[test]
fn test_to_expr14() {
    let math_expression = Mrow(vec![
        Mi("a".to_string()),
        Mo(Operator::Add),
        Mi("b".to_string()),
        Mo(Operator::Multiply),
        Mi("c".to_string()),
        Mo(Operator::Multiply),
        Mrow(vec![
            Mi("a".to_string()),
            Mo(Operator::Subtract),
            Mi("b".to_string()),
        ]),
    ]);
    let mut pre_exp = PreExp {
        ops: Vec::<Operator>::new(),
        args: Vec::<Expr>::new(),
        name: "".to_string(),
    };
    pre_exp.ops.push(Operator::Other("root".to_string()));
    math_expression.to_expr(&mut pre_exp);
    pre_exp.group_expr();
    pre_exp.set_name();
    let _g = pre_exp.to_graph();
}

#[test]
fn test_to_expr15() {
    let math_expression = Mrow(vec![
        Mi("a".to_string()),
        Mo(Operator::Add),
        Mi("b".to_string()),
        Mo(Operator::Multiply),
        Mi("c".to_string()),
        Mo(Operator::Subtract),
        Msqrt(Box::from(Mrow(vec![
            Mi("a".to_string()),
            Mo(Operator::Add),
            Mi("b".to_string()),
        ]))),
    ]);
    let mut pre_exp = PreExp {
        ops: Vec::<Operator>::new(),
        args: Vec::<Expr>::new(),
        name: "".to_string(),
    };
    pre_exp.ops.push(Operator::Other("root".to_string()));
    math_expression.to_expr(&mut pre_exp);
    pre_exp.group_expr();
    pre_exp.set_name();
    let _g = pre_exp.to_graph();
}

#[test]
fn test_to_expr16() {
    let math_expression = Msqrt(Box::from(Mrow(vec![
        Mi("a".to_string()),
        Mo(Operator::Subtract),
        Mi("b".to_string()),
        Mo(Operator::Multiply),
        Mrow(vec![
            Mi("a".to_string()),
            Mo(Operator::Subtract),
            Mi("b".to_string()),
        ]),
    ])));
    let _g = math_expression.to_graph();
}

#[test]
fn test_to_expr17() {
    let math_expression = Mrow(vec![
        Mi("s".to_string()),
        Mo(Operator::Equals),
        Mi("b".to_string()),
        Mo(Operator::Multiply),
        Mrow(vec![
            Mi("a".to_string()),
            Mo(Operator::Subtract),
            Mi("b".to_string()),
        ]),
    ]);
    let _g = math_expression.to_graph();
}

#[test]
fn test_to_expr18() {
    let math_expression = Mrow(vec![
        Mi("s".to_string()),
        Mo(Operator::Equals),
        Mi("a".to_string()),
        Mo(Operator::Multiply),
        Mi("b".to_string()),
        Mo(Operator::Subtract),
        Msqrt(Box::from(Mrow(vec![
            Mi("a".to_string()),
            Mo(Operator::Subtract),
            Mi("b".to_string()),
            Mo(Operator::Multiply),
            Mrow(vec![
                Mi("a".to_string()),
                Mo(Operator::Subtract),
                Mi("b".to_string()),
            ]),
        ]))),
    ]);
    let _g = math_expression.to_graph();
}

#[test]
fn test_to_expr19() {
    use crate::parsing::parse;
    let input = "tests/sir.xml";
    let contents = std::fs::read_to_string(input)
        .unwrap_or_else(|_| panic!("{}", "Unable to read file {input}!"));
    let (_, mut math) =
        parse(&contents).unwrap_or_else(|_| panic!("{}", "Unable to parse file {input}!"));
    math.normalize();
    let _g = &mut math.content[0].clone().to_graph();
}

#[test]
fn test_to_expr20() {
    let math_expression = Mrow(vec![
        Mi("s".to_string()),
        Mo(Operator::Equals),
        Mfrac(
            Box::from(Mrow(vec![
                Mi("a".to_string()),
                Mo(Operator::Add),
                Mi("b".to_string()),
            ])),
            Box::from(Mrow(vec![
                Mi("a".to_string()),
                Mo(Operator::Multiply),
                Mi("c".to_string()),
                Mi("d".to_string()),
                Msqrt(Box::from(Mrow(vec![
                    Mi("a".to_string()),
                    Mo(Operator::Add),
                    Mi("d".to_string()),
                ]))),
            ])),
        ),
    ]);
    let _g = math_expression.to_graph();
}

#[test]
fn test_to_expr21() {
    let math_expression = Msup(
        Box::from(Mrow(vec![
            Mi("a".to_string()),
            Mo(Operator::Add),
            Mi("b".to_string()),
        ])),
        Box::from(Mi("c".to_string())),
    );
    let mut pre_exp = PreExp {
        ops: Vec::<Operator>::new(),
        args: Vec::<Expr>::new(),
        name: "".to_string(),
    };
    pre_exp.ops.push(Operator::Other("root".to_string()));
    math_expression.to_expr(&mut pre_exp);

    match &pre_exp.args[0] {
        Expr::Atom(_) => {}
        Expr::Expression { ops, args, .. } => {
            assert_eq!(ops[0], Operator::Other("".to_string()));
            assert_eq!(ops[1], Operator::Other("^".to_string()));
            match &args[0] {
                Expr::Atom(_) => {}
                Expr::Expression { ops, args, .. } => {
                    assert_eq!(ops[0], Operator::Other("".to_string()));
                    assert_eq!(ops[1], Operator::Add);
                    assert_eq!(args[0], Expr::Atom(Atom::Identifier("a".to_string())));
                    assert_eq!(args[1], Expr::Atom(Atom::Identifier("b".to_string())));
                }
            }
            match &args[1] {
                Expr::Atom(_x) => {
                    assert_eq!(args[1], Expr::Atom(Atom::Identifier("c".to_string())));
                }
                Expr::Expression { .. } => {}
            }
        }
    }
}

#[test]
fn test_to_expr22() {
    let math_expression = Mrow(vec![
        Mi("a".to_string()),
        Mo(Operator::Subtract),
        Msup(
            Box::from(Mrow(vec![
                Mi("a".to_string()),
                Mo(Operator::Add),
                Mi("b".to_string()),
            ])),
            Box::from(Mrow(vec![
                Mi("c".to_string()),
                Mo(Operator::Add),
                Mi("d".to_string()),
            ])),
        ),
    ]);
    let _g = math_expression.to_graph();
}

#[test]
fn test_to_expr23() {
    let math_expression = Mrow(vec![Msubsup(
        Box::from(Mrow(vec![
            Mi("a".to_string()),
            Mo(Operator::Add),
            Mi("b".to_string()),
        ])),
        Box::from(Mrow(vec![
            Mi("c".to_string()),
            Mo(Operator::Subtract),
            Mi("d".to_string()),
        ])),
        Box::from(Mi("c".to_string())),
    )]);
    let _g = math_expression.to_graph();
}

#[test]
fn test_to_expr24() {
    let math_expression = Mrow(vec![
        Mo(Operator::Subtract),
        Mi("a".to_string()),
        Mo(Operator::Multiply),
        Mi("b".to_string()),
        Mo(Operator::Add),
        Mi("c".to_string()),
    ]);
    let _g = math_expression.to_graph();
}

#[test]
fn test_to_expr25() {
    let math_expression = Mrow(vec![
        Mo(Operator::Subtract),
        Mrow(vec![
            Mi("a".to_string()),
            Mo(Operator::Add),
            Mi("b".to_string()),
        ]),
        Mo(Operator::Multiply),
        Mi("c".to_string()),
    ]);
    let _g = math_expression.to_graph();
}

#[test]
fn test_to_expr26() {
    let math_expression = Mrow(vec![
        Mo(Operator::Subtract),
        Mi("a".to_string()),
        Mo(Operator::Multiply),
        Mi("b".to_string()),
        Mo(Operator::Multiply),
        Mi("c".to_string()),
        Mo(Operator::Add),
        Mi("d".to_string()),
    ]);
    let _g = math_expression.to_graph();
}

#[test]
fn test_to_expr27() {
    let math_expression = Mrow(vec![
        Mo(Operator::Subtract),
        Mi("a".to_string()),
        Mo(Operator::Add),
        Mi("b".to_string()),
    ]);
    let _g = math_expression.to_graph();
}

#[test]
fn test_to_expr28() {
    let math_expression = Mrow(vec![
        Mo(Operator::Subtract),
        Mi("a".to_string()),
        Mo(Operator::Add),
        Mi("b".to_string()),
    ]);
    let _g = math_expression.to_graph();
}

#[test]
fn test_to_expr29() {
    let math_expression = Mrow(vec![
        Mo(Operator::Subtract),
        Mi("a".to_string()),
        Mo(Operator::Add),
        Msup(
            Box::from(Mrow(vec![
                Mo(Operator::Subtract),
                Mi("a".to_string()),
                Mo(Operator::Add),
                Mi("b".to_string()),
            ])),
            Box::from(Mrow(vec![
                Mi("c".to_string()),
                Mo(Operator::Add),
                Mi("d".to_string()),
            ])),
        ),
    ]);
    let _g = math_expression.to_graph();
}

#[test]
fn test_to_expr30() {
    use crate::parsing::parse;
    let input = "tests/seir_eq1.xml";
    let mut contents = std::fs::read_to_string(input)
        .unwrap_or_else(|_| panic!("{}", "Unable to read file {input}!"));
    contents = preprocess_content(contents);
    let (_, mut math) =
        parse(&contents).unwrap_or_else(|_| panic!("{}", "Unable to parse file {input}!"));
    math.normalize();
    let mut math_vec = vec![];
    for con in math.content {
        math_vec.push(con);
    }
    let new_math = Mrow(math_vec);
    let _g = new_math.to_graph();
}

#[test]
fn test_to_expr32() {
    use crate::parsing::parse;
    let input = "tests/seirdv_eq7.xml";
    let mut contents = std::fs::read_to_string(input)
        .unwrap_or_else(|_| panic!("{}", "Unable to read file {input}!"));
    contents = preprocess_content(contents);
    let (_, mut math) =
        parse(&contents).unwrap_or_else(|_| panic!("{}", "Unable to parse file {input}!"));
    math.normalize();
    let new_math = wrap_math(math);
    let _g = new_math.to_graph();
}

#[test]
fn test_to_expr33() {
    let math_expression = Mrow(vec![
        Mi("a".to_string()),
        Mo(Operator::Multiply),
        Mrow(vec![
            Mi("b".to_string()),
            Mo(Operator::Add),
            Mi("c".to_string()),
        ]),
    ]);
    let mut pre_exp = PreExp {
        ops: Vec::<Operator>::new(),
        args: Vec::<Expr>::new(),
        name: "root".to_string(),
    };
    pre_exp.ops.push(Operator::Other("root".to_string()));
    math_expression.to_expr(&mut pre_exp);
    pre_exp.group_expr();
    pre_exp.collapse_expr();
    pre_exp.distribute_expr();
    pre_exp.set_name();

    match &pre_exp.args[0] {
        Expr::Atom(_) => {}
        Expr::Expression { ops, args, .. } => {
            assert_eq!(ops[0], Operator::Other("".to_string()));
            assert_eq!(ops[1], Operator::Add);
            match &args[0] {
                Expr::Atom(_) => {}
                Expr::Expression { ops, args, .. } => {
                    assert_eq!(ops[0], Operator::Other("".to_string()));
                    assert_eq!(ops[1], Operator::Multiply);
                    assert_eq!(args[0], Expr::Atom(Atom::Identifier("a".to_string())));
                    assert_eq!(args[1], Expr::Atom(Atom::Identifier("b".to_string())));
                }
            }
            match &args[1] {
                Expr::Atom(_) => {}
                Expr::Expression { ops, args, .. } => {
                    assert_eq!(ops[0], Operator::Other("".to_string()));
                    assert_eq!(ops[1], Operator::Multiply);
                    assert_eq!(args[0], Expr::Atom(Atom::Identifier("a".to_string())));
                    assert_eq!(args[1], Expr::Atom(Atom::Identifier("c".to_string())));
                }
            }
        }
    }
}

#[test]
fn test_to_expr34() {
    let math_expression = Mrow(vec![
        Mrow(vec![
            Mi("a".to_string()),
            Mo(Operator::Add),
            Mi("b".to_string()),
        ]),
        Mo(Operator::Divide),
        Mrow(vec![
            Mi("c".to_string()),
            Mo(Operator::Add),
            Mi("d".to_string()),
        ]),
    ]);
    let mut pre_exp = PreExp {
        ops: Vec::<Operator>::new(),
        args: Vec::<Expr>::new(),
        name: "root".to_string(),
    };
    pre_exp.ops.push(Operator::Other("root".to_string()));
    math_expression.to_expr(&mut pre_exp);
    pre_exp.group_expr();
    pre_exp.collapse_expr();
    pre_exp.distribute_expr();
    pre_exp.group_expr();
    pre_exp.collapse_expr();
    pre_exp.set_name();

    match &pre_exp.args[0] {
        Expr::Atom(_) => {}
        Expr::Expression { ops, args, .. } => {
            assert_eq!(ops[0], Operator::Other("".to_string()));
            assert_eq!(ops[1], Operator::Divide);

            match &args[0] {
                Expr::Atom(_) => {}
                Expr::Expression { ops, args, .. } => {
                    assert_eq!(ops[0], Operator::Other("".to_string()));
                    assert_eq!(ops[1], Operator::Add);
                    assert_eq!(args[0], Expr::Atom(Atom::Identifier("a".to_string())));
                    assert_eq!(args[1], Expr::Atom(Atom::Identifier("b".to_string())));
                }
            }

            match &args[1] {
                Expr::Atom(_) => {}
                Expr::Expression { ops, args, .. } => {
                    assert_eq!(ops[0], Operator::Other("".to_string()));
                    assert_eq!(ops[1], Operator::Add);
                    assert_eq!(args[0], Expr::Atom(Atom::Identifier("c".to_string())));
                    assert_eq!(args[1], Expr::Atom(Atom::Identifier("d".to_string())));
                }
            }
        }
    }
}

#[test]
fn test_to_expr35() {
    let math_expression = Mrow(vec![
        Mi("a".to_string()),
        Mo(Operator::Subtract),
        Mrow(vec![
            Mi("b".to_string()),
            Mo(Operator::Subtract),
            Mi("c".to_string()),
        ]),
    ]);
    let mut pre_exp = PreExp {
        ops: Vec::<Operator>::new(),
        args: Vec::<Expr>::new(),
        name: "root".to_string(),
    };
    pre_exp.ops.push(Operator::Other("root".to_string()));
    math_expression.to_expr(&mut pre_exp);
    pre_exp.group_expr();
    pre_exp.collapse_expr();
    pre_exp.distribute_expr();
    pre_exp.set_name();

    match &pre_exp.args[0] {
        Expr::Atom(_) => {}
        Expr::Expression { ops, args, .. } => {
            assert_eq!(ops[0], Operator::Other("".to_string()));
            assert_eq!(ops[1], Operator::Subtract);
            assert_eq!(ops[2], Operator::Add);
            assert_eq!(args[0], Expr::Atom(Atom::Identifier("a".to_string())));
            assert_eq!(args[1], Expr::Atom(Atom::Identifier("b".to_string())));
            assert_eq!(args[2], Expr::Atom(Atom::Identifier("c".to_string())));
        }
    }
}

#[test]
fn test_to_expr36() {
    let math_expression = Mrow(vec![
        Mrow(vec![
            Mi("a".to_string()),
            Mo(Operator::Subtract),
            Mi("b".to_string()),
        ]),
        Mo(Operator::Subtract),
        Mi("c".to_string()),
    ]);
    let mut pre_exp = PreExp {
        ops: Vec::<Operator>::new(),
        args: Vec::<Expr>::new(),
        name: "root".to_string(),
    };
    pre_exp.ops.push(Operator::Other("root".to_string()));
    math_expression.to_expr(&mut pre_exp);
    pre_exp.group_expr();
    pre_exp.collapse_expr();
    pre_exp.distribute_expr();
    pre_exp.set_name();

    match &pre_exp.args[0] {
        Expr::Atom(_) => {}
        Expr::Expression { ops, args, .. } => {
            assert_eq!(ops[0], Operator::Other("".to_string()));
            assert_eq!(ops[1], Operator::Subtract);
            assert_eq!(ops[2], Operator::Subtract);
            assert_eq!(args[0], Expr::Atom(Atom::Identifier("a".to_string())));
            assert_eq!(args[1], Expr::Atom(Atom::Identifier("b".to_string())));
            assert_eq!(args[2], Expr::Atom(Atom::Identifier("c".to_string())));
        }
    }
}

#[test]
fn test_to_expr37() {
    let math_expression = Mrow(vec![
        Mrow(vec![
            Mi("a".to_string()),
            Mo(Operator::Add),
            Mi("b".to_string()),
        ]),
        Mo(Operator::Subtract),
        Mrow(vec![
            Mi("c".to_string()),
            Mo(Operator::Add),
            Mi("d".to_string()),
        ]),
        Mo(Operator::Add),
        Mi("e".to_string()),
    ]);
    let mut pre_exp = PreExp {
        ops: Vec::<Operator>::new(),
        args: Vec::<Expr>::new(),
        name: "root".to_string(),
    };
    pre_exp.ops.push(Operator::Other("root".to_string()));
    math_expression.to_expr(&mut pre_exp);
    pre_exp.group_expr();
    pre_exp.collapse_expr();
    pre_exp.distribute_expr();
    pre_exp.set_name();

    match &pre_exp.args[0] {
        Expr::Atom(_) => {}
        Expr::Expression { ops, args, .. } => {
            assert_eq!(ops[0], Operator::Other("".to_string()));
            assert_eq!(ops[1], Operator::Add);
            assert_eq!(ops[2], Operator::Subtract);
            assert_eq!(ops[3], Operator::Subtract);
            assert_eq!(ops[4], Operator::Add);
            assert_eq!(args[0], Expr::Atom(Atom::Identifier("a".to_string())));
            assert_eq!(args[1], Expr::Atom(Atom::Identifier("b".to_string())));
            assert_eq!(args[2], Expr::Atom(Atom::Identifier("c".to_string())));
            assert_eq!(args[3], Expr::Atom(Atom::Identifier("d".to_string())));
            assert_eq!(args[4], Expr::Atom(Atom::Identifier("e".to_string())));
        }
    }
}

#[test]
fn test_to_expr38() {
    let math_expression = Mrow(vec![
        Mi("a".to_string()),
        Mo(Operator::Subtract),
        Mrow(vec![
            Mrow(vec![
                Mi("b".to_string()),
                Mo(Operator::Subtract),
                Mi("c".to_string()),
            ]),
            Mo(Operator::Add),
            Mi("d".to_string()),
        ]),
    ]);
    let mut pre_exp = PreExp {
        ops: Vec::<Operator>::new(),
        args: Vec::<Expr>::new(),
        name: "root".to_string(),
    };
    pre_exp.ops.push(Operator::Other("root".to_string()));
    math_expression.to_expr(&mut pre_exp);
    pre_exp.group_expr();
    pre_exp.collapse_expr();
    pre_exp.distribute_expr();
    pre_exp.set_name();

    match &pre_exp.args[0] {
        Expr::Atom(_) => {}
        Expr::Expression { ops, args, .. } => {
            assert_eq!(ops[0], Operator::Other("".to_string()));
            assert_eq!(ops[1], Operator::Subtract);
            assert_eq!(ops[2], Operator::Add);
            assert_eq!(ops[3], Operator::Subtract);
            assert_eq!(args[0], Expr::Atom(Atom::Identifier("a".to_string())));
            assert_eq!(args[1], Expr::Atom(Atom::Identifier("b".to_string())));
            assert_eq!(args[2], Expr::Atom(Atom::Identifier("c".to_string())));
            assert_eq!(args[3], Expr::Atom(Atom::Identifier("d".to_string())));
        }
    }
}

#[test]
fn test_to_expr39() {
    let math_expression = Mrow(vec![
        Mi("a".to_string()),
        Mo(Operator::Divide),
        Mrow(vec![
            Mrow(vec![
                Mi("b".to_string()),
                Mo(Operator::Divide),
                Mi("c".to_string()),
            ]),
            Mo(Operator::Multiply),
            Mi("d".to_string()),
        ]),
    ]);
    let mut pre_exp = PreExp {
        ops: Vec::<Operator>::new(),
        args: Vec::<Expr>::new(),
        name: "root".to_string(),
    };
    pre_exp.ops.push(Operator::Other("root".to_string()));
    math_expression.to_expr(&mut pre_exp);
    pre_exp.group_expr();
    pre_exp.collapse_expr();
    pre_exp.distribute_expr();
    pre_exp.set_name();

    match &pre_exp.args[0] {
        Expr::Atom(_) => {}
        Expr::Expression { ops, args, .. } => {
            assert_eq!(ops[0], Operator::Other("".to_string()));
            assert_eq!(ops[1], Operator::Divide);
            assert_eq!(ops[2], Operator::Multiply);
            assert_eq!(ops[3], Operator::Divide);
            assert_eq!(args[0], Expr::Atom(Atom::Identifier("a".to_string())));
            assert_eq!(args[1], Expr::Atom(Atom::Identifier("b".to_string())));
            assert_eq!(args[2], Expr::Atom(Atom::Identifier("c".to_string())));
            assert_eq!(args[3], Expr::Atom(Atom::Identifier("d".to_string())));
        }
    }
}

#[test]
fn test_to_expr40() {
    let math_expression = Mrow(vec![
        Mi("a".to_string()),
        Mo(Operator::Divide),
        Mrow(vec![
            Mi("b".to_string()),
            Mo(Operator::Add),
            Mi("c".to_string()),
        ]),
        Mo(Operator::Divide),
        Mrow(vec![
            Mi("d".to_string()),
            Mo(Operator::Subtract),
            Mi("e".to_string()),
        ]),
    ]);
    let mut pre_exp = PreExp {
        ops: Vec::<Operator>::new(),
        args: Vec::<Expr>::new(),
        name: "root".to_string(),
    };
    pre_exp.ops.push(Operator::Other("root".to_string()));
    math_expression.to_expr(&mut pre_exp);
    pre_exp.group_expr();
    pre_exp.collapse_expr();
    pre_exp.distribute_expr();
    pre_exp.set_name();

    match &pre_exp.args[0] {
        Expr::Atom(_) => {}
        Expr::Expression { ops, args, .. } => {
            assert_eq!(ops[0], Operator::Other("".to_string()));
            assert_eq!(ops[1], Operator::Divide);
            assert_eq!(args[0], Expr::Atom(Atom::Identifier("a".to_string())));
            match &args[1] {
                Expr::Atom(_) => {}
                Expr::Expression { ops, args, .. } => {
                    assert_eq!(ops[0], Operator::Other("".to_string()));
                    assert_eq!(ops[1], Operator::Subtract);
                    assert_eq!(ops[2], Operator::Add);
                    assert_eq!(ops[3], Operator::Subtract);
                    match &args[0] {
                        Expr::Atom(_) => {}
                        Expr::Expression { ops, args, .. } => {
                            assert_eq!(ops[0], Operator::Other("".to_string()));
                            assert_eq!(ops[1], Operator::Multiply);
                            assert_eq!(args[0], Expr::Atom(Atom::Identifier("b".to_string())));
                            assert_eq!(args[1], Expr::Atom(Atom::Identifier("d".to_string())));
                        }
                    }
                    match &args[1] {
                        Expr::Atom(_) => {}
                        Expr::Expression { ops, args, .. } => {
                            assert_eq!(ops[0], Operator::Other("".to_string()));
                            assert_eq!(ops[1], Operator::Multiply);
                            assert_eq!(args[0], Expr::Atom(Atom::Identifier("b".to_string())));
                            assert_eq!(args[1], Expr::Atom(Atom::Identifier("e".to_string())));
                        }
                    }
                    match &args[2] {
                        Expr::Atom(_) => {}
                        Expr::Expression { ops, args, .. } => {
                            assert_eq!(ops[0], Operator::Other("".to_string()));
                            assert_eq!(ops[1], Operator::Multiply);
                            assert_eq!(args[0], Expr::Atom(Atom::Identifier("c".to_string())));
                            assert_eq!(args[1], Expr::Atom(Atom::Identifier("d".to_string())));
                        }
                    }
                    match &args[3] {
                        Expr::Atom(_) => {}
                        Expr::Expression { ops, args, .. } => {
                            assert_eq!(ops[0], Operator::Other("".to_string()));
                            assert_eq!(ops[1], Operator::Multiply);
                            assert_eq!(args[0], Expr::Atom(Atom::Identifier("c".to_string())));
                            assert_eq!(args[1], Expr::Atom(Atom::Identifier("e".to_string())));
                        }
                    }
                }
            }
        }
    }
}

#[test]
fn test_to_expr41() {
    let math_expression = Mrow(vec![
        Mrow(vec![
            Mi("a".to_string()),
            Mo(Operator::Add),
            Mi("b".to_string()),
        ]),
        Mo(Operator::Multiply),
        Mrow(vec![
            Mi("c".to_string()),
            Mo(Operator::Subtract),
            Mi("d".to_string()),
        ]),
    ]);
    let mut pre_exp = PreExp {
        ops: Vec::<Operator>::new(),
        args: Vec::<Expr>::new(),
        name: "root".to_string(),
    };
    pre_exp.ops.push(Operator::Other("root".to_string()));
    math_expression.to_expr(&mut pre_exp);
    pre_exp.group_expr();
    pre_exp.collapse_expr();
    pre_exp.distribute_expr();
    pre_exp.set_name();

    match &pre_exp.args[0] {
        Expr::Atom(_) => {}
        Expr::Expression { ops, args, .. } => {
            assert_eq!(ops[0], Operator::Other("".to_string()));
            assert_eq!(ops[1], Operator::Subtract);
            assert_eq!(ops[2], Operator::Add);
            assert_eq!(ops[3], Operator::Subtract);
            match &args[0] {
                Expr::Atom(_) => {}
                Expr::Expression { ops, args, .. } => {
                    assert_eq!(ops[0], Operator::Other("".to_string()));
                    assert_eq!(ops[1], Operator::Multiply);
                    assert_eq!(args[0], Expr::Atom(Atom::Identifier("a".to_string())));
                    assert_eq!(args[1], Expr::Atom(Atom::Identifier("c".to_string())));
                }
            }
            match &args[1] {
                Expr::Atom(_) => {}
                Expr::Expression { ops, args, .. } => {
                    assert_eq!(ops[0], Operator::Other("".to_string()));
                    assert_eq!(ops[1], Operator::Multiply);
                    assert_eq!(args[0], Expr::Atom(Atom::Identifier("a".to_string())));
                    assert_eq!(args[1], Expr::Atom(Atom::Identifier("d".to_string())));
                }
            }
            match &args[2] {
                Expr::Atom(_) => {}
                Expr::Expression { ops, args, .. } => {
                    assert_eq!(ops[0], Operator::Other("".to_string()));
                    assert_eq!(ops[1], Operator::Multiply);
                    assert_eq!(args[0], Expr::Atom(Atom::Identifier("b".to_string())));
                    assert_eq!(args[1], Expr::Atom(Atom::Identifier("c".to_string())));
                }
            }
            match &args[3] {
                Expr::Atom(_) => {}
                Expr::Expression { ops, args, .. } => {
                    assert_eq!(ops[0], Operator::Other("".to_string()));
                    assert_eq!(ops[1], Operator::Multiply);
                    assert_eq!(args[0], Expr::Atom(Atom::Identifier("b".to_string())));
                    assert_eq!(args[1], Expr::Atom(Atom::Identifier("d".to_string())));
                }
            }
        }
    }
}

#[test]
fn test_to_expr42() {
    let math_expression = Mrow(vec![
        Mrow(vec![
            Mi("a".to_string()),
            Mo(Operator::Subtract),
            Mrow(vec![
                Mi("b".to_string()),
                Mo(Operator::Add),
                Mi("c".to_string()),
            ]),
        ]),
        Mo(Operator::Divide),
        Mrow(vec![
            Mi("f".to_string()),
            Mo(Operator::Add),
            Mi("g".to_string()),
        ]),
        Mo(Operator::Multiply),
        Mrow(vec![
            Mi("d".to_string()),
            Mo(Operator::Subtract),
            Mi("e".to_string()),
        ]),
        Mo(Operator::Divide),
        Mrow(vec![
            Mi("h".to_string()),
            Mo(Operator::Subtract),
            Mi("i".to_string()),
        ]),
        Mo(Operator::Multiply),
        Mrow(vec![
            Mi("j".to_string()),
            Mo(Operator::Divide),
            Mi("k".to_string()),
        ]),
        Mo(Operator::Add),
        Mi("l".to_string()),
    ]);
    let mut pre_exp = PreExp {
        ops: Vec::<Operator>::new(),
        args: Vec::<Expr>::new(),
        name: "root".to_string(),
    };
    pre_exp.ops.push(Operator::Other("root".to_string()));
    math_expression.to_expr(&mut pre_exp);
    pre_exp.group_expr();
    pre_exp.collapse_expr();
    pre_exp.distribute_expr();
    pre_exp.group_expr();
    pre_exp.collapse_expr();
    pre_exp.set_name();

    match &pre_exp.args[0] {
        Expr::Atom(_) => {}
        Expr::Expression { ops, args, .. } => {
            assert_eq!(ops[0], Operator::Other("".to_string()));
            assert_eq!(ops[1], Operator::Subtract);
            assert_eq!(ops[2], Operator::Subtract);
            assert_eq!(ops[3], Operator::Add);
            assert_eq!(ops[4], Operator::Subtract);
            assert_eq!(ops[5], Operator::Add);
            assert_eq!(ops[6], Operator::Add);
            assert_eq!(args[6], Expr::Atom(Atom::Identifier("l".to_string())));
            match &args[0] {
                Expr::Atom(_) => {}
                Expr::Expression { ops, args, .. } => {
                    assert_eq!(ops[0], Operator::Other("".to_string()));
                    assert_eq!(ops[1], Operator::Multiply);
                    assert_eq!(ops[2], Operator::Multiply);
                    assert_eq!(ops[3], Operator::Divide);
                    assert_eq!(args[0], Expr::Atom(Atom::Identifier("a".to_string())));
                    assert_eq!(args[1], Expr::Atom(Atom::Identifier("d".to_string())));
                    assert_eq!(args[2], Expr::Atom(Atom::Identifier("j".to_string())));
                    match &args[3] {
                        Expr::Atom(_) => {}
                        Expr::Expression { ops, args, .. } => {
                            assert_eq!(ops[0], Operator::Other("".to_string()));
                            assert_eq!(ops[1], Operator::Subtract);
                            assert_eq!(ops[2], Operator::Add);
                            assert_eq!(ops[3], Operator::Subtract);
                            match &args[0] {
                                Expr::Atom(_) => {}
                                Expr::Expression { ops, args, .. } => {
                                    assert_eq!(ops[0], Operator::Other("".to_string()));
                                    assert_eq!(ops[1], Operator::Multiply);
                                    assert_eq!(ops[2], Operator::Multiply);
                                    assert_eq!(
                                        args[0],
                                        Expr::Atom(Atom::Identifier("f".to_string()))
                                    );
                                    assert_eq!(
                                        args[1],
                                        Expr::Atom(Atom::Identifier("h".to_string()))
                                    );
                                    assert_eq!(
                                        args[2],
                                        Expr::Atom(Atom::Identifier("k".to_string()))
                                    );
                                }
                            }
                            match &args[3] {
                                Expr::Atom(_) => {}
                                Expr::Expression { ops, args, .. } => {
                                    assert_eq!(ops[0], Operator::Other("".to_string()));
                                    assert_eq!(ops[1], Operator::Multiply);
                                    assert_eq!(ops[2], Operator::Multiply);
                                    assert_eq!(
                                        args[0],
                                        Expr::Atom(Atom::Identifier("g".to_string()))
                                    );
                                    assert_eq!(
                                        args[1],
                                        Expr::Atom(Atom::Identifier("i".to_string()))
                                    );
                                    assert_eq!(
                                        args[2],
                                        Expr::Atom(Atom::Identifier("k".to_string()))
                                    );
                                }
                            }
                        }
                    }
                }
            }
            match &args[5] {
                Expr::Atom(_) => {}
                Expr::Expression { ops, args, .. } => {
                    assert_eq!(ops[0], Operator::Other("".to_string()));
                    assert_eq!(ops[1], Operator::Multiply);
                    assert_eq!(ops[2], Operator::Multiply);
                    assert_eq!(ops[3], Operator::Divide);
                    assert_eq!(args[0], Expr::Atom(Atom::Identifier("c".to_string())));
                    assert_eq!(args[1], Expr::Atom(Atom::Identifier("e".to_string())));
                    assert_eq!(args[2], Expr::Atom(Atom::Identifier("j".to_string())));
                    match &args[3] {
                        Expr::Atom(_) => {}
                        Expr::Expression { ops, args, .. } => {
                            assert_eq!(ops[0], Operator::Other("".to_string()));
                            assert_eq!(ops[1], Operator::Subtract);
                            assert_eq!(ops[2], Operator::Add);
                            assert_eq!(ops[3], Operator::Subtract);
                            match &args[0] {
                                Expr::Atom(_) => {}
                                Expr::Expression { ops, args, .. } => {
                                    assert_eq!(ops[0], Operator::Other("".to_string()));
                                    assert_eq!(ops[1], Operator::Multiply);
                                    assert_eq!(ops[2], Operator::Multiply);
                                    assert_eq!(
                                        args[0],
                                        Expr::Atom(Atom::Identifier("f".to_string()))
                                    );
                                    assert_eq!(
                                        args[1],
                                        Expr::Atom(Atom::Identifier("h".to_string()))
                                    );
                                    assert_eq!(
                                        args[2],
                                        Expr::Atom(Atom::Identifier("k".to_string()))
                                    );
                                }
                            }
                            match &args[3] {
                                Expr::Atom(_) => {}
                                Expr::Expression { ops, args, .. } => {
                                    assert_eq!(ops[0], Operator::Other("".to_string()));
                                    assert_eq!(ops[1], Operator::Multiply);
                                    assert_eq!(ops[2], Operator::Multiply);
                                    assert_eq!(
                                        args[0],
                                        Expr::Atom(Atom::Identifier("g".to_string()))
                                    );
                                    assert_eq!(
                                        args[1],
                                        Expr::Atom(Atom::Identifier("i".to_string()))
                                    );
                                    assert_eq!(
                                        args[2],
                                        Expr::Atom(Atom::Identifier("k".to_string()))
                                    );
                                }
                            }
                        }
                    }
                }
            }
        }
    }
}<|MERGE_RESOLUTION|>--- conflicted
+++ resolved
@@ -23,7 +23,6 @@
 }
 
 #[derive(Debug, PartialEq, Clone)]
-<<<<<<< HEAD
 pub struct Expression {
     pub ops: Vec<Operator>,
     pub args: Vec<Expr>,
@@ -31,8 +30,6 @@
 }
 
 #[derive(Debug, PartialEq, Clone)]
-=======
->>>>>>> 1074cce4
 pub enum Expr {
     Atom(Atom),
     Expression {
@@ -299,13 +296,9 @@
 
     /// 1) If the current term's operators are all multiplication or division, check if it contains
     /// nested all multiplication or division terms inside. If so, collapse them into a single term.
-<<<<<<< HEAD
-    pub fn collapse_expr(&mut self) {
-=======
     /// 2) If the current term's operators are all summation or subtraction, check if it contains
     /// nested all summation or subtraction terms inside. If so, collapse them into a single term.
     fn collapse_expr(&mut self) {
->>>>>>> 1074cce4
         if let Expr::Expression { ops, args, .. } = self {
             let mut ops_copy = ops.clone();
             let mut args_copy = args.clone();
@@ -1030,9 +1023,6 @@
         }
     }
 
-<<<<<<< HEAD
-    pub fn set_name(&mut self) {
-=======
     fn distribute_expr(&mut self) {
         for arg in &mut self.args {
             if let Expr::Expression { .. } = arg {
@@ -1041,8 +1031,7 @@
         }
     }
 
-    fn set_name(&mut self) {
->>>>>>> 1074cce4
+    pub fn set_name(&mut self) {
         for arg in &mut self.args {
             if let Expr::Expression { .. } = arg {
                 arg.set_name();
