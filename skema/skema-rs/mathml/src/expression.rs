--- conflicted
+++ resolved
@@ -969,10 +969,7 @@
     for con in math.content {
         math_vec.push(con);
     }
-<<<<<<< HEAD
-=======
-
->>>>>>> 13b59283
+
     Mrow(math_vec)
 }
 
@@ -1810,30 +1807,18 @@
 fn test_to_expr30() {
     use crate::parsing::parse;
     let input = "tests/SEIR_eq1.xml";
-<<<<<<< HEAD
-    let mut contents =
-        std::fs::read_to_string(input).expect(format!("Unable to read file {input}!").as_str());
-    contents = preprocess_content(contents);
-    let (_, mut math) = parse(&contents).expect(format!("Unable to parse file {input}!").as_str());
-=======
     let mut contents = std::fs::read_to_string(input)
         .unwrap_or_else(|_| panic!("{}", "Unable to read file {input}!"));
     contents = preprocess_content(contents);
     let (_, mut math) =
         parse(&contents).unwrap_or_else(|_| panic!("{}", "Unable to parse file {input}!"));
->>>>>>> 13b59283
     math.normalize();
     let mut math_vec = vec![];
     for con in math.content {
         math_vec.push(con);
     }
-<<<<<<< HEAD
-    let mut new_math = Mrow(math_vec);
-    let _g = new_math.clone().to_graph();
-=======
     let new_math = Mrow(math_vec);
     let _g = new_math.to_graph();
->>>>>>> 13b59283
 }
 
 #[test]
