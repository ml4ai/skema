--- conflicted
+++ resolved
@@ -2,17 +2,10 @@
 use crate::ast::MathExpression;
 use derive_new::new;
 use std::fmt;
-<<<<<<< HEAD
-use serde::Deserialize;
-
-/// Derivative operator, in line with Spivak notation: http://ceres-solver.org/spivak_notation.html
-#[derive(Debug, Ord, PartialOrd, PartialEq, Eq, Clone, Hash, new, Deserialize)]
-=======
 use serde::{Deserialize, Serialize};
 
 /// Derivative operator, in line with Spivak notation: http://ceres-solver.org/spivak_notation.html
 #[derive(Debug, Ord, PartialOrd, PartialEq, Eq, Clone, Hash, new, Deserialize, Serialize)]
->>>>>>> b089c47e
 pub struct Derivative {
     pub order: u8,
     pub var_index: u8,
@@ -20,11 +13,7 @@
 }
 
 /// Partial derivative operator
-<<<<<<< HEAD
-#[derive(Debug, Ord, PartialOrd, PartialEq, Eq, Clone, Hash, new, Deserialize)]
-=======
 #[derive(Debug, Ord, PartialOrd, PartialEq, Eq, Clone, Hash, new, Deserialize, Serialize)]
->>>>>>> b089c47e
 pub struct PartialDerivative {
     pub order: u8,
     pub var_index: u8,
@@ -32,11 +21,7 @@
 }
 
 /// Summation operator with under and over components
-<<<<<<< HEAD
-#[derive(Debug, Ord, PartialOrd, PartialEq, Eq, Clone, Hash, new, Deserialize)]
-=======
 #[derive(Debug, Ord, PartialOrd, PartialEq, Eq, Clone, Hash, new, Deserialize, Serialize)]
->>>>>>> b089c47e
 pub struct SumUnderOver {
     pub op: Box<MathExpression>,
     pub under: Box<MathExpression>,
@@ -44,30 +29,18 @@
 }
 
 /// Hat operation
-<<<<<<< HEAD
-#[derive(Debug, Ord, PartialOrd, PartialEq, Eq, Clone, Hash, new, Deserialize)]
-=======
 #[derive(Debug, Ord, PartialOrd, PartialEq, Eq, Clone, Hash, new, Deserialize, Serialize)]
->>>>>>> b089c47e
 pub struct HatOp {
     pub comp: Box<MathExpression>,
 }
 
 /// Handles grad operations with subscript. E.g. ∇_{x}
-<<<<<<< HEAD
-#[derive(Debug, Ord, PartialOrd, PartialEq, Eq, Clone, Hash, new, Deserialize)]
-=======
 #[derive(Debug, Ord, PartialOrd, PartialEq, Eq, Clone, Hash, new, Deserialize, Serialize)]
->>>>>>> b089c47e
 pub struct GradSub {
     pub sub: Box<MathExpression>,
 }
 
-<<<<<<< HEAD
-#[derive(Debug, Ord, PartialOrd, PartialEq, Eq, Clone, Hash, new, Deserialize)]
-=======
 #[derive(Debug, Ord, PartialOrd, PartialEq, Eq, Clone, Hash, new, Deserialize, Serialize)]
->>>>>>> b089c47e
 pub enum Operator {
     Add,
     Multiply,
