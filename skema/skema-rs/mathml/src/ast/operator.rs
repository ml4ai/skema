--- conflicted
+++ resolved
@@ -27,7 +27,6 @@
     Comma,
     Grad,
     Dot,
-    Abs,
     Derivative(Derivative),
     Sin,
     Cos,
@@ -83,12 +82,8 @@
             Operator::Arccsc => write!(f, "Arccsc"),
             Operator::Arccot => write!(f, "Arccot"),
             Operator::Mean => write!(f, "Mean"),
-<<<<<<< HEAD
             Operator::Grad => write!(f, "Grad"),
             Operator::Dot => write!(f, "Dot"),
-            Operator::Abs => write!(f, "|"),
-=======
->>>>>>> 61351d3d
         }
     }
 }