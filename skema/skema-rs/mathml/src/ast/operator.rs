use crate::ast::Ci;
use crate::ast::MathExpression;
use derive_new::new;
use serde::{Deserialize, Serialize};
use std::fmt;
use utoipa::ToSchema;
use schemars::JsonSchema;

<<<<<<< HEAD
/// Total Derivative operator, e.g. dS/dt . in line with Spivak notation: http://ceres-solver.org/spivak_notation.html
#[derive(Debug, Ord, PartialOrd, PartialEq, Eq, Clone, Hash, new, Deserialize, Serialize)]
=======
/// Total Derivative operator, in line with Spivak notation: http://ceres-solver.org/spivak_notation.html
#[derive(Debug, Ord, PartialOrd, PartialEq, Eq, Clone, Hash, new, Deserialize, Serialize, JsonSchema)]
>>>>>>> ed3660a0
pub struct Derivative {
    pub order: u8,
    pub var_index: u8,
    pub bound_var: Ci,
}

<<<<<<< HEAD
/// D Derivative operator, e.g. DS/Dt . in line with Spivak notation: http://ceres-solver.org/spivak_notation.html
#[derive(Debug, Ord, PartialOrd, PartialEq, Eq, Clone, Hash, new, Deserialize, Serialize)]
pub struct DDerivative {
    pub order: u8,
    pub var_index: u8,
    pub bound_var: Ci,
}

/// Partial derivative operator. e.g. ∂S/∂t
#[derive(Debug, Ord, PartialOrd, PartialEq, Eq, Clone, Hash, new, Deserialize, Serialize)]
=======
/// Partial derivative operator
#[derive(Debug, Ord, PartialOrd, PartialEq, Eq, Clone, Hash, new, Deserialize, Serialize, JsonSchema)]
>>>>>>> ed3660a0
pub struct PartialDerivative {
    pub order: u8,
    pub var_index: u8,
    pub bound_var: Ci,
}

<<<<<<< HEAD
/// Summation operator has the option of having lowlimit and uplimit components
#[derive(Debug, Ord, PartialOrd, PartialEq, Eq, Clone, Hash, new, Deserialize, Serialize)]
pub struct Summation {
    pub lowlimit: Option<Box<MathExpression>>,
    pub uplimit: Option<Box<MathExpression>>,
=======
/// Summation operator with under and over components
#[derive(Debug, Ord, PartialOrd, PartialEq, Eq, Clone, Hash, new, Deserialize, Serialize, JsonSchema)]
pub struct SumUnderOver {
    pub op: Box<MathExpression>,
    pub under: Box<MathExpression>,
    pub over: Box<MathExpression>,
>>>>>>> ed3660a0
}

/// Hat operation obtains the hat operation with the operation component: e.g. \hat{x}
#[derive(Debug, Ord, PartialOrd, PartialEq, Eq, Clone, Hash, new, Deserialize, Serialize, JsonSchema)]
pub struct HatOp {
    pub comp: Box<MathExpression>,
}

<<<<<<< HEAD
/// Gradient operation has the option of handling grad operations with subscript. E.g. ∇_{x}
#[derive(Debug, Ord, PartialOrd, PartialEq, Eq, Clone, Hash, new, Deserialize, Serialize)]
pub struct Gradient {
    pub subscript: Option<Box<MathExpression>>,
}

/// Integral can be definite or indefinite with `integration_variable`
/// as it has the option of having `lowlimit`, `uplimit`
#[derive(Debug, Ord, PartialOrd, PartialEq, Eq, Clone, Hash, new, Deserialize, Serialize)]
pub struct Int {
    pub lowlimit: Option<Box<MathExpression>>,
    pub uplimit: Option<Box<MathExpression>>,
    pub integration_variable: Box<MathExpression>,
}

/// Handles ↓ as an operator such that {comp}↓_{sub}^{sup} can parse
#[derive(Debug, Ord, PartialOrd, PartialEq, Eq, Clone, Hash, new, Deserialize, Serialize)]
pub struct DownArrow {
    pub sub: Option<Box<MathExpression>>,
    pub sup: Option<Box<MathExpression>>,
=======
/// Handles grad operations with subscript. E.g. ∇_{x}
#[derive(Debug, Ord, PartialOrd, PartialEq, Eq, Clone, Hash, new, Deserialize, Serialize, JsonSchema)]
pub struct GradSub {
    pub sub: Box<MathExpression>,
}

/// Definite Integral with lowlimit, uplimit
#[derive(Debug, Ord, PartialOrd, PartialEq, Eq, Clone, Hash, new, Deserialize, Serialize, JsonSchema)]
pub struct MsubsupInt {
    pub lowlimit: Box<MathExpression>,
    pub uplimit: Box<MathExpression>,
    pub integration_variable: Box<MathExpression>,
}

/// MsupDownArrow operation. E.g. Handles I^{↓} operations such that I is `comp` of DownArrow operation
#[derive(Debug, Ord, PartialOrd, PartialEq, Eq, Clone, Hash, new, Deserialize, Serialize, JsonSchema)]
pub struct MsupDownArrow {
>>>>>>> ed3660a0
    pub comp: Box<MathExpression>,
}

#[derive(Debug, Ord, PartialOrd, PartialEq, Eq, Clone, Hash, new, Deserialize, Serialize, ToSchema, JsonSchema)]
pub enum Operator {
    /// Addition operator
    Add,
    /// Multiplication operator
    Multiply,
    /// Equals operator
    Equals,
    /// Division operator
    Divide,
    /// Subtraction operator
    Subtract,
    /// Squre root operator
    Sqrt,
    /// Left parenthesis
    Lparen,
    /// Right parenthesis
    Rparen,
    /// Composition operator
    Compose,
    /// Factorial operator
    Factorial,
    /// Exponential operator
    Exp,
    /// Power (exponent) operator
    Power,
    /// Gradient operator
    Gradient(Gradient),
    /// Dot product operator
    Dot,
    Comma,
    Period,
    /// Divergence operator
    Div,
    ///Absolute operator
    Abs,
    /// Total derivative operator, e.g. d/dt
    Derivative(Derivative),
    /// Partial derivative operator, e.g. ∂/∂t
    PartialDerivative(PartialDerivative),
    /// Partial derivative operator, e.g. D/Dt
    DDerivative(DDerivative),
    Sin,
    Cos,
    Tan,
    Sec,
    Csc,
    Cot,
    Arcsin,
    Arccos,
    Arctan,
    Arcsec,
    Arccsc,
    Arccot,
    /// Mean operator
    Mean,
    /// Summation operator
    Summation(Summation),
    /// Cross product operator
    Cross,
    /// Hat operator, e.g. \hat
    Hat,
    /// Hat operator with component, e.g. \hat{x}
    HatOp(HatOp),
    /// ↓ as an operator
    DownArrow(DownArrow),
    /// Integrals
    Int(Int),
    /// Laplacian operator
    Laplacian,
    /// Closed surface integral operator --need to include explit dS integration variable when translating to latex
    SurfaceClosedInt,
    /// Closed surface integral operator -- doesn't need to include explicit dS integration variable when translating to latex
    /// E.g. \\oiint_S ∇ \cdot dS
    SurfaceClosedIntNoIntVar,
    Vector,
    // Catchall for operators we haven't explicitly defined as enum variants yet.
    Other(String),
}

impl fmt::Display for Operator {
    fn fmt(&self, f: &mut fmt::Formatter<'_>) -> fmt::Result {
        match self {
            Operator::Add => write!(f, "+"),
            Operator::Multiply => write!(f, "*"),
            Operator::Equals => write!(f, "="),
            Operator::Divide => write!(f, "/"),
            Operator::Subtract => write!(f, "-"),
            Operator::Sqrt => write!(f, "√"),
            Operator::Lparen => write!(f, "("),
            Operator::Rparen => write!(f, ")"),
            Operator::Compose => write!(f, "."),
            Operator::Comma => write!(f, ","),
            Operator::Factorial => write!(f, "!"),
            Operator::Derivative(Derivative {
                order,
                var_index: _,
                bound_var,
            }) => {
                write!(f, "D({order}, {bound_var})")
            }
            Operator::PartialDerivative(PartialDerivative {
                order,
                var_index: _,
                bound_var,
            }) => {
                write!(f, "PD({order}, {bound_var})")
            }
            Operator::DDerivative(DDerivative {
                order,
                var_index: _,
                bound_var,
            }) => {
                write!(f, "DD({order}, {bound_var})")
            }
            Operator::Exp => write!(f, "exp"),
            Operator::Power => write!(f, "^"),
            Operator::Other(op) => write!(f, "{op}"),
            Operator::Sin => write!(f, "Sin"),
            Operator::Cos => write!(f, "Cos"),
            Operator::Tan => write!(f, "Tan"),
            Operator::Sec => write!(f, "Sec"),
            Operator::Csc => write!(f, "Csc"),
            Operator::Cot => write!(f, "Cot"),
            Operator::Arcsin => write!(f, "Arcsin"),
            Operator::Arccos => write!(f, "Arccos"),
            Operator::Arctan => write!(f, "Arctan"),
            Operator::Arcsec => write!(f, "Arcsec"),
            Operator::Arccsc => write!(f, "Arccsc"),
            Operator::Arccot => write!(f, "Arccot"),
            Operator::Mean => write!(f, "Mean"),
            Operator::Vector => write!(f, "Vec"),
            Operator::Gradient(Gradient { subscript }) => match subscript {
                Some(sub) => write!(f, "Grad_{sub}"),
                None => write!(f, "Grad"),
            },
            Operator::Dot => write!(f, "⋅"),
            Operator::Period => write!(f, ""),
            Operator::Div => write!(f, "Div"),
            Operator::Abs => write!(f, "Abs"),
            Operator::Summation(Summation { lowlimit, uplimit }) => match (lowlimit, uplimit) {
                (Some(low), Some(up)) => write!(f, "Sum_{{{low}}}^{{{up}}}"),
                (Some(low), None) => write!(f, "Sum_{{{low}}}"),
                (None, Some(up)) => write!(f, "Sum^{{{up}}}"),
                (None, None) => write!(f, "Sum"),
            },
            Operator::Int(Int {
                lowlimit,
                uplimit,
                integration_variable,
            }) => match (lowlimit, uplimit) {
                (Some(low), Some(up)) => {
                    write!(f, "Int_{{{low}}}^{{{up}}}({integration_variable})")
                }
                (Some(low), None) => write!(f, "Int_{{{low}}}({integration_variable})"),
                (None, Some(up)) => write!(f, "Int^{{{up}}}(integration_variable)"),
                (None, None) => write!(f, "Int"),
            },
            Operator::DownArrow(DownArrow { sub, sup, comp }) => match (sub, sup) {
                (Some(low), Some(up)) => write!(f, "{comp}↓_{{{low}}}^{{{up}}}"),
                (Some(low), None) => write!(f, "{comp}↓_{{{low}}}"),
                (None, Some(up)) => write!(f, "{comp}↓^{{{up}}}"),
                (None, None) => write!(f, "{comp}↓"),
            },
            Operator::Cross => write!(f, "×"),
            Operator::Hat => write!(f, "Hat"),
            Operator::HatOp(HatOp { comp }) => write!(f, "Hat({comp})"),
            Operator::Laplacian => write!(f, "Laplacian"),
            Operator::SurfaceClosedInt => {
                write!(f, "SurfaceClosedInt")
            }
            Operator::SurfaceClosedIntNoIntVar => {
                write!(f, "SurfaceClosedInt")
            }
        }
    }
}<|MERGE_RESOLUTION|>--- conflicted
+++ resolved
@@ -6,20 +6,15 @@
 use utoipa::ToSchema;
 use schemars::JsonSchema;
 
-<<<<<<< HEAD
+
 /// Total Derivative operator, e.g. dS/dt . in line with Spivak notation: http://ceres-solver.org/spivak_notation.html
-#[derive(Debug, Ord, PartialOrd, PartialEq, Eq, Clone, Hash, new, Deserialize, Serialize)]
-=======
-/// Total Derivative operator, in line with Spivak notation: http://ceres-solver.org/spivak_notation.html
 #[derive(Debug, Ord, PartialOrd, PartialEq, Eq, Clone, Hash, new, Deserialize, Serialize, JsonSchema)]
->>>>>>> ed3660a0
 pub struct Derivative {
     pub order: u8,
     pub var_index: u8,
     pub bound_var: Ci,
 }
 
-<<<<<<< HEAD
 /// D Derivative operator, e.g. DS/Dt . in line with Spivak notation: http://ceres-solver.org/spivak_notation.html
 #[derive(Debug, Ord, PartialOrd, PartialEq, Eq, Clone, Hash, new, Deserialize, Serialize)]
 pub struct DDerivative {
@@ -29,31 +24,18 @@
 }
 
 /// Partial derivative operator. e.g. ∂S/∂t
-#[derive(Debug, Ord, PartialOrd, PartialEq, Eq, Clone, Hash, new, Deserialize, Serialize)]
-=======
-/// Partial derivative operator
 #[derive(Debug, Ord, PartialOrd, PartialEq, Eq, Clone, Hash, new, Deserialize, Serialize, JsonSchema)]
->>>>>>> ed3660a0
 pub struct PartialDerivative {
     pub order: u8,
     pub var_index: u8,
     pub bound_var: Ci,
 }
 
-<<<<<<< HEAD
 /// Summation operator has the option of having lowlimit and uplimit components
 #[derive(Debug, Ord, PartialOrd, PartialEq, Eq, Clone, Hash, new, Deserialize, Serialize)]
 pub struct Summation {
     pub lowlimit: Option<Box<MathExpression>>,
     pub uplimit: Option<Box<MathExpression>>,
-=======
-/// Summation operator with under and over components
-#[derive(Debug, Ord, PartialOrd, PartialEq, Eq, Clone, Hash, new, Deserialize, Serialize, JsonSchema)]
-pub struct SumUnderOver {
-    pub op: Box<MathExpression>,
-    pub under: Box<MathExpression>,
-    pub over: Box<MathExpression>,
->>>>>>> ed3660a0
 }
 
 /// Hat operation obtains the hat operation with the operation component: e.g. \hat{x}
@@ -62,7 +44,6 @@
     pub comp: Box<MathExpression>,
 }
 
-<<<<<<< HEAD
 /// Gradient operation has the option of handling grad operations with subscript. E.g. ∇_{x}
 #[derive(Debug, Ord, PartialOrd, PartialEq, Eq, Clone, Hash, new, Deserialize, Serialize)]
 pub struct Gradient {
@@ -83,25 +64,6 @@
 pub struct DownArrow {
     pub sub: Option<Box<MathExpression>>,
     pub sup: Option<Box<MathExpression>>,
-=======
-/// Handles grad operations with subscript. E.g. ∇_{x}
-#[derive(Debug, Ord, PartialOrd, PartialEq, Eq, Clone, Hash, new, Deserialize, Serialize, JsonSchema)]
-pub struct GradSub {
-    pub sub: Box<MathExpression>,
-}
-
-/// Definite Integral with lowlimit, uplimit
-#[derive(Debug, Ord, PartialOrd, PartialEq, Eq, Clone, Hash, new, Deserialize, Serialize, JsonSchema)]
-pub struct MsubsupInt {
-    pub lowlimit: Box<MathExpression>,
-    pub uplimit: Box<MathExpression>,
-    pub integration_variable: Box<MathExpression>,
-}
-
-/// MsupDownArrow operation. E.g. Handles I^{↓} operations such that I is `comp` of DownArrow operation
-#[derive(Debug, Ord, PartialOrd, PartialEq, Eq, Clone, Hash, new, Deserialize, Serialize, JsonSchema)]
-pub struct MsupDownArrow {
->>>>>>> ed3660a0
     pub comp: Box<MathExpression>,
 }
 
