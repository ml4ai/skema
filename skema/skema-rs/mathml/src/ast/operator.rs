use crate::ast::Ci;
use crate::ast::MathExpression;
use derive_new::new;
use serde::{Deserialize, Serialize};
use std::fmt;
use utoipa::ToSchema;
use schemars::JsonSchema;

<<<<<<< HEAD
/// Derivative operator, in line with Spivak notation: http://ceres-solver.org/spivak_notation.html
#[derive(Debug, Ord, PartialOrd, PartialEq, Eq, Clone, Hash, new, Deserialize, Serialize, JsonSchema)]
=======
/// Total Derivative operator, in line with Spivak notation: http://ceres-solver.org/spivak_notation.html
#[derive(Debug, Ord, PartialOrd, PartialEq, Eq, Clone, Hash, new, Deserialize, Serialize)]
>>>>>>> 74292ae9
pub struct Derivative {
    pub order: u8,
    pub var_index: u8,
    pub bound_var: Ci,
}

/// Partial derivative operator
#[derive(Debug, Ord, PartialOrd, PartialEq, Eq, Clone, Hash, new, Deserialize, Serialize, JsonSchema)]
pub struct PartialDerivative {
    pub order: u8,
    pub var_index: u8,
    pub bound_var: Ci,
}

/// Summation operator with under and over components
#[derive(Debug, Ord, PartialOrd, PartialEq, Eq, Clone, Hash, new, Deserialize, Serialize, JsonSchema)]
pub struct SumUnderOver {
    pub op: Box<MathExpression>,
    pub under: Box<MathExpression>,
    pub over: Box<MathExpression>,
}

<<<<<<< HEAD
/// Hat operation
#[derive(Debug, Ord, PartialOrd, PartialEq, Eq, Clone, Hash, new, Deserialize, Serialize, JsonSchema)]
=======
/// Hat operation obtains the hat operation with the operation component: e.g. \hat{x}
#[derive(Debug, Ord, PartialOrd, PartialEq, Eq, Clone, Hash, new, Deserialize, Serialize)]
>>>>>>> 74292ae9
pub struct HatOp {
    pub comp: Box<MathExpression>,
}

/// Handles grad operations with subscript. E.g. ∇_{x}
#[derive(Debug, Ord, PartialOrd, PartialEq, Eq, Clone, Hash, new, Deserialize, Serialize, JsonSchema)]
pub struct GradSub {
    pub sub: Box<MathExpression>,
}

<<<<<<< HEAD
/// Integral
#[derive(Debug, Ord, PartialOrd, PartialEq, Eq, Clone, Hash, new, Deserialize, Serialize, JsonSchema)]
=======
/// Definite Integral with lowlimit, uplimit
#[derive(Debug, Ord, PartialOrd, PartialEq, Eq, Clone, Hash, new, Deserialize, Serialize)]
>>>>>>> 74292ae9
pub struct MsubsupInt {
    pub lowlimit: Box<MathExpression>,
    pub uplimit: Box<MathExpression>,
    pub integration_variable: Box<MathExpression>,
}

<<<<<<< HEAD
/// MsupDownArrow operation
#[derive(Debug, Ord, PartialOrd, PartialEq, Eq, Clone, Hash, new, Deserialize, Serialize, JsonSchema)]
=======
/// MsupDownArrow operation. E.g. Handles I^{↓} operations such that I is `comp` of DownArrow operation
#[derive(Debug, Ord, PartialOrd, PartialEq, Eq, Clone, Hash, new, Deserialize, Serialize)]
>>>>>>> 74292ae9
pub struct MsupDownArrow {
    pub comp: Box<MathExpression>,
}

#[derive(Debug, Ord, PartialOrd, PartialEq, Eq, Clone, Hash, new, Deserialize, Serialize, ToSchema, JsonSchema)]
pub enum Operator {
    /// Addition operator
    Add,
    Multiply,
    Equals,
    Divide,
    Subtract,
    Sqrt,
    /// Left parenthesis
    Lparen,
    /// Right parenthesis
    Rparen,
    Compose,
    Factorial,
    /// Exponential operator
    Exp,
    Power,
    Comma,
    /// Gradient operator
    Grad,
    GradSub(GradSub),
    Dot,
    Period,
    /// Divergence operator
    Div,
    ///Absolute operator
    Abs,
    /// Total derivative operator, e.g. d/dt
    Derivative(Derivative),
    /// Partial derivative operator, e.g. ∂/∂t
    PartialDerivative(PartialDerivative),
    Sin,
    Cos,
    Tan,
    Sec,
    Csc,
    Cot,
    Arcsin,
    Arccos,
    Arctan,
    Arcsec,
    Arccsc,
    Arccot,
    Mean,
    /// Summation operator
    Sum,
    /// Summation operator with lowlimit and uplimit
    SumUnderOver(SumUnderOver),
    Cross,
    /// Hat operator, e.g. \hat
    Hat,
    /// Hat operator with component, e.g. \hat{x}
    HatOp(HatOp),
    /// Summation operator with lowlimit and uplimit
    MsupDownArrow(MsupDownArrow),
    /// ↓ as an operator
    DownArrow,
    /// Definite Integral
    Int,
    /// Indefinite Integral with lowlimit and uplimit
    MsubsupInt(MsubsupInt),
    Laplacian,
    /// Closed surface integral operator --need to include explit dS integration variable when translating to latex
    SurfaceClosedInt,
    /// Closed surface integral operator -- doesn't need to include explicit dS integration variable when translating to latex
    /// E.g. \\oiint_S ∇ \cdot dS
    SurfaceClosedIntNoIntVar,
    // Catchall for operators we haven't explicitly defined as enum variants yet.
    Other(String),
}

impl fmt::Display for Operator {
    fn fmt(&self, f: &mut fmt::Formatter<'_>) -> fmt::Result {
        match self {
            Operator::Add => write!(f, "+"),
            Operator::Multiply => write!(f, "*"),
            Operator::Equals => write!(f, "="),
            Operator::Divide => write!(f, "/"),
            Operator::Subtract => write!(f, "-"),
            Operator::Sqrt => write!(f, "√"),
            Operator::Lparen => write!(f, "("),
            Operator::Rparen => write!(f, ")"),
            Operator::Compose => write!(f, "."),
            Operator::Comma => write!(f, ","),
            Operator::Factorial => write!(f, "!"),
            Operator::Derivative(Derivative {
                order,
                var_index: _,
                bound_var,
            }) => {
                write!(f, "D({order}, {bound_var})")
            }
            Operator::PartialDerivative(PartialDerivative {
                order,
                var_index: _,
                bound_var,
            }) => {
                write!(f, "PD({order}, {bound_var})")
            }
            Operator::Exp => write!(f, "exp"),
            Operator::Power => write!(f, "^"),
            Operator::Other(op) => write!(f, "{op}"),
            Operator::Sin => write!(f, "Sin"),
            Operator::Cos => write!(f, "Cos"),
            Operator::Tan => write!(f, "Tan"),
            Operator::Sec => write!(f, "Sec"),
            Operator::Csc => write!(f, "Csc"),
            Operator::Cot => write!(f, "Cot"),
            Operator::Arcsin => write!(f, "Arcsin"),
            Operator::Arccos => write!(f, "Arccos"),
            Operator::Arctan => write!(f, "Arctan"),
            Operator::Arcsec => write!(f, "Arcsec"),
            Operator::Arccsc => write!(f, "Arccsc"),
            Operator::Arccot => write!(f, "Arccot"),
            Operator::Mean => write!(f, "Mean"),
            Operator::Grad => write!(f, "Grad"),
            Operator::GradSub(GradSub { sub }) => {
                write!(f, "Grad_{sub})")
            }
            Operator::Dot => write!(f, "⋅"),
            Operator::Period => write!(f, ""),
            Operator::Div => write!(f, "Div"),
            Operator::Abs => write!(f, "Abs"),
            Operator::Sum => write!(f, "∑"),
            Operator::SumUnderOver(SumUnderOver { op, under, over }) => {
                write!(f, "{op}_{{{under}}}^{{{over}}}")
            }
            Operator::Cross => write!(f, "×"),
            Operator::Hat => write!(f, "Hat"),
            Operator::HatOp(HatOp { comp }) => write!(f, "Hat({comp})"),
            Operator::MsupDownArrow(MsupDownArrow { comp }) => write!(f, "{comp}↓"),
            Operator::DownArrow => write!(f, "↓"),
            Operator::Int => write!(f, "Int"),
            Operator::MsubsupInt(MsubsupInt {
                lowlimit,
                uplimit,
                integration_variable,
            }) => {
                write!(
                    f,
                    "Int_{{{lowlimit}}}^{{{uplimit}}}({integration_variable})"
                )
            }
            Operator::Laplacian => write!(f, "Laplacian"),
            Operator::SurfaceClosedInt => {
                write!(f, "SurfaceClosedInt")
            }
            Operator::SurfaceClosedIntNoIntVar => {
                write!(f, "SurfaceClosedInt")
            }
        }
    }
}<|MERGE_RESOLUTION|>--- conflicted
+++ resolved
@@ -6,13 +6,8 @@
 use utoipa::ToSchema;
 use schemars::JsonSchema;
 
-<<<<<<< HEAD
-/// Derivative operator, in line with Spivak notation: http://ceres-solver.org/spivak_notation.html
-#[derive(Debug, Ord, PartialOrd, PartialEq, Eq, Clone, Hash, new, Deserialize, Serialize, JsonSchema)]
-=======
 /// Total Derivative operator, in line with Spivak notation: http://ceres-solver.org/spivak_notation.html
 #[derive(Debug, Ord, PartialOrd, PartialEq, Eq, Clone, Hash, new, Deserialize, Serialize)]
->>>>>>> 74292ae9
 pub struct Derivative {
     pub order: u8,
     pub var_index: u8,
@@ -35,13 +30,8 @@
     pub over: Box<MathExpression>,
 }
 
-<<<<<<< HEAD
-/// Hat operation
-#[derive(Debug, Ord, PartialOrd, PartialEq, Eq, Clone, Hash, new, Deserialize, Serialize, JsonSchema)]
-=======
 /// Hat operation obtains the hat operation with the operation component: e.g. \hat{x}
 #[derive(Debug, Ord, PartialOrd, PartialEq, Eq, Clone, Hash, new, Deserialize, Serialize)]
->>>>>>> 74292ae9
 pub struct HatOp {
     pub comp: Box<MathExpression>,
 }
@@ -52,26 +42,16 @@
     pub sub: Box<MathExpression>,
 }
 
-<<<<<<< HEAD
-/// Integral
-#[derive(Debug, Ord, PartialOrd, PartialEq, Eq, Clone, Hash, new, Deserialize, Serialize, JsonSchema)]
-=======
 /// Definite Integral with lowlimit, uplimit
 #[derive(Debug, Ord, PartialOrd, PartialEq, Eq, Clone, Hash, new, Deserialize, Serialize)]
->>>>>>> 74292ae9
 pub struct MsubsupInt {
     pub lowlimit: Box<MathExpression>,
     pub uplimit: Box<MathExpression>,
     pub integration_variable: Box<MathExpression>,
 }
 
-<<<<<<< HEAD
-/// MsupDownArrow operation
-#[derive(Debug, Ord, PartialOrd, PartialEq, Eq, Clone, Hash, new, Deserialize, Serialize, JsonSchema)]
-=======
 /// MsupDownArrow operation. E.g. Handles I^{↓} operations such that I is `comp` of DownArrow operation
 #[derive(Debug, Ord, PartialOrd, PartialEq, Eq, Clone, Hash, new, Deserialize, Serialize)]
->>>>>>> 74292ae9
 pub struct MsupDownArrow {
     pub comp: Box<MathExpression>,
 }
