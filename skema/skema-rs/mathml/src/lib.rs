#![doc = include_str!("../README.md")]

pub mod ast;
pub mod expression;
pub mod graph;
pub mod normalization;
<<<<<<< HEAD
pub mod parsing;
=======
pub mod parsing;
pub mod mml2pn;
pub mod petri_net;
pub mod acset;
>>>>>>> 1f38de54
<|MERGE_RESOLUTION|>--- conflicted
+++ resolved
@@ -1,14 +1,10 @@
 #![doc = include_str!("../README.md")]
 
+pub mod acset;
 pub mod ast;
 pub mod expression;
 pub mod graph;
+pub mod mml2pn;
 pub mod normalization;
-<<<<<<< HEAD
 pub mod parsing;
-=======
-pub mod parsing;
-pub mod mml2pn;
-pub mod petri_net;
-pub mod acset;
->>>>>>> 1f38de54
+pub mod petri_net;