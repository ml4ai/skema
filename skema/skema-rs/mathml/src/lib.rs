--- conflicted
+++ resolved
@@ -6,10 +6,6 @@
 pub mod graph;
 pub mod mml2pn;
 pub mod normalization;
-<<<<<<< HEAD
 pub mod pMML2cMML;
-pub mod parsing;
-=======
 pub mod parsers;
->>>>>>> d0ce5ab2
 pub mod petri_net;