--- conflicted
+++ resolved
@@ -526,7 +526,6 @@
     let ode = input.parse::<FirstOrderODE>().unwrap();
     let cmml = ode.to_cmml();
     assert_eq!(cmml, "<apply><eq/><apply><diff/><ci>R</ci></apply><apply><minus/><apply><times/><apply><times/><apply><minus/><cn>1</cn><ci>α</ci></apply><ci>γ</ci></apply><ci>I</ci></apply><apply><times/><ci>ϵ</ci><ci>R</ci></apply></apply></apply>");
-<<<<<<< HEAD
 }
 
 #[test]
@@ -545,6 +544,4 @@
         cmml,
         "<apply><eq/><ci>β</ci><apply><times/><ci>κ</ci><ci>m</ci></apply></apply>"
     );
-=======
->>>>>>> 1c3a87c5
 }