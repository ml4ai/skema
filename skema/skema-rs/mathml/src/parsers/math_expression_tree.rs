--- conflicted
+++ resolved
@@ -2121,10 +2121,6 @@
     let exp = input.parse::<MathExpressionTree>().unwrap();
     let s_exp = exp.to_string();
     assert_eq!(s_exp, "(= L_{reg} (+ L_{d1} L_{d2}))");
-<<<<<<< HEAD
-=======
-    assert_eq!(exp.to_latex(), "L_{reg}=L_{d1}+L_{d2}");
->>>>>>> b05f7be4
 }
 
 #[test]
@@ -2139,10 +2135,6 @@
     let exp = input.parse::<MathExpressionTree>().unwrap();
     let s_exp = exp.to_string();
     assert_eq!(s_exp, "(√ (* (* 4 a) c))");
-<<<<<<< HEAD
-=======
-    assert_eq!(exp.to_latex(), "\\sqrt{4*a*c}");
->>>>>>> b05f7be4
 }
 #[test]
 fn new_quadratic_equation() {
@@ -2178,8 +2170,55 @@
         s_exp,
         "(= x (/ (- (- b) (√ (- (^ b 2) (* (* 4 a) c)))) (* 2 a)))"
     );
-<<<<<<< HEAD
-=======
+}
+
+#[test]
+fn new_msqrt_test_function() {
+    let input = "<math>
+        <msqrt>
+        <mn>4</mn>
+        <mi>a</mi>
+        <mi>c</mi>
+</msqrt>
+</math>";
+    let exp = input.parse::<MathExpressionTree>().unwrap();
+    let s_exp = exp.to_string();
+    assert_eq!(s_exp, "(√ (* (* 4 a) c))");
+    assert_eq!(exp.to_latex(), "\\sqrt{4*a*c}");
+}
+#[test]
+fn new_quadratic_equation() {
+    let input = "<math>
+  <mi>x</mi>
+  <mo>=</mo>
+  <mfrac>
+    <mrow>
+      <mo>&#x2212;</mo>
+      <mi>b</mi>
+      <mo>&#x2212;</mo>
+      <msqrt>
+        <msup>
+          <mi>b</mi>
+          <mn>2</mn>
+        </msup>
+        <mo>&#x2212;</mo>
+        <mn>4</mn>
+        <mi>a</mi>
+        <mi>c</mi>
+      </msqrt>
+    </mrow>
+    <mrow>
+      <mn>2</mn>
+      <mi>a</mi>
+    </mrow>
+  </mfrac>
+</math>";
+    let exp = input.parse::<MathExpressionTree>().unwrap();
+    let s_exp = exp.to_string();
+    println!("s_exp={:?}", s_exp);
+    assert_eq!(
+        s_exp,
+        "(= x (/ (- (- b) (√ (- (^ b 2) (* (* 4 a) c)))) (* 2 a)))"
+    );
     assert_eq!(exp.to_latex(), "x=\\frac{(-b)-\\sqrt{b^{2}-(4*a*c)}}{2*a}");
->>>>>>> b05f7be4
 }