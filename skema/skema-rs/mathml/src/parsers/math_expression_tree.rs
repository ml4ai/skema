--- conflicted
+++ resolved
@@ -450,7 +450,6 @@
 }
 
 #[test]
-<<<<<<< HEAD
 fn test_content_hackathon2_scenario1_eq4() {
     let input = "
     <math>
@@ -533,8 +532,6 @@
 }
 
 #[test]
-=======
->>>>>>> 5cff9013
 fn test_content_hackathon2_scenario1_eq8() {
     let input = "
     <math>
@@ -545,15 +542,9 @@
     </math>
     ";
     let exp = input.parse::<MathExpressionTree>().unwrap();
-<<<<<<< HEAD
-    println!("exp={}", exp);
-    let cmml = exp.to_cmml();
-    println!("cmml={cmml}");
-=======
     let cmml = exp.to_cmml();
     assert_eq!(
         cmml,
         "<apply><eq/><ci>β</ci><apply><times/><ci>κ</ci><ci>m</ci></apply></apply>"
     );
->>>>>>> 5cff9013
 }