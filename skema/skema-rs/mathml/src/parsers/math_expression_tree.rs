--- conflicted
+++ resolved
@@ -511,21 +511,12 @@
                         order,
                         var_index,
                         bound_var,
-<<<<<<< HEAD
-                        derivative_notation,
-                    }) if (*order, *var_index) == (1_u8, 1_u8) => {
-                        if *derivative_notation == DerivativeNotation::LeibnizTotal {
-                            content_mathml.push_str("<diff/>");
-                            content_mathml.push_str(&format!("<bvar>{}</bar>", bound_var));
-                        } else if *derivative_notation == DerivativeNotation::LeibnizPartialStandard
-=======
                         notation,
                     }) if (*order, *var_index) == (1_u8, 1_u8) => {
                         if *notation == DerivativeNotation::LeibnizTotal {
                             content_mathml.push_str("<diff/>");
                             content_mathml.push_str(&format!("<bvar>{}</bar>", bound_var));
                         } else if *notation == DerivativeNotation::LeibnizPartialStandard
->>>>>>> e165828a
                         {
                             content_mathml.push_str("<partialdiff/>");
                             content_mathml.push_str(&format!("<bvar>{}</bar>", bound_var));
@@ -721,16 +712,11 @@
                     Operator::Abs => {
                         expression.push_str(&format!("\\left|{}\\right|", rest[0].to_latex()));
                     }
-<<<<<<< HEAD
-                    Operator::Derivative(d) => match d.derivative_notation {
-=======
                     Operator::Derivative(d) => match d.notation {
->>>>>>> e165828a
                         DerivativeNotation::LeibnizTotal => {
                             expression.push_str("\\frac{d ");
                             process_expression_parentheses(&mut expression, &rest[0]);
                             expression.push_str("}{d");
-<<<<<<< HEAD
                             process_math_expression(&d.bound_var.content, &mut expression);
                             expression.push('}');
                         }
@@ -754,31 +740,6 @@
                             process_math_expression(&d.bound_var.content, &mut expression);
                             expression.push('}');
                         }
-=======
-                            process_math_expression(&d.bound_var.content, &mut expression);
-                            expression.push('}');
-                        }
-                        DerivativeNotation::LeibnizPartialStandard => {
-                            if d.order == 1_u8 {
-                                expression.push_str("\\frac{\\partial ");
-                                process_expression_parentheses(&mut expression, &rest[0]);
-                                expression.push_str("}{\\partial ");
-                                process_math_expression(&d.bound_var.content, &mut expression);
-                                expression.push('}');
-                            } else if d.order == 2_u8 {
-                                expression.push_str("\\frac{\\partial^2 ");
-                                process_expression_parentheses(&mut expression, &rest[0]);
-                                expression.push_str("}{\\partial ");
-                                process_math_expression(&d.bound_var.content, &mut expression);
-                                expression.push_str("^2}");
-                            }
-                        }
-                        DerivativeNotation::LeibnizPartialCompact => {
-                            expression.push_str("\\partial_{");
-                            process_math_expression(&d.bound_var.content, &mut expression);
-                            expression.push('}');
-                        }
->>>>>>> e165828a
                         DerivativeNotation::Newton => {
                             if d.order == 1_u8 {
                                 expression.push_str("\\dot_{");
@@ -3455,7 +3416,6 @@
         exp.to_latex(),
         "\\frac{\\partial \\rho}{\\partial t}=-\\nabla \\cdot {(\\vec{\\mu}*\\rho)}"
     );
-<<<<<<< HEAD
 }
 
 #[test]
@@ -3470,6 +3430,4 @@
         exp.to_latex(),
         "p_{ij}=R(t_{j})*w*\\frac{t_{i}-t_{j}}{\\lambda(t_{i})}"
     );
-=======
->>>>>>> e165828a
 }