//! Pratt parsing module to construct S-expressions from presentation MathML.
//! This is based on the nice tutorial at https://matklad.github.io/2020/04/13/simple-but-powerful-pratt-parsing.html

use crate::{
    ast::{
        operator::{Derivative, Operator, PartialDerivative},
        Math, MathExpression, Mi, Mrow,
    },
    parsers::interpreted_mathml::interpreted_math,
};
use derive_new::new;
use nom::error::Error;
use regex::Regex;

use std::{fmt, str::FromStr};

#[cfg(test)]
use crate::parsers::first_order_ode::{first_order_ode, FirstOrderODE};
///New whitespace handler before parsing

/// An S-expression like structure to represent mathematical expressions.
#[derive(Debug, Ord, PartialOrd, PartialEq, Eq, Clone, Hash, new)]
pub enum MathExpressionTree {
    Atom(MathExpression),
    Cons(Operator, Vec<MathExpressionTree>),
}

/// Implementation of Display for MathExpressionTree, in order to have a compact string
/// representation to work with --- this is useful both for human inspection and writing unit
/// tests.
impl fmt::Display for MathExpressionTree {
    fn fmt(&self, f: &mut fmt::Formatter<'_>) -> fmt::Result {
        match self {
            MathExpressionTree::Atom(MathExpression::Ci(x)) => {
                write!(f, "{}", x.content)
            }
            MathExpressionTree::Atom(MathExpression::Mo(Operator::Derivative(x))) => {
                write!(f, "{:?}", x)
            }
            MathExpressionTree::Atom(MathExpression::Msqrt(x)) => {
                write!(f, "{}", x)
            }
            MathExpressionTree::Atom(i) => {
                write!(f, "{}", i)
            }
            MathExpressionTree::Cons(head, rest) => {
                write!(f, "({}", head)?;
                for s in rest {
                    write!(f, " {}", s)?
                }
                write!(f, ")")
            }
        }
    }
}

/// Converts Unicode, Greek letters, their symbols, and English representations of Greek letters in an input string to their respective LaTeX expressions.
#[allow(unreachable_patterns)] // Lambda in this twice?
fn unicode_to_latex(input: &str) -> String {
    // Step 1: Handle English representations of Greek letters
    let re_english_greek = Regex::new(r"Lambda|lambda|Alpha|alpha|Beta|beta|Gamma|gamma|Delta|delta|Epsilon|epsilon|Zeta|zeta|Eta|eta|Theta|theta|Iota|iota|Kappa|kappa|Lambda|lambda|Mu|mu|Nu|nu|Xi|xi|Omicron|omicron|Pi|pi|Rho|rho|Sigma|sigma|Tau|tau|Upsilon|upsilon|Phi|phi|Chi|chi|Psi|psi|Omega|omega").unwrap();
    let replaced_english_greek =
        re_english_greek.replace_all(input, |caps: &regex::Captures| match &caps[0] {
            "Lambda" => "\\Lambda".to_string(),
            "lambda" => "\\lambda".to_string(),
            "Alpha" => "\\Alpha".to_string(),
            "alpha" => "\\alpha".to_string(),
            "Beta" => "\\Beta".to_string(),
            "beta" => "\\beta".to_string(),
            "Gamma" => "\\Gamma".to_string(),
            "gamma" => "\\gamma".to_string(),
            "Delta" => "\\Delta".to_string(),
            "delta" => "\\delta".to_string(),
            "Epsilon" => "\\Epsilon".to_string(),
            "epsilon" => "\\epsilon".to_string(),
            "Zeta" => "\\Zeta".to_string(),
            "zeta" => "\\zeta".to_string(),
            "Eta" => "\\Eta".to_string(),
            "eta" => "\\eta".to_string(),
            "Theta" => "\\Theta".to_string(),
            "theta" => "\\theta".to_string(),
            "Iota" => "\\Iota".to_string(),
            "iota" => "\\iota".to_string(),
            "Kappa" => "\\Kappa".to_string(),
            "kappa" => "\\kappa".to_string(),
            "Lambda" => "\\Lambda".to_string(),
            "lambda" => "\\lambda".to_string(),
            "Mu" => "\\Mu".to_string(),
            "mu" => "\\mu".to_string(),
            "Nu" => "\\Nu".to_string(),
            "nu" => "\\nu".to_string(),
            "Xi" => "\\Xi".to_string(),
            "xi" => "\\xi".to_string(),
            "Omicron" => "\\Omicron".to_string(),
            "omicron" => "\\omicron".to_string(),
            "Pi" => "\\Pi".to_string(),
            "pi" => "\\pi".to_string(),
            "Rho" => "\\Rho".to_string(),
            "rho" => "\\rho".to_string(),
            "Sigma" => "\\Sigma".to_string(),
            "sigma" => "\\sigma".to_string(),
            "Tau" => "\\Tau".to_string(),
            "tau" => "\\tau".to_string(),
            "Upsilon" => "\\Upsilon".to_string(),
            "upsilon" => "\\upsilon".to_string(),
            "Phi" => "\\Phi".to_string(),
            "phi" => "\\phi".to_string(),
            "Chi" => "\\Chi".to_string(),
            "chi" => "\\chi".to_string(),
            "Psi" => "\\Psi".to_string(),
            "psi" => "\\psi".to_string(),
            "Omega" => "\\Omega".to_string(),
            "omega" => "\\omega".to_string(),
            _ => caps[0].to_string(),
        });

    // Step 2: Handle Greek letters represented in Unicode
    let re_unicode = Regex::new(r"&#x([0-9A-Fa-f]+);").unwrap();
    let replaced_unicode =
        re_unicode.replace_all(&replaced_english_greek, |caps: &regex::Captures| {
            let unicode = u32::from_str_radix(&caps[1], 16).unwrap();
            match unicode {
                0x0391 => "\\Alpha".to_string(),
                0x03B1 => "\\alpha".to_string(),
                0x0392 => "\\Beta".to_string(),
                0x03B2 => "\\beta".to_string(),
                0x0393 => "\\Gamma".to_string(),
                0x03B3 => "\\gamma".to_string(),
                0x0394 => "\\Delta".to_string(),
                0x03B4 => "\\delta".to_string(),
                0x0395 => "\\Epsilon".to_string(),
                0x03B5 => "\\epsilon".to_string(),
                0x0396 => "\\Zeta".to_string(),
                0x03B6 => "\\zeta".to_string(),
                0x0397 => "\\Eta".to_string(),
                0x03B7 => "\\eta".to_string(),
                0x0398 => "\\Theta".to_string(),
                0x03B8 => "\\theta".to_string(),
                0x0399 => "\\Iota".to_string(),
                0x03B9 => "\\iota".to_string(),
                0x039A => "\\Kappa".to_string(),
                0x03BA => "\\kappa".to_string(),
                0x039B => "\\Lambda".to_string(),
                0x03BB => "\\lambda".to_string(),
                0x039C => "\\Mu".to_string(),
                0x03BC => "\\mu".to_string(),
                0x039D => "\\Nu".to_string(),
                0x03BD => "\\nu".to_string(),
                0x039E => "\\Xi".to_string(),
                0x03BE => "\\xi".to_string(),
                0x039F => "\\Omicron".to_string(),
                0x03BF => "\\omicron".to_string(),
                0x03A0 => "\\Pi".to_string(),
                0x03C0 => "\\pi".to_string(),
                0x03A1 => "\\Rho".to_string(),
                0x03C1 => "\\rho".to_string(),
                0x03A3 => "\\Sigma".to_string(),
                0x03C3 => "\\sigma".to_string(),
                0x03A4 => "\\Tau".to_string(),
                0x03C4 => "\\tau".to_string(),
                0x03A5 => "\\Upsilon".to_string(),
                0x03C5 => "\\upsilon".to_string(),
                0x03A6 => "\\Phi".to_string(),
                0x03C6 => "\\phi".to_string(),
                0x03A7 => "\\Chi".to_string(),
                0x03C7 => "\\chi".to_string(),
                0x03A8 => "\\Psi".to_string(),
                0x03C8 => "\\psi".to_string(),
                0x03A9 => "\\Omega".to_string(),
                0x03C9 => "\\omega".to_string(),
                _ => caps[0].to_string(),
            }
        });

    // Step 3: Handle other Unicode representations
    let re_other_unicode = Regex::new(r"&#x([0-9A-Fa-f]+);").unwrap();
    let replaced_other_unicode =
        re_other_unicode.replace_all(&replaced_unicode, |caps: &regex::Captures| {
            format!(
                "\\unicode{{U+{:X}}}",
                u32::from_str_radix(&caps[1], 16).unwrap()
            )
        });

    // Step 4: Handle Greek letter symbols
    let re_greek_symbols = Regex::new(r"Λ|λ|Α|α|Β|β|Γ|γ|Δ|δ|Ε|ε|Ζ|ζ|Η|η|Θ|θ|Ι|ι|Κ|κ|Λ|λ|Μ|μ|Ν|ν|Ξ|ξ|Ο|ο|Π|π|Ρ|ρ|Σ|σ|ς|Τ|τ|Υ|υ|Φ|φ|Χ|χ|Ψ|ψ|Ω|ω").unwrap();
    let replaced_greek_symbols =
        re_greek_symbols.replace_all(&replaced_other_unicode, |caps: &regex::Captures| {
            match &caps[0] {
                "Λ" => "\\Lambda".to_string(),
                "λ" => "\\lambda".to_string(),
                "Α" => "\\Alpha".to_string(),
                "α" => "\\alpha".to_string(),
                "Β" => "\\Beta".to_string(),
                "β" => "\\beta".to_string(),
                "Γ" => "\\Gamma".to_string(),
                "γ" => "\\gamma".to_string(),
                "Δ" => "\\Delta".to_string(),
                "δ" => "\\delta".to_string(),
                "Ε" => "\\Epsilon".to_string(),
                "ε" => "\\epsilon".to_string(),
                "Ζ" => "\\Zeta".to_string(),
                "ζ" => "\\zeta".to_string(),
                "Η" => "\\Eta".to_string(),
                "η" => "\\eta".to_string(),
                "Θ" => "\\Theta".to_string(),
                "θ" => "\\theta".to_string(),
                "Ι" => "\\Iota".to_string(),
                "ι" => "\\iota".to_string(),
                "Κ" => "\\Kappa".to_string(),
                "κ" => "\\kappa".to_string(),
                "Λ" => "\\Lambda".to_string(),
                "λ" => "\\lambda".to_string(),
                "Μ" => "\\Mu".to_string(),
                "μ" => "\\mu".to_string(),
                "Ν" => "\\Nu".to_string(),
                "ν" => "\\nu".to_string(),
                "Ξ" => "\\Xi".to_string(),
                "ξ" => "\\xi".to_string(),
                "Ο" => "\\Omicron".to_string(),
                "ο" => "\\omicron".to_string(),
                "Π" => "\\Pi".to_string(),
                "π" => "\\pi".to_string(),
                "Ρ" => "\\Rho".to_string(),
                "ρ" => "\\rho".to_string(),
                "Σ" => "\\Sigma".to_string(),
                "σ" => "\\sigma".to_string(),
                "ς" => "\\varsigma".to_string(), // 处理 sigma 的 final form
                "Τ" => "\\Tau".to_string(),
                "τ" => "\\tau".to_string(),
                "Υ" => "\\Upsilon".to_string(),
                "υ" => "\\upsilon".to_string(),
                "Φ" => "\\Phi".to_string(),
                "φ" => "\\phi".to_string(),
                "Χ" => "\\Chi".to_string(),
                "χ" => "\\chi".to_string(),
                "Ψ" => "\\Psi".to_string(),
                "ψ" => "\\psi".to_string(),
                "Ω" => "\\Omega".to_string(),
                "ω" => "\\omega".to_string(),
                _ => caps[0].to_string(),
            }
        });

    replaced_greek_symbols.to_string()
}

fn is_unary_operator(op: &Operator) -> bool {
    match op {
        Operator::Sqrt
        | Operator::Factorial
        | Operator::Exp
        | Operator::Power
        | Operator::Grad
        | Operator::Div
        | Operator::Abs
        | Operator::Derivative(_)
        | Operator::Sin
        | Operator::Cos
        | Operator::Tan
        | Operator::Sec
        | Operator::Csc
        | Operator::Cot
        | Operator::Arcsin
        | Operator::Arccos
        | Operator::Arctan
        | Operator::Arcsec
        | Operator::Arccsc
        | Operator::Arccot
        | Operator::Mean => true,
        _ => false,
    }
}

// Process parentheses in an expression and update the LaTeX string.
// If the expression is a unary operator, it is added to the LaTeX string as is.
// If the expression is not a unary operator, it is wrapped in parentheses before being added to the LaTeX string.
// If the expression is an atom, it is added to the LaTeX string directly.
fn process_expression_parentheses(expression: &mut String, met: &MathExpressionTree) {
    // Check if the rest vector is not empty and contains a MathExpressionTree::Cons variant.
    if let MathExpressionTree::Cons(op, _) = met {
        // Check if the operator is a unary operator.
        if is_unary_operator(op) {
            // If it is a unary operator, add it to the LaTeX string as is.
            expression.push_str(&met.to_latex().to_string());
        } else {
            // If it is not a unary operator, wrap it in parentheses before adding it to the LaTeX string.
            expression.push_str(&format!("({})", met.to_latex()));
        }
    } else {
        // If the expression is an atom, add it to the LaTeX string directly.
        expression.push_str(&met.to_latex().to_string());
    }
}

/// Processes a MathExpression under the type of MathExpressionTree::Atom and appends
/// the corresponding LaTeX representation to the provided String.
fn process_math_expression(expr: &MathExpression, expression: &mut String) {
    match expr {
        // If it's a Ci variant, recursively process its content
        MathExpression::Ci(x) => {
            process_math_expression(&x.content, expression);
            if let Some(func_of_vec) = &x.func_of {
                if !func_of_vec.is_empty() && !func_of_vec[0].content.to_string().is_empty() {
                    expression.push('(');
                    for (index, func_ci) in func_of_vec.iter().enumerate() {
                        process_math_expression(&func_ci.content, expression);
                        if index < func_of_vec.len() - 1 {
                            expression.push(',');
                        }
                    }
                    expression.push(')');
                }
            }
        }
        MathExpression::Mi(Mi(id)) => {
            expression.push_str(unicode_to_latex(&id.to_string()).as_str());
        }
        MathExpression::Mn(number) => {
            expression.push_str(&number.to_string());
        }
        MathExpression::Msqrt(x) => {
            expression.push_str("\\sqrt{");
            process_math_expression(x, expression);
            expression.push('}');
        }
        MathExpression::Mfrac(x1, x2) => {
            expression.push_str("\\frac{");
            process_math_expression(x1, expression);
            expression.push_str("}{");
            process_math_expression(x2, expression);
            expression.push('}');
        }
        MathExpression::Msup(x1, x2) => {
            process_math_expression(x1, expression);
            expression.push_str("^{");
            process_math_expression(x2, expression);
            expression.push('}');
        }
        MathExpression::Msub(x1, x2) => {
            process_math_expression(x1, expression);
            expression.push_str("_{");
            process_math_expression(x2, expression);
            expression.push('}');
        }
        MathExpression::Msubsup(x1, x2, x3) => {
            process_math_expression(x1, expression);
            expression.push_str("_{");
            process_math_expression(x2, expression);
            expression.push_str("}^{");
            process_math_expression(x3, expression);
            expression.push('}');
        }
        MathExpression::Munder(x1, x2) => {
            expression.push_str("\\underset{");
            process_math_expression(x2, expression);
            expression.push_str("}{");
            process_math_expression(x1, expression);
            expression.push('}');
        }
        MathExpression::Mover(x1, x2) => {
            expression.push_str("\\overset{");
            process_math_expression(x2, expression);
            expression.push_str("}{");
            process_math_expression(x1, expression);
            expression.push('}');
        }
        MathExpression::Mtext(x) => {
            expression.push_str(x);
        }
        MathExpression::Mspace(x) => {
            expression.push_str(x);
        }
        MathExpression::AbsoluteSup(x1, x2) => {
            expression.push_str("\\left| ");
            process_math_expression(x1, expression);
            expression.push_str(" \\right|_{");
            process_math_expression(x2, expression);
            expression.push('}');
        }
        MathExpression::Mrow(vec_me) => {
            for me in vec_me.0.iter() {
                process_math_expression(me, expression);
            }
        }
        t => panic!("Unhandled MathExpression: {:?}", t),
    }
}

impl MathExpressionTree {
    /// Translates a MathExpressionTree struct to a content MathML string.
    pub fn to_cmml(&self) -> String {
        let mut content_mathml = String::new();
        match self {
            MathExpressionTree::Atom(i) => match i {
                MathExpression::Ci(x) => {
                    content_mathml.push_str(&format!("<ci>{}</ci>", x.content));
                }
                MathExpression::Mi(Mi(id)) => {
                    content_mathml.push_str(&format!("<ci>{}</ci>", id));
                }
                MathExpression::Mn(number) => {
                    content_mathml.push_str(&format!("<cn>{}</cn>", number));
                }
                MathExpression::Mrow(_) => {
                    panic!("All Mrows should have been removed by now!");
                }
                t => panic!("Unhandled MathExpression: {:?}", t),
            },
            MathExpressionTree::Cons(head, rest) => {
                content_mathml.push_str("<apply>");
                match head {
                    Operator::Add => content_mathml.push_str("<plus/>"),
                    Operator::Subtract => content_mathml.push_str("<minus/>"),
                    Operator::Multiply => content_mathml.push_str("<times/>"),
                    Operator::Equals => content_mathml.push_str("<eq/>"),
                    Operator::Divide => content_mathml.push_str("<divide/>"),
                    Operator::Power => content_mathml.push_str("<power/>"),
                    Operator::Exp => content_mathml.push_str("<exp/>"),
                    Operator::Derivative(Derivative {
                        order,
                        var_index,
                        bound_var,
                    }) if (*order, *var_index) == (1_u8, 1_u8) => {
                        content_mathml.push_str("<diff/>");
                        content_mathml.push_str(&format!("<bvar>{}</bar>", bound_var));
                    }
                    Operator::PartialDerivative(PartialDerivative {
                        order,
                        var_index,
                        bound_var,
                    }) if (*order, *var_index) == (1_u8, 1_u8) => {
                        content_mathml.push_str("<partialdiff/>");
                        content_mathml.push_str(&format!("<bvar>{}</bar>", bound_var));
                    }
                    _ => {}
                }
                for s in rest {
                    content_mathml.push_str(&s.to_cmml());
                }
                content_mathml.push_str("</apply>");
            }
        }
        content_mathml
    }

    /// Translates to infix math expression to provide "string expressions" (e.g. ((α*ρ)*I)  )
    /// TA-4 uses "string expressions" to display over the transitions in their visual front end.
    pub fn to_infix_expression(&self) -> String {
        let mut expression = String::new();
        match self {
            MathExpressionTree::Atom(i) => match i {
                MathExpression::Ci(x) => {
                    expression.push_str(&format!("{}", x.content));
                }
                MathExpression::Mi(Mi(id)) => {
                    expression.push_str(&id.to_string());
                }
                MathExpression::Mn(number) => {
                    expression.push_str(&number.to_string());
                }
                MathExpression::Mtext(text) => {
                    expression.push_str(&text.to_string());
                }
                MathExpression::Mrow(_) => {
                    panic!("All Mrows should have been removed by now!");
                }
                t => panic!("Unhandled MathExpression: {:?}", t),
            },

            MathExpressionTree::Cons(head, rest) => {
                let mut operation = String::new();
                match head {
                    Operator::Add => operation.push('+'),
                    Operator::Subtract => operation.push('-'),
                    Operator::Multiply => operation.push('*'),
                    Operator::Equals => operation.push('='),
                    Operator::Divide => operation.push('/'),
                    Operator::Exp => operation.push_str("exp"),
                    _ => {}
                }
                let mut component = Vec::new();
                for s in rest {
                    component.push(s.to_infix_expression());
                }
                let math_exp = format!("({})", component.join(&operation.to_string()));
                expression.push_str(&math_exp);
            }
        }
        expression
    }

    /// Translates a MathExpressionTree struct to a LaTeX expression.
    pub fn to_latex(&self) -> String {
        let mut expression = String::new();
        match self {
            MathExpressionTree::Atom(i) => {
                process_math_expression(i, &mut expression);
            }
            MathExpressionTree::Cons(head, rest) => {
                match head {
                    Operator::Add => {
                        for (index, r) in rest.iter().enumerate() {
                            if let MathExpressionTree::Cons(op, _) = r {
                                if is_unary_operator(op) {
                                    expression.push_str(&r.to_latex().to_string());
                                } else if let Operator::Add = op {
                                    expression.push_str(&r.to_latex().to_string());
                                } else {
                                    expression.push_str(&format!("({})", r.to_latex()));
                                }
                            } else {
                                expression.push_str(&r.to_latex().to_string());
                            }

                            // Add "+" if it's not the last element
                            if index < rest.len() - 1 {
                                expression.push('+');
                            }
                        }
                    }
                    Operator::Subtract => {
                        for (index, r) in rest.iter().enumerate() {
                            process_expression_parentheses(&mut expression, r);
                            // Add "-" if it's not the last element
                            if index < rest.len() - 1 {
                                expression.push('-');
                            }
                        }
                    }
                    Operator::Multiply => {
                        for (index, r) in rest.iter().enumerate() {
                            if let MathExpressionTree::Cons(op, _) = r {
                                if is_unary_operator(op) {
                                    expression.push_str(&r.to_latex().to_string());
                                } else if let Operator::Multiply = op {
                                    expression.push_str(&r.to_latex().to_string());
                                } else if let Operator::Divide = op {
                                    expression.push_str(&r.to_latex().to_string());
                                } else if let Operator::Dot = op {
                                    expression.push_str(&r.to_latex().to_string());
                                } else {
                                    expression.push_str(&format!("({})", r.to_latex()));
                                }
                            } else {
                                expression.push_str(&r.to_latex().to_string());
                            }
                            // Add "*" if it's not the last element
                            if index < rest.len() - 1 {
                                expression.push('*');
                            }
                        }
                    }
                    Operator::Equals => {
                        expression.push_str(&rest[0].to_latex().to_string());
                        expression.push('=');
                        expression.push_str(&rest[1].to_latex().to_string());
                    }
                    Operator::Divide => {
                        expression.push_str(&format!("\\frac{{{}}}", &rest[0].to_latex()));
                        expression.push_str(&format!("{{{}}}", &rest[1].to_latex()));
                    }
                    Operator::Exp => {
                        expression.push_str("\\mathrm{exp}");
                        expression.push_str(&format!("{{{}}}", rest[0].to_latex()));
                    }
                    Operator::Sqrt => {
                        expression.push_str("\\sqrt");
                        expression.push_str(&format!("{{{}}}", rest[0].to_latex()));
                    }
                    Operator::Lparen => {
                        expression.push('(');
                        expression.push_str(&rest[0].to_latex().to_string());
                    }
                    Operator::Rparen => {
                        expression.push(')');
                        expression.push_str(&rest[0].to_latex().to_string());
                    }
                    Operator::Compose => {
                        process_expression_parentheses(&mut expression, &rest[0]);
                        expression.push('_');
                        process_expression_parentheses(&mut expression, &rest[1]);
                    }
                    Operator::Factorial => {
                        process_expression_parentheses(&mut expression, &rest[0]);
                        expression.push('!');
                    }
                    Operator::Power => {
                        process_expression_parentheses(&mut expression, &rest[0]);
                        expression.push('^');
                        expression.push_str(&format!("{{{}}}", rest[1].to_latex()));
                    }
                    Operator::Comma => {
                        process_expression_parentheses(&mut expression, &rest[0]);
                        expression.push(',');
                        process_expression_parentheses(&mut expression, &rest[1]);
                    }
                    Operator::Grad => {
                        expression.push_str("\\nabla{");
                        process_expression_parentheses(&mut expression, &rest[0]);
                        expression.push('}');
                    }
                    Operator::Dot => {
                        process_expression_parentheses(&mut expression, &rest[0]);
                        expression.push_str(" \\cdot ");
                        process_expression_parentheses(&mut expression, &rest[1]);
                    }
                    Operator::Div => {
                        expression.push_str("\\nabla \\cdot {");
                        process_expression_parentheses(&mut expression, &rest[0]);
                        expression.push('}');
                    }
                    Operator::Abs => {
                        expression.push_str(&format!("\\left|{}\\right|", rest[0].to_latex()));
                    }
                    Operator::Derivative(d) => {
                        expression.push_str("\\frac{d ");
                        process_expression_parentheses(&mut expression, &rest[0]);
                        expression.push_str("}{d");
                        process_math_expression(&d.bound_var.content, &mut expression);
                        expression.push('}');
                    }
                    Operator::Sin => {
                        expression.push_str(&format!("\\sin({})", rest[0].to_latex()));
                    }
                    Operator::Cos => {
                        expression.push_str(&format!("\\cos({})", rest[0].to_latex()));
                    }
                    Operator::Tan => {
                        expression.push_str(&format!("\\tan({})", rest[0].to_latex()));
                    }
                    Operator::Sec => {
                        expression.push_str(&format!("\\sec({})", rest[0].to_latex()));
                    }
                    Operator::Csc => {
                        expression.push_str(&format!("\\csc({})", rest[0].to_latex()));
                    }
                    Operator::Cot => {
                        expression.push_str(&format!("\\cot({})", rest[0].to_latex()));
                    }
                    Operator::Arcsin => {
                        expression.push_str(&format!("\\arcsin({})", rest[0].to_latex()));
                    }
                    Operator::Arccos => {
                        expression.push_str(&format!("\\arccos({})", rest[0].to_latex()));
                    }
                    Operator::Arctan => {
                        expression.push_str(&format!("\\arctan({})", rest[0].to_latex()));
                    }
                    Operator::Arcsec => {
                        expression.push_str(&format!("\\arcsec({})", rest[0].to_latex()));
                    }
                    Operator::Arccsc => {
                        expression.push_str(&format!("\\arccsc({})", rest[0].to_latex()));
                    }
                    Operator::Arccot => {
                        expression.push_str(&format!("\\arccot({})", rest[0].to_latex()));
                    }
                    Operator::Mean => {
                        expression.push_str(&format!("\\langle {} \\rangle", rest[0].to_latex()));
                    }
                    _ => {
                        expression = "".to_string();
                        return "Contain unsupported operators.".to_string();
                    }
                }
            }
        }
        expression
    }
}

/// Represents a token for the Pratt parsing algorithm.
#[derive(Debug, Clone, PartialEq, Eq, new)]
pub enum Token {
    Atom(MathExpression),
    Op(Operator),
    Eof,
}

/// Lexer for the Pratt parsing algorithm.
#[derive(Debug)]
struct Lexer {
    /// Vector of input tokens.
    tokens: Vec<Token>,
}

impl MathExpression {
    /// Flatten Mfrac and Mrow elements.
    fn flatten(&self, tokens: &mut Vec<MathExpression>) {
        match self {
            // Flatten/unwrap Mrows
            MathExpression::Mrow(Mrow(elements)) => {
                tokens.push(MathExpression::Mo(Operator::Lparen));
                for element in elements {
                    if let MathExpression::Ci(x) = element {
                        // Handles cos and sin as operators
                        if x.content == Box::new(MathExpression::Mi(Mi("cos".to_string()))) {
                            tokens.push(MathExpression::Mo(Operator::Cos));
                            if let Some(vec) = x.func_of.clone() {
                                for v in vec {
                                    tokens.push(MathExpression::Ci(v));
                                }
                            }
                        } else if x.content == Box::new(MathExpression::Mi(Mi("sin".to_string()))) {
                            tokens.push(MathExpression::Mo(Operator::Sin));
                        } else {
                            element.flatten(tokens);
                        }
                    } else {
                        element.flatten(tokens);
                    }
                }
                tokens.push(MathExpression::Mo(Operator::Rparen));
            }
            MathExpression::Differential(x) => {
                tokens.push(MathExpression::Mo(Operator::Lparen));
                if x.diff == Box::new(MathExpression::Mo(Operator::Grad)) {
                    tokens.push(MathExpression::Mo(Operator::Grad));
                } else {
                    x.diff.flatten(tokens);
                }
                x.func.flatten(tokens);
                tokens.push(MathExpression::Mo(Operator::Rparen));
            }
            // Insert implicit division operators, and wrap numerators and denominators in
            // parentheses for the Pratt parsing algorithm.
            MathExpression::Mfrac(numerator, denominator) => {
                tokens.push(MathExpression::Mo(Operator::Lparen));
                numerator.flatten(tokens);
                tokens.push(MathExpression::Mo(Operator::Rparen));
                tokens.push(MathExpression::Mo(Operator::Divide));
                tokens.push(MathExpression::Mo(Operator::Lparen));
                denominator.flatten(tokens);
                tokens.push(MathExpression::Mo(Operator::Rparen));
            }
            MathExpression::Msup(base, superscript) => {
                if let MathExpression::Ci(x) = &**base {
                    if x.content == Box::new(MathExpression::Mi(Mi("e".to_string()))) {
                        tokens.push(MathExpression::Mo(Operator::Exp));
                        tokens.push(MathExpression::Mo(Operator::Lparen));
                        superscript.flatten(tokens);
                        tokens.push(MathExpression::Mo(Operator::Rparen));
                    } else {
                        tokens.push(MathExpression::Mo(Operator::Lparen));
                        base.flatten(tokens);
                        tokens.push(MathExpression::Mo(Operator::Rparen));
                        tokens.push(MathExpression::Mo(Operator::Power));
                        tokens.push(MathExpression::Mo(Operator::Lparen));
                        superscript.flatten(tokens);
                        tokens.push(MathExpression::Mo(Operator::Rparen));
                    }
                } else {
                    //tokens.push(MathExpression::Mo(Operator::Lparen));
                    base.flatten(tokens);
                    tokens.push(MathExpression::Mo(Operator::Power));
                    tokens.push(MathExpression::Mo(Operator::Lparen));
                    superscript.flatten(tokens);
                    tokens.push(MathExpression::Mo(Operator::Rparen));
                }
            }
            MathExpression::AbsoluteSup(base, superscript) => {
                tokens.push(MathExpression::Mo(Operator::Lparen));
                tokens.push(MathExpression::Mo(Operator::Abs));
                tokens.push(MathExpression::Mo(Operator::Lparen));
                base.flatten(tokens);
                tokens.push(MathExpression::Mo(Operator::Rparen));
                tokens.push(MathExpression::Mo(Operator::Rparen));
                tokens.push(MathExpression::Mo(Operator::Power));
                tokens.push(MathExpression::Mo(Operator::Lparen));
                superscript.flatten(tokens);
                tokens.push(MathExpression::Mo(Operator::Rparen));
            }
            MathExpression::Absolute(_operator, components) => {
                tokens.push(MathExpression::Mo(Operator::Lparen));
                tokens.push(MathExpression::Mo(Operator::Abs));
                tokens.push(MathExpression::Mo(Operator::Lparen));
                components.flatten(tokens);
                tokens.push(MathExpression::Mo(Operator::Rparen));
                tokens.push(MathExpression::Mo(Operator::Rparen));
            }
            MathExpression::Msqrt(components) => {
                tokens.push(MathExpression::Mo(Operator::Lparen));
                tokens.push(MathExpression::Mo(Operator::Sqrt));
                tokens.push(MathExpression::Mo(Operator::Lparen));
                components.flatten(tokens);
                tokens.push(MathExpression::Mo(Operator::Rparen));
                tokens.push(MathExpression::Mo(Operator::Rparen));
            }
            MathExpression::Mover(base, over) => {
                if MathExpression::Mo(Operator::Mean) == **over {
                    tokens.push(MathExpression::Mo(Operator::Mean));
                    tokens.push(MathExpression::Mo(Operator::Lparen));
                    base.flatten(tokens);
                    tokens.push(MathExpression::Mo(Operator::Rparen));
                }
            }
            t => tokens.push(t.clone()),
        }
    }
}

impl Lexer {
    fn new(input: Vec<MathExpression>) -> Lexer {
        // Flatten mrows and mfracs
        let tokens = input.iter().fold(vec![], |mut acc, x| {
            x.flatten(&mut acc);
            acc
        });

        // Insert implicit multiplication operators.
        let tokens = tokens.iter().fold(vec![], |mut acc, x| {
            if acc.is_empty() {
                acc.push(x);
            } else {
                match x {
                    // Handle left parenthesis operator '('
                    MathExpression::Mo(Operator::Lparen) => {
                        // Check last element of the accumulator.
                        if let Some(MathExpression::Mo(_)) = acc.last() {
                            // If the last element is an Mo, noop.
                        } else {
                            acc.push(&MathExpression::Mo(Operator::Multiply));
                        }
                        acc.push(x);
                    }
                    // Handle other types of operators.
                    MathExpression::Mo(_) => {
                        acc.push(x);
                    }
                    // Handle other types of MathExpression objects.
                    t => {
                        let last_token = acc.last().unwrap();
                        match last_token {
                            MathExpression::Mo(Operator::Rparen) => {
                                // If the last item in the accumulator is a right parenthesis ')',
                                // insert a multiplication operator
                                acc.push(&MathExpression::Mo(Operator::Multiply));
                            }
                            MathExpression::Mo(_) => {
                                // If the last item in the accumulator is an Mo (but not a right
                                // parenthesis), noop
                            }
                            _ => {
                                // Otherwise, insert a multiplication operator
                                acc.push(&MathExpression::Mo(Operator::Multiply));
                            }
                        }
                        // Insert the token
                        acc.push(t);
                    }
                }
            }
            acc
        });

        // Convert MathExpression structs into Token structs.
        let mut tokens = tokens
            .into_iter()
            .map(|c| match c {
                MathExpression::Mo(op) => Token::Op(op.clone()),
                _ => Token::Atom(c.clone()),
            })
            .collect::<Vec<_>>();

        // Reverse the tokens for the Pratt parsing algorithm.
        tokens.reverse();
        Lexer { tokens }
    }

    /// Get the next Token and advance the iterator.
    fn next(&mut self) -> Token {
        self.tokens.pop().unwrap_or(Token::Eof)
    }

    /// Get the next token without advancing the iterator.
    fn peek(&self) -> Token {
        self.tokens.last().cloned().unwrap_or(Token::Eof)
    }
}

/// Construct a MathExpressionTree from a vector of MathExpression structs.
fn expr(input: Vec<MathExpression>) -> MathExpressionTree {
    let mut lexer = Lexer::new(input);
    insert_multiple_between_paren(&mut lexer);
    let mut result: MathExpressionTree = expr_bp(&mut lexer, 0);
    let mut math_vec: Vec<MathExpressionTree> = vec![];
    while lexer.next() != Token::Eof {
        let math_result = expr_bp(&mut lexer, 0);
        math_vec.push(math_result.clone());
    }

    if !math_vec.is_empty() {
        result = MathExpressionTree::Cons(Operator::Multiply, math_vec);
    }

    result
}

impl From<Vec<MathExpression>> for MathExpressionTree {
    fn from(input: Vec<MathExpression>) -> Self {
        expr(input)
    }
}

impl From<Math> for MathExpressionTree {
    fn from(input: Math) -> Self {
        expr(input.content)
    }
}

impl FromStr for MathExpressionTree {
    type Err = Error<String>;

    fn from_str(input: &str) -> Result<Self, Self::Err> {
        let modified_input1 = replace_unicode_with_symbols(input);
        let modified_input2 = preprocess_mathml_for_to_latex(&modified_input1).to_string();
        let modified_input3: &str = &modified_input2;
        let (_, math) = interpreted_math(modified_input3.into()).unwrap();
        Ok(MathExpressionTree::from(math))
    }
}

/// Inserts an `Operator::Multiply` token between adjacent `Operator::Lparen` and `Operator::Rparen` tokens in the given Lexer.
fn insert_multiple_between_paren(lexer: &mut Lexer) {
    let mut new_tokens = Vec::new();
    let mut iter = lexer.tokens.iter().peekable();

    while let Some(token) = iter.next() {
        new_tokens.push(token.clone());

        if let Some(next_token) = iter.peek() {
            if let Token::Op(Operator::Lparen) = token {
                if let Token::Op(Operator::Rparen) = **next_token {
                    new_tokens.push(Token::Op(Operator::Multiply).clone());
                }
            }
        }
    }
    lexer.tokens = new_tokens;
}

/// The Pratt parsing algorithm for constructing an S-expression representing an equation.
fn expr_bp(lexer: &mut Lexer, min_bp: u8) -> MathExpressionTree {
    let mut lhs = match lexer.next() {
        Token::Atom(it) => MathExpressionTree::Atom(it),
        Token::Op(Operator::Lparen) => {
            let lhs = expr_bp(lexer, 0);
            assert_eq!(lexer.next(), Token::Op(Operator::Rparen));
            lhs
        }
        Token::Op(op) => {
            let ((), r_bp) = prefix_binding_power(&op);
            let rhs = expr_bp(lexer, r_bp);
            MathExpressionTree::Cons(op, vec![rhs])
        }
        t => panic!("bad token: {:?}", t),
    };
    loop {
        let op = match lexer.peek() {
            Token::Eof => break,
            Token::Op(op) => op,
            t => panic!("bad token: {:?}", t),
        };
        if let Some((l_bp, ())) = postfix_binding_power(&op) {
            if l_bp < min_bp {
                break;
            }
            lexer.next();
            lhs = MathExpressionTree::Cons(op, vec![lhs]);
            continue;
        }
        if let Some((l_bp, r_bp)) = infix_binding_power(&op) {
            if l_bp < min_bp {
                break;
            }
            lexer.next();
            lhs = {
                let rhs = expr_bp(lexer, r_bp);
                MathExpressionTree::Cons(op, vec![lhs, rhs])
            };
            continue;
        }
        break;
    }
    lhs
}

/// Table of binding powers for prefix operators.
fn prefix_binding_power(op: &Operator) -> ((), u8) {
    match op {
        Operator::Add | Operator::Subtract => ((), 9),
        Operator::Exp => ((), 21),
        Operator::Cos => ((), 21),
        Operator::Sin => ((), 21),
        Operator::Tan => ((), 21),
        Operator::Mean => ((), 25),
        Operator::Dot => ((), 25),
        Operator::Grad => ((), 25),
        Operator::Derivative(Derivative { .. }) => ((), 25),
        Operator::PartialDerivative(PartialDerivative { .. }) => ((), 25),
        Operator::Div => ((), 25),
        Operator::Abs => ((), 25),
        Operator::Sqrt => ((), 25),
        _ => panic!("Bad operator: {:?}", op),
    }
}

/// Table of binding powers for postfix operators.
fn postfix_binding_power(op: &Operator) -> Option<(u8, ())> {
    let res = match op {
        Operator::Factorial => (11, ()),
        _ => return None,
    };
    Some(res)
}

/// Table of binding powers for infix operators.
fn infix_binding_power(op: &Operator) -> Option<(u8, u8)> {
    let res = match op {
        Operator::Equals => (1, 2),
        Operator::Add => (3, 4),
        Operator::Subtract => (5, 6),
        Operator::Multiply => (7, 8),
        Operator::Divide => (9, 10),
        Operator::Compose => (14, 13),
        Operator::Power => (16, 15),
        Operator::Other(op) => panic!("Unhandled operator: {}!", op),
        _ => return None,
    };
    Some(res)
}

/// Replaces Unicode representations in the input string with their corresponding symbols.
pub fn replace_unicode_with_symbols(input: &str) -> String {
    // Define a regex pattern to match Unicode representations
    let re = Regex::new(r#"&#x([0-9A-Fa-f]+);"#).unwrap();

    // Use replace_all to replace Unicode representations with corresponding symbols
    let replaced_str = re.replace_all(input, |captures: &regex::Captures| {
        // captures[0] contains the entire match, captures[1] contains the hexadecimal code
        let hex_code = &captures[1];
        // Convert hexadecimal code to u32 and then to char
        let unicode_char = u32::from_str_radix(hex_code, 16)
            .ok()
            .and_then(std::char::from_u32);

        // Replace with the Unicode character if conversion is successful, otherwise keep the original
        unicode_char.map_or_else(|| captures[0].to_string(), |c| c.to_string())
    });

    replaced_str.to_string()
}

/// Preprocesses a MathML string for conversion to LaTeX format.
///
/// This function takes a MathML string as input and performs preprocessing steps to ensure a
/// cleaner conversion to LaTeX. It removes newline characters, eliminates spaces between MathML
/// elements, and replaces occurrences of "<mi>∇</mi>" with "<mo>∇</mo>" to enhance compatibility
/// with LaTeX rendering. The resulting processed MathML string is then ready for conversion to LaTeX.
pub fn preprocess_mathml_for_to_latex(input: &str) -> String {
    // Remove all newline characters
    let no_newlines = input.replace('\n', "");

    // Remove spaces between MathML elements
    let no_spaces = Regex::new(r">\s*<")
        .unwrap()
        .replace_all(&no_newlines, "><")
        .to_string();

<<<<<<< HEAD
    let new_no_spaces = no_spaces.replace(' ', "");

    // Replace <mi>∇</mi> with <mo>∇</mo>

    new_no_spaces
        .replace(r#"<mi>∇</mi>"#, "<mo>∇</mo>")
        .to_string()
=======
    no_spaces.to_string()
>>>>>>> 6f73ca88
}

#[test]
fn test_conversion() {
    let input = "<math><mi>x</mi><mo>+</mo><mi>y</mi></math>";
    println!("Input: {input}");
    let s = input.parse::<MathExpressionTree>().unwrap();
    assert_eq!(s.to_string(), "(+ x y)");
    println!("Output: {s}\n");

    let input = "<math><mi>a</mi><mo>=</mo><mi>x</mi><mo>+</mo><mi>y</mi><mi>z</mi></math>";
    println!("Input: {input}");
    let s = input.parse::<MathExpressionTree>().unwrap();
    assert_eq!(s.to_string(), "(= a (+ x (* y z)))");
    println!("Output: {s}\n");

    let input = "<math><mi>a</mi><mo>+</mo><mo>(</mo><mo>-</mo><mi>b</mi><mo>)</mo></math>";
    println!("Input: {input}");
    let s = input.parse::<MathExpressionTree>().unwrap();
    assert_eq!(s.to_string(), "(+ a (- b))");
    println!("Output: {s}\n");

    let input =
        "<math><mn>2</mn><mi>a</mi><mo>(</mo><mi>c</mi><mo>+</mo><mi>d</mi><mo>)</mo></math>";
    println!("Input: {input}");
    let s = input.parse::<MathExpressionTree>().unwrap();
    assert_eq!(s.to_string(), "(* (* 2 a) (+ c d))");
    println!("Output: {s}\n");

    let input = "
    <math>
        <mfrac><mrow><mi>d</mi><mi>S</mi></mrow><mrow><mi>d</mi><mi>t</mi></mrow></mfrac>
        <mo>=</mo><mo>−</mo><mi>β</mi><mi>S</mi><mi>I</mi>
        </math>
        ";
    println!("Input: {input}");
    let FirstOrderODE {
        lhs_var,
        func_of,
        with_respect_to,
        rhs,
    } = first_order_ode(input.into()).unwrap().1;
    assert_eq!(lhs_var.to_string(), "S");
    assert_eq!(func_of[0].to_string(), "");
    assert_eq!(with_respect_to.to_string(), "t");
    assert_eq!(rhs.to_string(), "(* (* (- β) S) I)");
    println!("Output: {s}\n");

    let input = "
    <math>
        <mfrac><mrow><mi>d</mi><mi>S</mi><mo>(</mo><mi>t</mi><mo>)</mo></mrow><mrow><mi>d</mi><mi>t</mi></mrow></mfrac>
        <mo>=</mo><mo>−</mo><mi>β</mi><mi>S</mi><mi>I</mi>
        </math>
        ";
    println!("Input: {input}");
    let FirstOrderODE {
        lhs_var,
        func_of,
        with_respect_to,
        rhs,
    } = first_order_ode(input.into()).unwrap().1;
    assert_eq!(lhs_var.to_string(), "S");
    assert_eq!(func_of[0].to_string(), "t");
    assert_eq!(with_respect_to.to_string(), "t");
    assert_eq!(rhs.to_string(), "(* (* (- β) S) I)");
    println!("Output: {s}\n");
}

#[test]
fn test_to_content_mathml_example1() {
    let input = "<math><mi>x</mi><mo>+</mo><mi>y</mi></math>";
    let s = input.parse::<MathExpressionTree>().unwrap();
    let content = s.to_cmml();
    assert_eq!(content, "<apply><plus/><ci>x</ci><ci>y</ci></apply>");
}

#[test]
fn test_to_content_mathml_example2() {
    let input = "<math>
        <mfrac><mrow><mi>d</mi><mi>S</mi></mrow><mrow><mi>d</mi><mi>t</mi></mrow></mfrac>
        <mo>=</mo><mo>−</mo><mi>β</mi><mi>S</mi><mi>I</mi>
        </math>
        ";
    let ode = input.parse::<FirstOrderODE>().unwrap();
    let cmml = ode.to_cmml();
    assert_eq!(cmml, "<apply><eq/><apply><diff/><bvar>t</bar><ci>S</ci></apply><apply><times/><apply><times/><apply><minus/><ci>β</ci></apply><ci>S</ci></apply><ci>I</ci></apply></apply>");
}

#[test]
fn test_content_hackathon2_scenario1_eq1() {
    let input = "
    <math>
        <mfrac>
        <mrow><mi>d</mi><mi>S</mi><mo>(</mo><mi>t</mi><mo>)</mo></mrow>
        <mrow><mi>d</mi><mi>t</mi></mrow>
        </mfrac>
        <mo>=</mo>
        <mo>-</mo>
        <mi>β</mi>
        <mi>I</mi><mo>(</mo><mi>t</mi><mo>)</mo>
        <mfrac><mrow><mi>S</mi><mo>(</mo><mi>t</mi><mo>)</mo></mrow><mi>N</mi></mfrac>
    </math>
    ";
    let ode = input.parse::<FirstOrderODE>().unwrap();
    let cmml = ode.to_cmml();
    let FirstOrderODE {
        lhs_var: _,
        func_of: _,
        with_respect_to: _,
        rhs: _,
    } = first_order_ode(input.into()).unwrap().1;
    assert_eq!(cmml, "<apply><eq/><apply><diff/><bvar>t</bar><ci>S</ci></apply><apply><times/><apply><times/><apply><minus/><ci>β</ci></apply><ci>I</ci></apply><apply><divide/><ci>S</ci><ci>N</ci></apply></apply></apply>");
}

#[test]
fn test_content_hackathon2_scenario1_eq2() {
    let input = "
    <math>
        <mfrac>
        <mrow><mi>d</mi><mi>E</mi><mo>(</mo><mi>t</mi><mo>)</mo></mrow>
        <mrow><mi>d</mi><mi>t</mi></mrow>
        </mfrac>
        <mo>=</mo>
        <mi>β</mi>
        <mi>I</mi><mo>(</mo><mi>t</mi><mo>)</mo>
        <mfrac><mrow><mi>S</mi><mo>(</mo><mi>t</mi><mo>)</mo></mrow><mi>N</mi></mfrac>
        <mo>−</mo>
        <mi>δ</mi><mi>E</mi><mo>(</mo><mi>t</mi><mo>)</mo>
    </math>
    ";
    let ode = input.parse::<FirstOrderODE>().unwrap();
    let exp = input.parse::<MathExpressionTree>().unwrap();
    let s_exp = exp.to_string();
    assert_eq!(s_exp, "(= (D(1, t) E) (- (* (* β I) (/ S N)) (* δ E)))");
    let cmml = ode.to_cmml();
    assert_eq!(cmml, "<apply><eq/><apply><diff/><bvar>t</bar><ci>E</ci></apply><apply><minus/><apply><times/><apply><times/><ci>β</ci><ci>I</ci></apply><apply><divide/><ci>S</ci><ci>N</ci></apply></apply><apply><times/><ci>δ</ci><ci>E</ci></apply></apply></apply>");
}

#[test]
fn test_content_hackathon2_scenario1_eq3() {
    let input = "
    <math>
        <mfrac>
        <mrow><mi>d</mi><mi>I</mi><mo>(</mo><mi>t</mi><mo>)</mo></mrow>
        <mrow><mi>d</mi><mi>t</mi></mrow>
        </mfrac>
        <mo>=</mo>
        <mi>δ</mi><mi>E</mi><mo>(</mo><mi>t</mi><mo>)</mo>
        <mo>−</mo>
        <mo>(</mo><mn>1</mn><mo>−</mo><mi>α</mi><mo>)</mo><mi>γ</mi><mi>I</mi><mo>(</mo><mi>t</mi><mo>)</mo>
        <mo>−</mo>
        <mi>α</mi><mi>ρ</mi><mi>I</mi><mo>(</mo><mi>t</mi><mo>)</mo>
    </math>
    ";
    let ode = input.parse::<FirstOrderODE>().unwrap();
    let cmml = ode.to_cmml();
    println!("cmml={:?}", cmml);
    assert_eq!(cmml, "<apply><eq/><apply><diff/><bvar>t</bar><ci>I</ci></apply><apply><minus/><apply><minus/><apply><times/><ci>δ</ci><ci>E</ci></apply><apply><times/><apply><times/><apply><minus/><cn>1</cn><ci>α</ci></apply><ci>γ</ci></apply><ci>I</ci></apply></apply><apply><times/><apply><times/><ci>α</ci><ci>ρ</ci></apply><ci>I</ci></apply></apply></apply>");
}

#[test]
fn test_content_hackathon2_scenario1_eq4() {
    let input = "
    <math>
        <mfrac>
        <mrow><mi>d</mi><mi>R</mi><mo>(</mo><mi>t</mi><mo>)</mo></mrow>
        <mrow><mi>d</mi><mi>t</mi></mrow>
        </mfrac>
        <mo>=</mo>
        <mo>(</mo><mn>1</mn><mo>−</mo><mi>α</mi><mo>)</mo><mi>γ</mi><mi>I</mi><mo>(</mo><mi>t</mi><mo>)</mo>
    </math>
    ";
    let ode = input.parse::<FirstOrderODE>().unwrap();
    let cmml = ode.to_cmml();
    assert_eq!(cmml, "<apply><eq/><apply><diff/><bvar>t</bar><ci>R</ci></apply><apply><times/><apply><times/><apply><minus/><cn>1</cn><ci>α</ci></apply><ci>γ</ci></apply><ci>I</ci></apply></apply>");
}

#[test]
fn test_content_hackathon2_scenario1_eq5() {
    let input = "
    <math>
        <mfrac>
        <mrow><mi>d</mi><mi>D</mi><mo>(</mo><mi>t</mi><mo>)</mo></mrow>
        <mrow><mi>d</mi><mi>t</mi></mrow>
        </mfrac>
        <mo>=</mo>
        <mi>α</mi>
        <mi>ρ</mi>
        <mi>I</mi><mo>(</mo><mi>t</mi><mo>)</mo>
    </math>
    ";
    let ode = input.parse::<FirstOrderODE>().unwrap();
    let cmml = ode.to_cmml();
    assert_eq!(cmml, "<apply><eq/><apply><diff/><bvar>t</bar><ci>D</ci></apply><apply><times/><apply><times/><ci>α</ci><ci>ρ</ci></apply><ci>I</ci></apply></apply>");
}

#[test]
fn test_content_hackathon2_scenario1_eq6() {
    let input = "
    <math>
        <mfrac>
        <mrow><mi>d</mi><mi>S</mi><mo>(</mo><mi>t</mi><mo>)</mo></mrow>
        <mrow><mi>d</mi><mi>t</mi></mrow>
        </mfrac>
        <mo>=</mo>
        <mo>-</mo>
        <mi>β</mi>
        <mi>I</mi><mo>(</mo><mi>t</mi><mo>)</mo>
        <mfrac><mrow><mi>S</mi><mo>(</mo><mi>t</mi><mo>)</mo></mrow><mi>N</mi></mfrac>
        <mo>+</mo>
        <mi>ϵ</mi>
        <mi>R</mi><mo>(</mo><mi>t</mi><mo>)</mo>
    </math>
    ";
    let ode = input.parse::<FirstOrderODE>().unwrap();
    let cmml = ode.to_cmml();
    assert_eq!(cmml,"<apply><eq/><apply><diff/><bvar>t</bar><ci>S</ci></apply><apply><plus/><apply><times/><apply><times/><apply><minus/><ci>β</ci></apply><ci>I</ci></apply><apply><divide/><ci>S</ci><ci>N</ci></apply></apply><apply><times/><ci>ϵ</ci><ci>R</ci></apply></apply></apply>");
}

#[test]
fn test_content_hackathon2_scenario1_eq7() {
    let input = "
    <math>
        <mfrac>
        <mrow><mi>d</mi><mi>R</mi><mo>(</mo><mi>t</mi><mo>)</mo></mrow>
        <mrow><mi>d</mi><mi>t</mi></mrow>
        </mfrac>
        <mo>=</mo>
        <mo>(</mo><mn>1</mn><mo>−</mo><mi>α</mi><mo>)</mo><mi>γ</mi><mi>I</mi><mo>(</mo><mi>t</mi><mo>)</mo>
        <mo>-</mo>
        <mi>ϵ</mi>
        <mi>R</mi><mo>(</mo><mi>t</mi><mo>)</mo>
    </math>
    ";
    let ode = input.parse::<FirstOrderODE>().unwrap();
    let cmml = ode.to_cmml();
    assert_eq!(cmml, "<apply><eq/><apply><diff/><bvar>t</bar><ci>R</ci></apply><apply><minus/><apply><times/><apply><times/><apply><minus/><cn>1</cn><ci>α</ci></apply><ci>γ</ci></apply><ci>I</ci></apply><apply><times/><ci>ϵ</ci><ci>R</ci></apply></apply></apply>");
}

#[test]
fn test_content_hackathon2_scenario1_eq8() {
    let input = "
    <math>
        <mi>β</mi><mo>(</mo><mi>t</mi><mo>)</mo>
        <mo>=</mo>
        <mi>κ</mi>
        <mi>m</mi><mo>(</mo><mi>t</mi><mo>)</mo>
    </math>
    ";
    let exp = input.parse::<MathExpressionTree>().unwrap();
    let cmml = exp.to_cmml();
    assert_eq!(
        cmml,
        "<apply><eq/><ci>β</ci><apply><times/><ci>κ</ci><ci>m</ci></apply></apply>"
    );
    let s_exp = exp.to_string();
    assert_eq!(s_exp, "(= β (* κ m))");
}

#[test]
fn test_expression1() {
    let input = "<math><mi>γ</mi><mi>I</mi></math>";
    let exp = input.parse::<MathExpressionTree>().unwrap();
    let math = exp.to_infix_expression();
    assert_eq!(math, "(γ*I)");
}

#[test]
fn test_expression2() {
    let input = "
    <math>
        <mi>α</mi>
        <mi>ρ</mi>
        <mi>I</mi><mo>(</mo><mi>t</mi><mo>)</mo>
    </math>
    ";
    let exp = input.parse::<MathExpressionTree>().unwrap();
    let math = exp.to_infix_expression();
    println!("math = {:?}", math);
    assert_eq!(math, "((α*ρ)*I)");
}

#[test]
fn test_expression3() {
    let input = "
    <math>
        <mi>β</mi>
        <mi>I</mi><mo>(</mo><mi>t</mi><mo>)</mo>
        <mfrac><mrow><mi>S</mi><mo>(</mo><mi>t</mi><mo>)</mo></mrow><mi>N</mi></mfrac>
        <mo>−</mo>
        <mi>δ</mi><mi>E</mi><mo>(</mo><mi>t</mi><mo>)</mo>
    </math>
    ";
    let exp = input.parse::<MathExpressionTree>().unwrap();
    println!("exp={:?}", exp);
    let s_exp = exp.to_string();
    assert_eq!(s_exp, "(- (* (* β I) (/ S N)) (* δ E))");
    let math = exp.to_infix_expression();
    assert_eq!(math, "(((β*I)*(S/N))-(δ*E))")
}

#[test]
fn test_expression4() {
    let input = "
    <math>
        <mo>(</mo><mn>1</mn><mo>−</mo><mi>α</mi><mo>)</mo><mi>γ</mi><mi>I</mi><mo>(</mo><mi>t</mi><mo>)</mo>
        <mo>-</mo>
        <mi>ϵ</mi>
        <mi>R</mi><mo>(</mo><mi>t</mi><mo>)</mo>
    </math>
    ";
    let exp = input.parse::<MathExpressionTree>().unwrap();
    let math = exp.to_infix_expression();
    assert_eq!(math, "((((1-α)*γ)*I)-(ϵ*R))")
}

#[test]
fn test_mfrac() {
    let input = "
    <math>
        <mfrac><mi>S</mi><mi>N</mi></mfrac>
    </math>
    ";
    let exp = input.parse::<MathExpressionTree>().unwrap();
    let math = exp.to_infix_expression();
    let s_exp = exp.to_string();
    assert_eq!(math, "(S/N)");
    assert_eq!(s_exp, "(/ S N)");
}

#[test]
fn test_superscript() {
    let input = "
    <math>
        <msup>
        <mi>x</mi>
        <mn>3</mn>
        </msup>
    </math>
    ";
    let exp = input.parse::<MathExpressionTree>().unwrap();
    let s_exp = exp.to_string();
    assert_eq!(s_exp, "(^ x 3)");
}

#[test]
fn test_msup_exp() {
    let input = "
    <math>
        <msup>
        <mi>e</mi>
        <mrow><mo>-</mo><mo>(</mo><mn>1</mn><mo>−</mo><mi>α</mi><mo>)</mo><mi>γ</mi><mi>I</mi></mrow>
        </msup>
    </math>
    ";
    let exp = input.parse::<MathExpressionTree>().unwrap();
    let s_exp = exp.to_string();
    assert_eq!(s_exp, "(exp (* (* (- (- 1 α)) γ) I))");
}

#[test]
fn test_trig_cos() {
    let input = "
    <math>
        <mrow>
        <mi>cos</mi>
        <mi>x</mi>
        </mrow>
    </math>
    ";
    let exp = input.parse::<MathExpressionTree>().unwrap();
    let s_exp = exp.to_string();
    assert_eq!(s_exp, "(Cos x)");
}

#[test]
fn test_trig_another_cos() {
    let input = "
    <math>
        <mrow>
        <mi>cos</mi>
        <mo>(</mo>
        <mi>x</mi>
        <mo>)</mo>
        </mrow>
    </math>
    ";
    let exp = input.parse::<MathExpressionTree>().unwrap();
    let s_exp = exp.to_string();
    assert_eq!(s_exp, "(Cos x)");
}

#[test]
fn test_mover_mean() {
    let input = "
    <math>
        <mover>
        <mi>T</mi>
        <mo>¯</mo>
        </mover>
    </math>
    ";
    let exp = input.parse::<MathExpressionTree>().unwrap();
    let s_exp = exp.to_string();
    assert_eq!(s_exp, "(Mean T)");
}

#[test]
fn test_one_dimensional_ebm() {
    let input = "
    <math>
        <mi>C</mi>
        <mfrac>
        <mrow><mi>∂</mi><mi>T</mi><mo>(</mo><mi>ϕ</mi><mo>,</mo><mi>t</mi><mo>)</mo></mrow>
        <mrow><mi>∂</mi><mi>t</mi></mrow>
        </mfrac>
        <mo>=</mo>
        <mo>(</mo><mn>1</mn><mo>−</mo><mi>α</mi><mo>)</mo><mi>S</mi><mo>(</mo><mi>ϕ</mi><mo>,</mo><mi>t</mi><mo>)</mo>
        <mo>-</mo>
        <mo>(</mo><mi>A</mi><mo>+</mo><mi>B</mi><mi>T</mi><mo>(</mo><mi>ϕ</mi><mo>,</mo><mi>t</mi><mo>)</mo><mo>)</mo>
        <mo>+</mo>
        <mfrac>
        <mn>D</mn>
        <mrow><mi>cos</mi><mi>ϕ</mi></mrow>
        </mfrac>
        <mfrac>
        <mi>∂</mi>
        <mrow><mi>∂</mi><mi>ϕ</mi></mrow>
        </mfrac>
        <mo>(</mo>
        <mrow><mi>cos</mi><mi>ϕ</mi></mrow>
        <mfrac>
        <mrow><mi>∂</mi><mi>T</mi></mrow>
        <mrow><mi>∂</mi><mi>ϕ</mi></mrow>
        </mfrac>
        <mo>)</mo>
    </math>
    ";
    let exp = input.parse::<MathExpressionTree>().unwrap();
    let s_exp = exp.to_string();
    assert_eq!(s_exp, "(= (* C (D(1, t) T)) (+ (- (* (- 1 α) S) (+ A (* B T))) (* (/ D (Cos ϕ)) (PD(1, ϕ) (* (Cos ϕ) (D(1, ϕ) T))))))");
}

#[test]
fn test_derivative_with_func_comp_in_parenthesis() {
    let input = "
    <math>
        <mfrac>
        <mi>∂</mi>
        <mrow><mi>∂</mi><mi>ϕ</mi></mrow>
        </mfrac>
        <mo>(</mo>
        <mrow><mi>cos</mi><mi>ϕ</mi></mrow>
        <mfrac>
        <mrow><mi>∂</mi><mi>T</mi></mrow>
        <mrow><mi>∂</mi><mi>ϕ</mi></mrow>
        </mfrac>
        <mo>)</mo>
    </math>
    ";
    let exp = input.parse::<MathExpressionTree>().unwrap();
    let s_exp = exp.to_string();
    assert_eq!(s_exp, "(PD(1, ϕ) (* (Cos ϕ) (D(1, ϕ) T)))");
}

#[test]
fn test_derivative_with_func_inside_parenthesis() {
    let input = "
    <math>
        <mfrac>
        <mi>∂</mi>
        <mrow><mi>∂</mi><mi>ϕ</mi></mrow>
        </mfrac>
        <mo>(</mo>
        <mi>T</mi>
        <mo>)</mo>
    </math>
    ";
    let exp = input.parse::<MathExpressionTree>().unwrap();
    let s_exp = exp.to_string();
    assert_eq!(s_exp, "(PD(1, ϕ) T)");
}

#[test]
fn test_absolute_value() {
    let input = "
    <math>
        <mo>|</mo><mo>&#x2207;</mo><mi>H</mi><mo>|</mo>
    </math>
    ";
    let exp = input.parse::<MathExpressionTree>().unwrap();
    let s_exp = exp.to_string();
    assert_eq!(s_exp, "(Abs (Grad H))");
}
#[test]
fn test_another_absolute() {
    let input = "
    <math>
        <mo>|</mo><mi>H</mi><mo>|</mo>
    </math>
    ";
    let exp = input.parse::<MathExpressionTree>().unwrap();
    let s_exp = exp.to_string();
    assert_eq!(s_exp, "(Abs H)");
}

#[test]
fn test_grad() {
    let input = "
    <math>
        <mi>&#x2207;</mi><mi>H</mi>
        </math>
    ";
    let exp = input.parse::<MathExpressionTree>().unwrap();
    let s_exp = exp.to_string();
    assert_eq!(s_exp, "(Grad H)");
}

#[test]
fn test_absolute_as_msup() {
    let input = "
    <math>
        <mo>|</mo><mrow><mo>&#x2207;</mo><mi>H</mi></mrow>
        <msup><mo>|</mo>
        <mrow><mi>n</mi><mo>−</mo><mn>1</mn></mrow></msup>
    </math>
    ";
    let exp = input.parse::<MathExpressionTree>().unwrap();
    let s_exp = exp.to_string();
    assert_eq!(s_exp, "(^ (Abs (Grad H)) (- n 1))");
}

#[test]
fn test_equation_halfar_dome() {
    let input = "
    <math>
        <mfrac><mrow><mi>∂</mi><mi>H</mi></mrow><mrow><mi>∂</mi><mi>t</mi></mrow></mfrac>
        <mo>=</mo>
        <mo>&#x2207;</mo>
        <mo>&#x22c5;</mo>
        <mo>(</mo>
        <mi>Γ</mi>
        <msup><mi>H</mi><mrow><mi>n</mi><mo>+</mo><mn>2</mn></mrow></msup>
        <mo>|</mo><mrow><mo>&#x2207;</mo><mi>H</mi></mrow>
        <msup><mo>|</mo>
        <mrow><mi>n</mi><mo>−</mo><mn>1</mn></mrow></msup>
        <mo>&#x2207;</mo><mi>H</mi>
        <mo>)</mo>
    </math>
    ";
    let exp = input.parse::<MathExpressionTree>().unwrap();
    let s_exp = exp.to_string();
    assert_eq!(
        s_exp,
        "(= (D(1, t) H) (Div (* (* (* Γ (^ H (+ n 2))) (^ (Abs (Grad H)) (- n 1))) (Grad H))))"
    );
}

#[test]
fn test_halfar_dome_rhs() {
    let input = "
    <math>
        <mo>&#x2207;</mo>
        <mo>&#x22c5;</mo>
        <mo>(</mo>
        <mi>Γ</mi>
        <msup><mi>H</mi><mrow><mi>n</mi><mo>+</mo><mn>2</mn></mrow></msup>
        <mo>|</mo><mrow><mo>&#x2207;</mo><mi>H</mi></mrow>
        <msup><mo>|</mo>
        <mrow><mi>n</mi><mo>−</mo><mn>1</mn></mrow></msup>
        <mo>&#x2207;</mo><mi>H</mi>
        <mo>)</mo>
    </math>
    ";
    let exp = input.parse::<MathExpressionTree>().unwrap();
    let s_exp = exp.to_string();
    assert_eq!(
        s_exp,
        "(Div (* (* (* Γ (^ H (+ n 2))) (^ (Abs (Grad H)) (- n 1))) (Grad H)))"
    );
}

#[test]
fn test_func_paren() {
    let input = "
    <math>
        <mo>(</mo><mi>a</mi><mo>+</mo><mo>(</mo><mi>b</mi><mo>+</mo><mi>c</mi><mo>)</mo>
        <mo>)</mo>
    </math>
    ";
    let exp = input.parse::<MathExpressionTree>().unwrap();
    let s_exp = exp.to_string();
    assert_eq!(s_exp, "(+ a (+ b c))");
}

#[test]
fn test_func_paren_and_times() {
    let input = "
    <math>
        <mi>S</mi><mo>(</mo><mi>t</mi><mo>)</mo>
        <mo>(</mo><mi>a</mi><mo>+</mo><mi>b</mi><mo>)</mo>
    </math>
    ";
    let exp = input.parse::<MathExpressionTree>().unwrap();
    let s_exp = exp.to_string();
    assert_eq!(s_exp, "(* S (+ a b))");
}

#[test]
fn test_func_a_plus_b() {
    let input = "
    <math>
        <mo>(</mo><mi>a</mi><mo>+</mo><mi>b</mi><mo>)</mo>
    </math>
    ";
    let exp = input.parse::<MathExpressionTree>().unwrap();
    let s_exp = exp.to_string();
    assert_eq!(s_exp, "(+ a b)");
}

#[test]
fn test_func_paren_and_times_another() {
    let input = "
    <math>
        <mi>S</mi><mo>(</mo><mi>t</mi><mo>)</mo>
        <mo>(</mo><mi>a</mi><mi>I</mi><mo>(</mo><mi>t</mi><mo>)</mo><mo>+</mo><mi>b</mi><mi>R</mi><mo>(</mo><mi>t</mi><mo>)</mo><mo>)</mo>
    </math>
    ";
    let exp = input.parse::<MathExpressionTree>().unwrap();
    let s_exp = exp.to_string();
    assert_eq!(s_exp, "(* S (+ (* a I) (* b R)))");
}

#[test]
fn test_divergence() {
    let input = "
    <math>
        <mo>&#x2207;</mo><mo>&#x22c5;</mo>
        <mi>H</mi>
    </math>
    ";
    let exp = input.parse::<MathExpressionTree>().unwrap();
    let s_exp = exp.to_string();
    assert_eq!(s_exp, "(Div H)");
}

#[test]
fn test_combination() {
    let input = "
    <math>
        <mi>S</mi>
        <mrow><mi>n</mi><mo>+</mo><mn>4</mn></mrow>
        <mrow><mi>i</mi><mo>-</mo><mn>3</mn></mrow>
        <msup><mi>H</mi><mrow><mi>m</mi><mo>-</mo><mn>2</mn></mrow></msup>
    </math>
    ";
    let exp = input.parse::<MathExpressionTree>().unwrap();
    let s_exp = exp.to_string();
    assert_eq!(s_exp, "(* (* (* S (+ n 4)) (- i 3)) (^ H (- m 2)))");
}

#[test]
fn test_mi_multiply() {
    let input = "
    <math>
        <mi>A</mi>
        <msup><mi>ρ</mi><mi>n</mi></msup>
        <msup><mi>g</mi><mi>n</mi></msup>
    </math>
    ";
    let exp = input.parse::<MathExpressionTree>().unwrap();
    let s_exp = exp.to_string();
    println!("s_exp={:?}", s_exp);
}
#[allow(dead_code)] // used in tests I believe
fn test_unicode_conversion() {
    let input1 = "&#x039B; is a Greek letter.";
    let input2 = "&#x03bb; is another Greek letter.";
    let input3 = "Λ and λ are Greek letters.";
    let input4 = "Lambda and lambda are English representations of Greek letters.";

    assert_eq!(unicode_to_latex(input1), "\\Lambda is a Greek letter.");
    assert_eq!(
        unicode_to_latex(input2),
        "\\lambda is another Greek letter."
    );
    assert_eq!(
        unicode_to_latex(input3),
        "\\Lambda and \\lambda are Greek letters."
    );
    assert_eq!(
        unicode_to_latex(input4),
        "\\Lambda and \\lambda are English representations of Greek letters."
    );
}
#[test]
fn test_sexp2latex() {
    let input = "
    <math>
        <mi>&#x03bb;</mi>
        <mrow><mi>n</mi><mo>+</mo><mn>4</mn></mrow>
        <mrow><mi>i</mi><mo>-</mo><mn>3</mn></mrow>
        <msup><mi>H</mi><mrow><mi>m</mi><mo>-</mo><mn>2</mn></mrow></msup>
    </math>
    ";
    let exp = input.parse::<MathExpressionTree>().unwrap();
    let latex_exp = exp.to_latex();
    assert_eq!(latex_exp, "\\lambda*(n+4)*(i-3)*H^{m-2}");
}

#[test]
fn test_sexp2latex_derivative() {
    let input = "
    <math>
    <mfrac>
        <mrow><mi>d</mi><mi>S</mi></mrow>
        <mrow><mi>d</mi><mi>t</mi></mrow>
        </mfrac>
    </math>
    ";
    let exp = input.parse::<MathExpressionTree>().unwrap();
    let latex_exp = exp.to_latex();
    assert_eq!(latex_exp, "\\frac{d S}{dt}");
}

#[test]
fn test_equation_halfar_dome_to_latex() {
    let input = "
    <math>
        <mfrac><mrow><mi>∂</mi><mi>H</mi></mrow><mrow><mi>∂</mi><mi>t</mi></mrow></mfrac>
        <mo>=</mo>
        <mo>&#x2207;</mo>
        <mo>&#x22c5;</mo>
        <mo>(</mo>
        <mi>Γ</mi>
        <msup><mi>H</mi><mrow><mi>n</mi><mo>+</mo><mn>2</mn></mrow></msup>
        <mo>|</mo><mrow><mo>&#x2207;</mo><mi>H</mi></mrow>
        <msup><mo>|</mo>
        <mrow><mi>n</mi><mo>−</mo><mn>1</mn></mrow></msup>
        <mo>&#x2207;</mo><mi>H</mi>
        <mo>)</mo>
    </math>
    ";
    let exp = input.parse::<MathExpressionTree>().unwrap();
    let latex_exp = exp.to_latex();
    assert_eq!(
        latex_exp,
        "\\frac{d H}{dt}=\\nabla \\cdot {(\\Gamma*H^{n+2}*\\left|\\nabla{H}\\right|^{n-1}*\\nabla{H})}"
    );
}

#[test]
fn test_equation_halfar_dome_8_1_to_latex() {
    let input = "
    <math>
      <mfrac>
        <mrow>
          <mi>&#x2202;</mi>
          <mi>H</mi>
        </mrow>
        <mrow>
          <mi>&#x2202;</mi>
          <mi>t</mi>
        </mrow>
      </mfrac>
      <mo>=</mo>
      <mi>&#x2207;</mi>
      <mo>&#x22C5;</mo>
      <mo>(</mo>
      <mi>&#x0393;</mi>
      <msup>
        <mi>H</mi>
        <mrow>
          <mi>n</mi>
          <mo>+</mo>
          <mn>2</mn>
        </mrow>
      </msup>
      <mo>|</mo>
      <mi>&#x2207;</mi>
      <mi>H</mi>
      <msup>
        <mo>|</mo>
        <mrow>
          <mi>n</mi>
          <mo>&#x2212;</mo>
          <mn>1</mn>
        </mrow>
      </msup>
      <mi>&#x2207;</mi>
      <mi>H</mi>
      <mo>)</mo>
    </math>
    ";
    let modified_input1 = &replace_unicode_with_symbols(input).to_string();
    let modified_input2 = &preprocess_mathml_for_to_latex(modified_input1).to_string();
    let exp = modified_input2.parse::<MathExpressionTree>().unwrap();
    let latex_exp = exp.to_latex();
    assert_eq!(
        latex_exp,
        "\\frac{d H}{dt}=\\nabla \\cdot {(\\Gamma*H^{n+2}*\\left|\\nabla{H}\\right|^{n-1}*\\nabla{H})}"
    );
}

#[test]
fn test_equation_halfar_dome_8_2_to_latex() {
    let input = "
    <math>
      <mi>&#x0393;</mi>
      <mo>=</mo>
      <mfrac>
        <mn>2</mn>
        <mrow>
          <mi>n</mi>
          <mo>+</mo>
          <mn>2</mn>
        </mrow>
      </mfrac>
      <mi>A</mi>
      <mo>(</mo>
      <mi>&#x03C1;</mi>
      <mi>g</mi>
      <msup>
        <mo>)</mo>
        <mi>n</mi>
      </msup>
    </math>
    ";
    let modified_input1 = &replace_unicode_with_symbols(input).to_string();
    let modified_input2 = &preprocess_mathml_for_to_latex(modified_input1).to_string();
    let exp = modified_input2.parse::<MathExpressionTree>().unwrap();
    let latex_exp = exp.to_latex();
    assert_eq!(latex_exp, "\\Gamma=\\frac{2}{n+2}*A*(\\rho*g)^{n}");
}

#[test]
fn test_equation_halfar_dome_8_3_to_latex() {
    let input = "
    <math>
      <mi>H</mi>
      <mo>(</mo>
      <mi>t</mi>
      <mo>,</mo>
      <mi>r</mi>
      <mo>)</mo>
      <mo>=</mo>
      <msub>
        <mi>H</mi>
        <mn>0</mn>
      </msub>
      <msup>
        <mrow>
          <mo>(</mo>
          <mfrac>
            <msub>
              <mi>t</mi>
              <mn>0</mn>
            </msub>
            <mi>t</mi>
          </mfrac>
          <mo>)</mo>
        </mrow>
        <mrow>
          <mfrac>
            <mn>1</mn>
            <mn>9</mn>
          </mfrac>
        </mrow>
      </msup>
      <msup>
        <mrow>
          <mo>[</mo>
          <mn>1</mn>
          <mo>&#x2212;</mo>
          <msup>
            <mrow>
              <mo>(</mo>
              <msup>
                <mrow>
                  <mo>(</mo>
                  <mfrac>
                    <msub>
                      <mi>t</mi>
                      <mn>0</mn>
                    </msub>
                    <mi>t</mi>
                  </mfrac>
                  <mo>)</mo>
                </mrow>
                <mrow>
                  <mfrac>
                    <mn>1</mn>
                    <mrow>
                      <mn>18</mn>
                    </mrow>
                  </mfrac>
                </mrow>
              </msup>
              <mfrac>
                <mi>r</mi>
                <msub>
                  <mi>R</mi>
                  <mn>0</mn>
                </msub>
              </mfrac>
              <mo>)</mo>
            </mrow>
            <mrow>
              <mfrac>
                <mn>4</mn>
                <mn>3</mn>
              </mfrac>
            </mrow>
          </msup>
          <mo>]</mo>
        </mrow>
        <mrow>
          <mfrac>
            <mn>3</mn>
            <mn>7</mn>
          </mfrac>
        </mrow>
      </msup>
    </math>
    ";
    let modified_input1 = &replace_unicode_with_symbols(input).to_string();
    let modified_input2 = &preprocess_mathml_for_to_latex(modified_input1).to_string();
    let exp = modified_input2.parse::<MathExpressionTree>().unwrap();
    let latex_exp = exp.to_latex();
    assert_eq!(
        latex_exp,
        "H(t,r)=H_{0}*(\\frac{t_{0}}{t})^{\\frac{1}{9}}*(1-((\\frac{t_{0}}{t})^{\\frac{1}{18}}*\\frac{r}{R_{0}})^{\\frac{4}{3}})^{\\frac{3}{7}}"
    );
}

#[test]
fn test_equation_halfar_dome_8_4_to_latex() {
    let input = "
    <math>
      <msub>
        <mi>t</mi>
        <mn>0</mn>
      </msub>
      <mo>=</mo>
      <mfrac>
        <mn>1</mn>
        <mrow>
          <mn>18</mn>
          <mi>&#x0393;</mi>
        </mrow>
      </mfrac>
      <msup>
        <mrow>
          <mo>(</mo>
          <mfrac>
            <mn>7</mn>
            <mn>4</mn>
          </mfrac>
          <mo>)</mo>
        </mrow>
        <mn>3</mn>
      </msup>
      <mfrac>
        <msubsup>
          <mi>R</mi>
          <mn>0</mn>
          <mn>4</mn>
        </msubsup>
        <msubsup>
          <mi>H</mi>
          <mn>0</mn>
          <mn>7</mn>
        </msubsup>
      </mfrac>
    </math>
    ";
    let exp = input.parse::<MathExpressionTree>().unwrap();
    println!("exp={:?}", exp);
    let s_exp = exp.to_string();
    println!("s_exp={:?}", s_exp);
    let modified_input1 = &replace_unicode_with_symbols(input).to_string();
    let modified_input2 = &preprocess_mathml_for_to_latex(modified_input1).to_string();
    let exp = modified_input2.parse::<MathExpressionTree>().unwrap();
    let latex_exp = exp.to_latex();
    assert_eq!(
        latex_exp,
        "t_{0}=\\frac{1}{18*\\Gamma}*(\\frac{7}{4})^{3}*\\frac{R_{0}^{4}}{H_{0}^{7}}"
    );
}

#[test]
fn new_test_halfar_whitespace() {
    let input = "
    <math>
      <msub>
        <mi>t</mi>
        <mn>0</mn>
      </msub>
      <mo>=</mo>
      <mfrac>
        <mn>1</mn>
        <mrow>
          <mn>18</mn>
          <mi>&#x0393;</mi>
        </mrow>
      </mfrac>
      <msup>
        <mrow>
          <mo>(</mo>
          <mfrac>
            <mn>7</mn>
            <mn>4</mn>
          </mfrac>
          <mo>)</mo>
        </mrow>
        <mn>3</mn>
      </msup>
      <mfrac>
        <msubsup>
          <mi>R</mi>
          <mn>0</mn>
          <mn>4</mn>
        </msubsup>
        <msubsup>
          <mi>H</mi>
          <mn>0</mn>
          <mn>7</mn>
        </msubsup>
      </mfrac>
    </math>
    ";
    let exp = input.parse::<MathExpressionTree>().unwrap();
    let s_exp = exp.to_string();
    assert_eq!(
        s_exp,
        "(= t_{0} (* (* (/ 1 (* 18 Γ)) (^ (/ 7 4) 3)) (/ R_{0}^{4} H_{0}^{7})))"
    );
<<<<<<< HEAD
=======
}

#[test]
fn test_equation_with_mtext() {
    let input = "<math><msub><mrow><mi mathvariant=\"script\">L</mi></mrow><mrow><mtext>reg</mtext></mrow></msub><mo>=</mo><msub><mrow><mi mathvariant=\"script\">L</mi></mrow><mrow><mi>d</mi><mn>1</mn></mrow></msub><mo>+</mo><msub><mrow><mi mathvariant=\"script\">L</mi></mrow><mrow><mi>d</mi><mn>2</mn></mrow></msub></math>";
    let exp = input.parse::<MathExpressionTree>().unwrap();
    let s_exp = exp.to_string();
    assert_eq!(s_exp, "(= L_{reg} (+ L_{d1} L_{d2}))");
}

#[test]
fn new_msqrt_test_function() {
    let input = "<math>
        <msqrt>
        <mn>4</mn>
        <mi>a</mi>
        <mi>c</mi>
</msqrt>
</math>";
    let exp = input.parse::<MathExpressionTree>().unwrap();
    let s_exp = exp.to_string();
    assert_eq!(s_exp, "(√ (* (* 4 a) c))");
}
#[test]
fn new_quadratic_equation() {
    let input = "<math>
  <mi>x</mi>
  <mo>=</mo>
  <mfrac>
    <mrow>
      <mo>&#x2212;</mo>
      <mi>b</mi>
      <mo>&#x2212;</mo>
      <msqrt>
        <msup>
          <mi>b</mi>
          <mn>2</mn>
        </msup>
        <mo>&#x2212;</mo>
        <mn>4</mn>
        <mi>a</mi>
        <mi>c</mi>
      </msqrt>
    </mrow>
    <mrow>
      <mn>2</mn>
      <mi>a</mi>
    </mrow>
  </mfrac>
</math>";
    let exp = input.parse::<MathExpressionTree>().unwrap();
    let s_exp = exp.to_string();
    println!("s_exp={:?}", s_exp);
    assert_eq!(
        s_exp,
        "(= x (/ (- (- b) (√ (- (^ b 2) (* (* 4 a) c)))) (* 2 a)))"
    );
>>>>>>> 6f73ca88
}<|MERGE_RESOLUTION|>--- conflicted
+++ resolved
@@ -1068,17 +1068,7 @@
         .replace_all(&no_newlines, "><")
         .to_string();
 
-<<<<<<< HEAD
-    let new_no_spaces = no_spaces.replace(' ', "");
-
-    // Replace <mi>∇</mi> with <mo>∇</mo>
-
-    new_no_spaces
-        .replace(r#"<mi>∇</mi>"#, "<mo>∇</mo>")
-        .to_string()
-=======
     no_spaces.to_string()
->>>>>>> 6f73ca88
 }
 
 #[test]
@@ -2116,8 +2106,6 @@
         s_exp,
         "(= t_{0} (* (* (/ 1 (* 18 Γ)) (^ (/ 7 4) 3)) (/ R_{0}^{4} H_{0}^{7})))"
     );
-<<<<<<< HEAD
-=======
 }
 
 #[test]
@@ -2175,5 +2163,4 @@
         s_exp,
         "(= x (/ (- (- b) (√ (- (^ b 2) (* (* 4 a) c)))) (* 2 a)))"
     );
->>>>>>> 6f73ca88
 }