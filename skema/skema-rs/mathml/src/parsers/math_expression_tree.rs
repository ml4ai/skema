--- conflicted
+++ resolved
@@ -12,10 +12,7 @@
 use derive_new::new;
 use nom::error::Error;
 use regex::Regex;
-<<<<<<< HEAD
-
-=======
->>>>>>> e86b8a9f
+
 use std::{fmt, str::FromStr};
 
 #[cfg(test)]
@@ -913,7 +910,11 @@
     type Err = Error<String>;
 
     fn from_str(input: &str) -> Result<Self, Self::Err> {
-        let (_, math) = interpreted_math(input.into()).unwrap();
+        let modified_input1 = replace_unicode_with_symbols(input);
+        let modified_input2 = preprocess_mathml_for_to_latex(&modified_input1).to_string();
+        let modified_input3:&str = &modified_input2;
+        //let exp = modified_input2.parse::<MathExpressionTree>().unwrap();
+        let (_, math) = interpreted_math( modified_input3.into()).unwrap();
         Ok(MathExpressionTree::from(math))
     }
 }
@@ -1065,8 +1066,10 @@
         .replace_all(&no_newlines, "><")
         .to_string();
 
+    let new_no_spaces = no_spaces.replace(" ", "");
+
     // Replace <mi>∇</mi> with <mo>∇</mo>
-    let replaced_str = no_spaces.replace(r#"<mi>∇</mi>"#, "<mo>∇</mo>").to_string();
+    let replaced_str = new_no_spaces.replace(r#"<mi>∇</mi>"#, "<mo>∇</mo>").to_string();
 
     replaced_str
 }
@@ -1492,33 +1495,8 @@
         <mo>+</mo>
         <mfrac>
         <mn>D</mn>
-<<<<<<< HEAD
-=======
         <mrow><mi>cos</mi><mi>ϕ</mi></mrow>
         </mfrac>
-        <mfrac>
-        <mi>∂</mi>
-        <mrow><mi>∂</mi><mi>ϕ</mi></mrow>
-        </mfrac>
-        <mo>(</mo>
->>>>>>> e86b8a9f
-        <mrow><mi>cos</mi><mi>ϕ</mi></mrow>
-        <mfrac>
-        <mrow><mi>∂</mi><mi>T</mi></mrow>
-        <mrow><mi>∂</mi><mi>ϕ</mi></mrow>
-        </mfrac>
-        <mo>)</mo>
-    </math>
-    ";
-    let exp = input.parse::<MathExpressionTree>().unwrap();
-    let s_exp = exp.to_string();
-    assert_eq!(s_exp, "(= (* C (D(1, t) T)) (+ (- (* (- 1 α) S) (+ A (* B T))) (* (/ D (Cos ϕ)) (PD(1, ϕ) (* (Cos ϕ) (D(1, ϕ) T))))))");
-}
-
-#[test]
-fn test_derivative_with_func_comp_in_parenthesis() {
-    let input = "
-    <math>
         <mfrac>
         <mi>∂</mi>
         <mrow><mi>∂</mi><mi>ϕ</mi></mrow>
@@ -1534,7 +1512,6 @@
     ";
     let exp = input.parse::<MathExpressionTree>().unwrap();
     let s_exp = exp.to_string();
-<<<<<<< HEAD
     assert_eq!(s_exp, "(= (* C (D(1, t) T)) (+ (- (* (- 1 α) S) (+ A (* B T))) (* (/ D (Cos ϕ)) (PD(1, ϕ) (* (Cos ϕ) (D(1, ϕ) T))))))");
 }
 
@@ -1557,8 +1534,6 @@
     ";
     let exp = input.parse::<MathExpressionTree>().unwrap();
     let s_exp = exp.to_string();
-=======
->>>>>>> e86b8a9f
     assert_eq!(s_exp, "(PD(1, ϕ) (* (Cos ϕ) (D(1, ϕ) T)))");
 }
 
@@ -1772,10 +1747,6 @@
     println!("s_exp={:?}", s_exp);
 }
 
-#[test]
-<<<<<<< HEAD
-fn test_mfrac_msubsup() {
-=======
 fn test_unicode_conversion() {
     let input1 = "&#x039B; is a Greek letter.";
     let input2 = "&#x03bb; is another Greek letter.";
@@ -2038,7 +2009,6 @@
 
 #[test]
 fn test_equation_halfar_dome_8_4_to_latex() {
->>>>>>> e86b8a9f
     let input = "
     <math>
       <msub>
@@ -2078,12 +2048,10 @@
       </mfrac>
     </math>
     ";
-<<<<<<< HEAD
     let exp = input.parse::<MathExpressionTree>().unwrap();
     println!("exp={:?}", exp);
     let s_exp = exp.to_string();
     println!("s_exp={:?}", s_exp);
-=======
     let modified_input1 = &replace_unicode_with_symbols(input).to_string();
     let modified_input2 = &preprocess_mathml_for_to_latex(modified_input1).to_string();
     let exp = modified_input2.parse::<MathExpressionTree>().unwrap();
@@ -2092,5 +2060,33 @@
         latex_exp,
         "t_{0}=1/(18*\\Gamma)*(7/4)^{3}*R_{0}^{4}/H_{0}^{7}"
     );
->>>>>>> e86b8a9f
+}
+
+#[test]
+fn new_test_halfar_whitespace() {
+    let input = "
+    <math>
+  <mo>|</mo>
+  <mi>∇</mi>
+  <mi>H</mi>
+  <msup>
+    <mo>|</mo>
+    <mrow>
+      <mi>n</mi>
+      <mo>−</mo>
+      <mn>1</mn>
+    </mrow>
+  </msup>
+  <mi>∇</mi>
+  <mi>H</mi>
+  <mo>)</mo>
+</math>
+    ";
+    let exp = input.parse::<MathExpressionTree>().unwrap();
+    let s_exp = exp.to_string();
+    println!("s_exp={:?}", s_exp);
+    assert_eq!(
+        s_exp,
+        "(Div (* (* (* Γ (^ H (+ n 2))) (^ (Abs (Grad H)) (- n 1))) (Grad H)))"
+    );
 }