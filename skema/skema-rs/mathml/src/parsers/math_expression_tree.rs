//! Pratt parsing module to construct S-expressions from presentation MathML.
//! This is based on the nice tutorial at https://matklad.github.io/2020/04/13/simple-but-powerful-pratt-parsing.html

use crate::{
    ast::{
        operator::{Derivative, GradSub, HatOp, Operator, PartialDerivative, SumUnderOver},
        Math, MathExpression, Mi, Mrow,
    },
    parsers::interpreted_mathml::interpreted_math,
};
use derive_new::new;
use nom::error::Error;
use regex::Regex;
use serde::{Deserialize, Serialize};
use std::{fmt, str::FromStr};

#[cfg(test)]
use crate::parsers::first_order_ode::{first_order_ode, FirstOrderODE};
use serde::Deserialize;
///New whitespace handler before parsing

/// An S-expression like structure to represent mathematical expressions.
<<<<<<< HEAD
#[derive(Debug, Ord, PartialOrd, PartialEq, Eq, Clone, Hash, new, Deserialize)]
=======
#[derive(Debug, Ord, PartialOrd, PartialEq, Eq, Clone, Hash, new, Deserialize, Serialize)]
>>>>>>> b089c47e
pub enum MathExpressionTree {
    Atom(MathExpression),
    Cons(Operator, Vec<MathExpressionTree>),
}

/// Implementation of Display for MathExpressionTree, in order to have a compact string
/// representation to work with --- this is useful both for human inspection and writing unit
/// tests.
impl fmt::Display for MathExpressionTree {
    fn fmt(&self, f: &mut fmt::Formatter<'_>) -> fmt::Result {
        match self {
            MathExpressionTree::Atom(MathExpression::Ci(x)) => {
                write!(f, "{}", x.content)
            }
            MathExpressionTree::Atom(MathExpression::Mo(Operator::Derivative(x))) => {
                write!(f, "{:?}", x)
            }
            MathExpressionTree::Atom(MathExpression::Msqrt(x)) => {
                write!(f, "{}", x)
            }
            MathExpressionTree::Atom(i) => {
                write!(f, "{}", i)
            }
            MathExpressionTree::Cons(head, rest) => {
                write!(f, "({}", head)?;
                for s in rest {
                    write!(f, " {}", s)?
                }
                write!(f, ")")
            }
        }
    }
}

/// Converts Unicode, Greek letters, their symbols, and English representations of Greek letters in an input string to their respective LaTeX expressions.
#[allow(unreachable_patterns)] // Lambda in this twice?
fn unicode_to_latex(input: &str) -> String {
    // Step 1: Handle English representations of Greek letters
    let re_english_greek = Regex::new(r"Lambda|lambda|Alpha|alpha|Beta|beta|Gamma|gamma|Delta|delta|Epsilon|epsilon|Zeta|zeta|Eta|eta|Theta|theta|Iota|iota|Kappa|kappa|Lambda|lambda|Mu|mu|Nu|nu|Xi|xi|Omicron|omicron|Pi|pi|Rho|rho|Sigma|sigma|Tau|tau|Upsilon|upsilon|Phi|phi|Chi|chi|Psi|psi|Omega|omega").unwrap();
    let replaced_english_greek =
        re_english_greek.replace_all(input, |caps: &regex::Captures| match &caps[0] {
            "Lambda" => "\\Lambda".to_string(),
            "lambda" => "\\lambda".to_string(),
            "Alpha" => "\\Alpha".to_string(),
            "alpha" => "\\alpha".to_string(),
            "Beta" => "\\Beta".to_string(),
            "beta" => "\\beta".to_string(),
            "Gamma" => "\\Gamma".to_string(),
            "gamma" => "\\gamma".to_string(),
            "Delta" => "\\Delta".to_string(),
            "delta" => "\\delta".to_string(),
            "Epsilon" => "\\Epsilon".to_string(),
            "epsilon" => "\\epsilon".to_string(),
            "Zeta" => "\\Zeta".to_string(),
            "zeta" => "\\zeta".to_string(),
            "Eta" => "\\Eta".to_string(),
            "eta" => "\\eta".to_string(),
            "Theta" => "\\Theta".to_string(),
            "theta" => "\\theta".to_string(),
            "Iota" => "\\Iota".to_string(),
            "iota" => "\\iota".to_string(),
            "Kappa" => "\\Kappa".to_string(),
            "kappa" => "\\kappa".to_string(),
            "Lambda" => "\\Lambda".to_string(),
            "lambda" => "\\lambda".to_string(),
            "Mu" => "\\Mu".to_string(),
            "mu" => "\\mu".to_string(),
            "Nu" => "\\Nu".to_string(),
            "nu" => "\\nu".to_string(),
            "Xi" => "\\Xi".to_string(),
            "xi" => "\\xi".to_string(),
            "Omicron" => "\\Omicron".to_string(),
            "omicron" => "\\omicron".to_string(),
            "Pi" => "\\Pi".to_string(),
            "pi" => "\\pi".to_string(),
            "Rho" => "\\Rho".to_string(),
            "rho" => "\\rho".to_string(),
            "Sigma" => "\\Sigma".to_string(),
            "sigma" => "\\sigma".to_string(),
            "Tau" => "\\Tau".to_string(),
            "tau" => "\\tau".to_string(),
            "Upsilon" => "\\Upsilon".to_string(),
            "upsilon" => "\\upsilon".to_string(),
            "Phi" => "\\Phi".to_string(),
            "phi" => "\\phi".to_string(),
            "Chi" => "\\Chi".to_string(),
            "chi" => "\\chi".to_string(),
            "Psi" => "\\Psi".to_string(),
            "psi" => "\\psi".to_string(),
            "Omega" => "\\Omega".to_string(),
            "omega" => "\\omega".to_string(),
            _ => caps[0].to_string(),
        });

    // Step 2: Handle Greek letters represented in Unicode
    let re_unicode = Regex::new(r"&#x([0-9A-Fa-f]+);").unwrap();
    let replaced_unicode =
        re_unicode.replace_all(&replaced_english_greek, |caps: &regex::Captures| {
            let unicode = u32::from_str_radix(&caps[1], 16).unwrap();
            match unicode {
                0x0391 => "\\Alpha".to_string(),
                0x03B1 => "\\alpha".to_string(),
                0x0392 => "\\Beta".to_string(),
                0x03B2 => "\\beta".to_string(),
                0x0393 => "\\Gamma".to_string(),
                0x03B3 => "\\gamma".to_string(),
                0x0394 => "\\Delta".to_string(),
                0x03B4 => "\\delta".to_string(),
                0x0395 => "\\Epsilon".to_string(),
                0x03B5 => "\\epsilon".to_string(),
                0x0396 => "\\Zeta".to_string(),
                0x03B6 => "\\zeta".to_string(),
                0x0397 => "\\Eta".to_string(),
                0x03B7 => "\\eta".to_string(),
                0x0398 => "\\Theta".to_string(),
                0x03B8 => "\\theta".to_string(),
                0x0399 => "\\Iota".to_string(),
                0x03B9 => "\\iota".to_string(),
                0x039A => "\\Kappa".to_string(),
                0x03BA => "\\kappa".to_string(),
                0x039B => "\\Lambda".to_string(),
                0x03BB => "\\lambda".to_string(),
                0x039C => "\\Mu".to_string(),
                0x03BC => "\\mu".to_string(),
                0x039D => "\\Nu".to_string(),
                0x03BD => "\\nu".to_string(),
                0x039E => "\\Xi".to_string(),
                0x03BE => "\\xi".to_string(),
                0x039F => "\\Omicron".to_string(),
                0x03BF => "\\omicron".to_string(),
                0x03A0 => "\\Pi".to_string(),
                0x03C0 => "\\pi".to_string(),
                0x03A1 => "\\Rho".to_string(),
                0x03C1 => "\\rho".to_string(),
                0x03A3 => "\\Sigma".to_string(),
                0x03C3 => "\\sigma".to_string(),
                0x03A4 => "\\Tau".to_string(),
                0x03C4 => "\\tau".to_string(),
                0x03A5 => "\\Upsilon".to_string(),
                0x03C5 => "\\upsilon".to_string(),
                0x03A6 => "\\Phi".to_string(),
                0x03C6 => "\\phi".to_string(),
                0x03A7 => "\\Chi".to_string(),
                0x03C7 => "\\chi".to_string(),
                0x03A8 => "\\Psi".to_string(),
                0x03C8 => "\\psi".to_string(),
                0x03A9 => "\\Omega".to_string(),
                0x03C9 => "\\omega".to_string(),
                _ => caps[0].to_string(),
            }
        });

    // Step 3: Handle other Unicode representations
    let re_other_unicode = Regex::new(r"&#x([0-9A-Fa-f]+);").unwrap();
    let replaced_other_unicode =
        re_other_unicode.replace_all(&replaced_unicode, |caps: &regex::Captures| {
            format!(
                "\\unicode{{U+{:X}}}",
                u32::from_str_radix(&caps[1], 16).unwrap()
            )
        });

    // Step 4: Handle Greek letter symbols
    let re_greek_symbols = Regex::new(r"Λ|λ|Α|α|Β|β|Γ|γ|Δ|δ|Ε|ε|Ζ|ζ|Η|η|Θ|θ|Ι|ι|Κ|κ|Λ|λ|Μ|μ|Ν|ν|Ξ|ξ|Ο|ο|Π|π|Ρ|ρ|Σ|σ|ς|Τ|τ|Υ|υ|Φ|φ|Χ|χ|Ψ|ψ|Ω|ω").unwrap();
    let replaced_greek_symbols =
        re_greek_symbols.replace_all(&replaced_other_unicode, |caps: &regex::Captures| {
            match &caps[0] {
                "Λ" => "\\Lambda".to_string(),
                "λ" => "\\lambda".to_string(),
                "Α" => "\\Alpha".to_string(),
                "α" => "\\alpha".to_string(),
                "Β" => "\\Beta".to_string(),
                "β" => "\\beta".to_string(),
                "Γ" => "\\Gamma".to_string(),
                "γ" => "\\gamma".to_string(),
                "Δ" => "\\Delta".to_string(),
                "δ" => "\\delta".to_string(),
                "Ε" => "\\Epsilon".to_string(),
                "ε" => "\\epsilon".to_string(),
                "Ζ" => "\\Zeta".to_string(),
                "ζ" => "\\zeta".to_string(),
                "Η" => "\\Eta".to_string(),
                "η" => "\\eta".to_string(),
                "Θ" => "\\Theta".to_string(),
                "θ" => "\\theta".to_string(),
                "Ι" => "\\Iota".to_string(),
                "ι" => "\\iota".to_string(),
                "Κ" => "\\Kappa".to_string(),
                "κ" => "\\kappa".to_string(),
                "Λ" => "\\Lambda".to_string(),
                "λ" => "\\lambda".to_string(),
                "Μ" => "\\Mu".to_string(),
                "μ" => "\\mu".to_string(),
                "Ν" => "\\Nu".to_string(),
                "ν" => "\\nu".to_string(),
                "Ξ" => "\\Xi".to_string(),
                "ξ" => "\\xi".to_string(),
                "Ο" => "\\Omicron".to_string(),
                "ο" => "\\omicron".to_string(),
                "Π" => "\\Pi".to_string(),
                "π" => "\\pi".to_string(),
                "Ρ" => "\\Rho".to_string(),
                "ρ" => "\\rho".to_string(),
                "Σ" => "\\Sigma".to_string(),
                "σ" => "\\sigma".to_string(),
                "ς" => "\\varsigma".to_string(), // 处理 sigma 的 final form
                "Τ" => "\\Tau".to_string(),
                "τ" => "\\tau".to_string(),
                "Υ" => "\\Upsilon".to_string(),
                "υ" => "\\upsilon".to_string(),
                "Φ" => "\\Phi".to_string(),
                "φ" => "\\phi".to_string(),
                "Χ" => "\\Chi".to_string(),
                "χ" => "\\chi".to_string(),
                "Ψ" => "\\Psi".to_string(),
                "ψ" => "\\psi".to_string(),
                "Ω" => "\\Omega".to_string(),
                "ω" => "\\omega".to_string(),
                _ => caps[0].to_string(),
            }
        });

    replaced_greek_symbols.to_string()
}

fn is_unary_operator(op: &Operator) -> bool {
    matches!(
        op,
        Operator::Sqrt
            | Operator::Factorial
            | Operator::Exp
            | Operator::Power
            | Operator::Grad
            | Operator::Div
            | Operator::Abs
            | Operator::Derivative(_)
            | Operator::Sin
            | Operator::Cos
            | Operator::Tan
            | Operator::Sec
            | Operator::Csc
            | Operator::Cot
            | Operator::Arcsin
            | Operator::Arccos
            | Operator::Arctan
            | Operator::Arcsec
            | Operator::Arccsc
            | Operator::Arccot
            | Operator::Mean
    )
}

// Process parentheses in an expression and update the LaTeX string.
// If the expression is a unary operator, it is added to the LaTeX string as is.
// If the expression is not a unary operator, it is wrapped in parentheses before being added to the LaTeX string.
// If the expression is an atom, it is added to the LaTeX string directly.
fn process_expression_parentheses(expression: &mut String, met: &MathExpressionTree) {
    // Check if the rest vector is not empty and contains a MathExpressionTree::Cons variant.
    if let MathExpressionTree::Cons(op, _args) = met {
        // Check if the operator is a unary operator.
        if is_unary_operator(op) {
            // If it is a unary operator, add it to the LaTeX string as is.
            expression.push_str(&met.to_latex().to_string());
        } else {
            // If it is not a unary operator, wrap it in parentheses before adding it to the LaTeX string.
            expression.push_str(&format!("({})", met.to_latex()));
        }
    } else {
        // If the expression is an atom, add it to the LaTeX string directly.
        expression.push_str(&met.to_latex().to_string());
    }
}

/// Processes a MathExpression under the type of MathExpressionTree::Atom and appends
/// the corresponding LaTeX representation to the provided String.
fn process_math_expression(expr: &MathExpression, expression: &mut String) {
    match expr {
        // If it's a Ci variant, recursively process its content
        MathExpression::Ci(x) => {
            process_math_expression(&x.content, expression);
            if let Some(func_of_vec) = &x.func_of {
                if !func_of_vec.is_empty() && !func_of_vec[0].content.to_string().is_empty() {
                    expression.push('(');
                    for (index, func_ci) in func_of_vec.iter().enumerate() {
                        process_math_expression(&func_ci.content, expression);
                        if index < func_of_vec.len() - 1 {
                            expression.push(',');
                        }
                    }
                    expression.push(')');
                }
            }
        }
        MathExpression::Mi(Mi(id)) => {
            expression.push_str(unicode_to_latex(&id.to_string()).as_str());
        }
        MathExpression::Mn(number) => {
            expression.push_str(&number.to_string());
        }
        MathExpression::Msqrt(x) => {
            expression.push_str("\\sqrt{");
            process_math_expression(x, expression);
            expression.push('}');
        }
        MathExpression::Mfrac(x1, x2) => {
            expression.push_str("\\frac{");
            process_math_expression(x1, expression);
            expression.push_str("}{");
            process_math_expression(x2, expression);
            expression.push('}');
        }
        MathExpression::Msup(x1, x2) => {
            process_math_expression(x1, expression);
            expression.push_str("^{");
            process_math_expression(x2, expression);
            expression.push('}');
        }
        MathExpression::Msub(x1, x2) => {
            process_math_expression(x1, expression);
            expression.push_str("_{");
            process_math_expression(x2, expression);
            expression.push('}');
        }
        MathExpression::Msubsup(x1, x2, x3) => {
            process_math_expression(x1, expression);
            expression.push_str("_{");
            process_math_expression(x2, expression);
            expression.push_str("}^{");
            process_math_expression(x3, expression);
            expression.push('}');
        }
        MathExpression::Munder(x1, x2) => {
            expression.push_str("\\underset{");
            process_math_expression(x2, expression);
            expression.push_str("}{");
            process_math_expression(x1, expression);
            expression.push('}');
        }
        MathExpression::Mover(x1, x2) => {
            expression.push_str("\\overset{");
            process_math_expression(x2, expression);
            expression.push_str("}{");
            process_math_expression(x1, expression);
            expression.push('}');
        }
        MathExpression::Mtext(x) => {
            expression.push_str(x);
        }
        MathExpression::Mspace(x) => {
            expression.push_str(x);
        }
        MathExpression::AbsoluteSup(x1, x2) => {
            expression.push_str("\\left| ");
            process_math_expression(x1, expression);
            expression.push_str(" \\right|_{");
            process_math_expression(x2, expression);
            expression.push('}');
        }
        MathExpression::Mrow(vec_me) => {
            for me in vec_me.0.iter() {
                process_math_expression(me, expression);
            }
        }
        t => panic!("Unhandled MathExpression: {:?}", t),
    }
}

impl MathExpressionTree {
    /// Translates a MathExpressionTree struct to a content MathML string.
    pub fn to_cmml(&self) -> String {
        let mut content_mathml = String::new();
        match self {
            MathExpressionTree::Atom(i) => match i {
                MathExpression::Ci(x) => {
                    content_mathml.push_str(&format!("<ci>{}</ci>", x.content));
                }
                MathExpression::Mi(Mi(id)) => {
                    content_mathml.push_str(&format!("<ci>{}</ci>", id));
                }
                MathExpression::Mn(number) => {
                    content_mathml.push_str(&format!("<cn>{}</cn>", number));
                }
                MathExpression::Mrow(_) => {
                    panic!("All Mrows should have been removed by now!");
                }
                t => panic!("Unhandled MathExpression: {:?}", t),
            },
            MathExpressionTree::Cons(head, rest) => {
                content_mathml.push_str("<apply>");
                match head {
                    Operator::Add => content_mathml.push_str("<plus/>"),
                    Operator::Subtract => content_mathml.push_str("<minus/>"),
                    Operator::Multiply => content_mathml.push_str("<times/>"),
                    Operator::Equals => content_mathml.push_str("<eq/>"),
                    Operator::Divide => content_mathml.push_str("<divide/>"),
                    Operator::Power => content_mathml.push_str("<power/>"),
                    Operator::Exp => content_mathml.push_str("<exp/>"),
                    Operator::Abs => content_mathml.push_str("<abs/>"),
                    Operator::Grad => content_mathml.push_str("<grad/>"),
                    Operator::Div => content_mathml.push_str("<divergence/>"),
                    Operator::Cos => content_mathml.push_str("<cos/>"),
                    Operator::Sin => content_mathml.push_str("<sin/>"),
                    Operator::Derivative(Derivative {
                        order,
                        var_index,
                        bound_var,
                    }) if (*order, *var_index) == (1_u8, 1_u8) => {
                        content_mathml.push_str("<diff/>");
                        content_mathml.push_str(&format!("<bvar>{}</bar>", bound_var));
                    }
                    Operator::PartialDerivative(PartialDerivative {
                        order,
                        var_index,
                        bound_var,
                    }) if (*order, *var_index) == (1_u8, 1_u8) => {
                        content_mathml.push_str("<partialdiff/>");
                        content_mathml.push_str(&format!("<bvar>{}</bar>", bound_var));
                    }
                    _ => {}
                }
                for s in rest {
                    content_mathml.push_str(&s.to_cmml());
                }
                content_mathml.push_str("</apply>");
            }
        }
        content_mathml
    }

    /// Translates to infix math expression to provide "string expressions" (e.g. ((α*ρ)*I)  )
    /// TA-4 uses "string expressions" to display over the transitions in their visual front end.
    pub fn to_infix_expression(&self) -> String {
        let mut expression = String::new();
        match self {
            MathExpressionTree::Atom(i) => match i {
                MathExpression::Ci(x) => {
                    expression.push_str(&format!("{}", x.content));
                }
                MathExpression::Mi(Mi(id)) => {
                    expression.push_str(&id.to_string());
                }
                MathExpression::Mn(number) => {
                    expression.push_str(&number.to_string());
                }
                MathExpression::Mtext(text) => {
                    expression.push_str(&text.to_string());
                }
                MathExpression::Mrow(_) => {
                    panic!("All Mrows should have been removed by now!");
                }
                t => panic!("Unhandled MathExpression: {:?}", t),
            },

            MathExpressionTree::Cons(head, rest) => {
                let mut operation = String::new();
                match head {
                    Operator::Add => operation.push('+'),
                    Operator::Subtract => operation.push('-'),
                    Operator::Multiply => operation.push('*'),
                    Operator::Equals => operation.push('='),
                    Operator::Divide => operation.push('/'),
                    Operator::Exp => operation.push_str("exp"),
                    _ => {}
                }
                let mut component = Vec::new();
                for s in rest {
                    component.push(s.to_infix_expression());
                }
                let math_exp = format!("({})", component.join(&operation.to_string()));
                expression.push_str(&math_exp);
            }
        }
        expression
    }

    /// Translates a MathExpressionTree struct to a LaTeX expression.
    pub fn to_latex(&self) -> String {
        let mut expression = String::new();
        match self {
            MathExpressionTree::Atom(i) => {
                process_math_expression(i, &mut expression);
            }
            MathExpressionTree::Cons(head, rest) => {
                match head {
                    Operator::Add => {
                        for (index, r) in rest.iter().enumerate() {
                            if let MathExpressionTree::Cons(op, _) = r {
                                if is_unary_operator(op) {
                                    expression.push_str(&r.to_latex().to_string());
                                } else if let Operator::Add = op {
                                    expression.push_str(&r.to_latex().to_string());
                                } else {
                                    expression.push_str(&format!("({})", r.to_latex()));
                                }
                            } else {
                                expression.push_str(&r.to_latex().to_string());
                            }

                            // Add "+" if it's not the last element
                            if index < rest.len() - 1 {
                                expression.push('+');
                            }
                        }
                    }
                    Operator::Subtract => {
                        // Handle unary minus
                        if rest.len() == 1 {
                            expression.push('-');
                            process_expression_parentheses(&mut expression, &rest[0]);
                        } else {
                            for (index, r) in rest.iter().enumerate() {
                                process_expression_parentheses(&mut expression, r);
                                // Add "-" if it's not the last element
                                if index < rest.len() - 1 {
                                    expression.push('-');
                                }
                            }
                        }
                    }
                    Operator::Multiply => {
                        for (index, r) in rest.iter().enumerate() {
                            if let MathExpressionTree::Cons(op, _) = r {
                                if is_unary_operator(op) {
                                    expression.push_str(&r.to_latex().to_string());
                                } else if let Operator::Multiply = op {
                                    expression.push_str(&r.to_latex().to_string());
                                } else if let Operator::Divide = op {
                                    expression.push_str(&r.to_latex().to_string());
                                } else if let Operator::Dot = op {
                                    expression.push_str(&r.to_latex().to_string());
                                } else {
                                    expression.push_str(&format!("({})", r.to_latex()));
                                }
                            } else {
                                expression.push_str(&r.to_latex().to_string());
                            }
                            // Add "*" if it's not the last element
                            if index < rest.len() - 1 {
                                expression.push('*');
                            }
                        }
                    }
                    Operator::Equals => {
                        expression.push_str(&rest[0].to_latex().to_string());
                        expression.push('=');
                        expression.push_str(&rest[1].to_latex().to_string());
                    }
                    Operator::Divide => {
                        expression.push_str(&format!("\\frac{{{}}}", &rest[0].to_latex()));
                        expression.push_str(&format!("{{{}}}", &rest[1].to_latex()));
                    }
                    Operator::Exp => {
                        expression.push_str("\\mathrm{exp}");
                        expression.push_str(&format!("{{{}}}", rest[0].to_latex()));
                    }
                    Operator::Sqrt => {
                        expression.push_str("\\sqrt");
                        expression.push_str(&format!("{{{}}}", rest[0].to_latex()));
                    }
                    Operator::Lparen => {
                        expression.push('(');
                        expression.push_str(&rest[0].to_latex().to_string());
                    }
                    Operator::Rparen => {
                        expression.push(')');
                        expression.push_str(&rest[0].to_latex().to_string());
                    }
                    Operator::Compose => {
                        process_expression_parentheses(&mut expression, &rest[0]);
                        expression.push('_');
                        process_expression_parentheses(&mut expression, &rest[1]);
                    }
                    Operator::Factorial => {
                        process_expression_parentheses(&mut expression, &rest[0]);
                        expression.push('!');
                    }
                    Operator::Power => {
                        process_expression_parentheses(&mut expression, &rest[0]);
                        expression.push('^');
                        expression.push_str(&format!("{{{}}}", rest[1].to_latex()));
                    }
                    Operator::Comma => {
                        process_expression_parentheses(&mut expression, &rest[0]);
                        expression.push(',');
                        process_expression_parentheses(&mut expression, &rest[1]);
                    }
                    Operator::Grad => {
                        expression.push_str("\\nabla{");
                        process_expression_parentheses(&mut expression, &rest[0]);
                        expression.push('}');
                    }
                    Operator::Dot => {
                        process_expression_parentheses(&mut expression, &rest[0]);
                        expression.push_str(" \\cdot ");
                        process_expression_parentheses(&mut expression, &rest[1]);
                    }
                    Operator::Div => {
                        expression.push_str("\\nabla \\cdot {");
                        process_expression_parentheses(&mut expression, &rest[0]);
                        expression.push('}');
                    }
                    Operator::Abs => {
                        expression.push_str(&format!("\\left|{}\\right|", rest[0].to_latex()));
                    }
                    Operator::Derivative(d) => {
                        expression.push_str("\\frac{d ");
                        process_expression_parentheses(&mut expression, &rest[0]);
                        expression.push_str("}{d");
                        process_math_expression(&d.bound_var.content, &mut expression);
                        expression.push('}');
                    }
                    Operator::Sin => {
                        expression.push_str(&format!("\\sin({})", rest[0].to_latex()));
                    }
                    Operator::Cos => {
                        expression.push_str(&format!("\\cos({})", rest[0].to_latex()));
                    }
                    Operator::Tan => {
                        expression.push_str(&format!("\\tan({})", rest[0].to_latex()));
                    }
                    Operator::Sec => {
                        expression.push_str(&format!("\\sec({})", rest[0].to_latex()));
                    }
                    Operator::Csc => {
                        expression.push_str(&format!("\\csc({})", rest[0].to_latex()));
                    }
                    Operator::Cot => {
                        expression.push_str(&format!("\\cot({})", rest[0].to_latex()));
                    }
                    Operator::Arcsin => {
                        expression.push_str(&format!("\\arcsin({})", rest[0].to_latex()));
                    }
                    Operator::Arccos => {
                        expression.push_str(&format!("\\arccos({})", rest[0].to_latex()));
                    }
                    Operator::Arctan => {
                        expression.push_str(&format!("\\arctan({})", rest[0].to_latex()));
                    }
                    Operator::Arcsec => {
                        expression.push_str(&format!("\\arcsec({})", rest[0].to_latex()));
                    }
                    Operator::Arccsc => {
                        expression.push_str(&format!("\\arccsc({})", rest[0].to_latex()));
                    }
                    Operator::Arccot => {
                        expression.push_str(&format!("\\arccot({})", rest[0].to_latex()));
                    }
                    Operator::Mean => {
                        expression.push_str(&format!("\\langle {} \\rangle", rest[0].to_latex()));
                    }
                    _ => {
                        expression = "".to_string();
                        return "Contain unsupported operators.".to_string();
                    }
                }
            }
        }
        expression
    }
}

/// Represents a token for the Pratt parsing algorithm.
#[derive(Debug, Clone, PartialEq, Eq, new)]
pub enum Token {
    Atom(MathExpression),
    Op(Operator),
    Eof,
}

/// Lexer for the Pratt parsing algorithm.
#[derive(Debug)]
struct Lexer {
    /// Vector of input tokens.
    tokens: Vec<Token>,
}

impl MathExpression {
    /// Flatten Mfrac and Mrow elements.
    fn flatten(&self, tokens: &mut Vec<MathExpression>) {
        match self {
            // Flatten/unwrap Mrows
            MathExpression::Mrow(Mrow(elements)) => {
                tokens.push(MathExpression::Mo(Operator::Lparen));
                for element in elements {
                    if let MathExpression::Ci(x) = element {
                        // Handles cos, sin, tan as operators
                        if x.content == Box::new(MathExpression::Mi(Mi("cos".to_string()))) {
                            tokens.push(MathExpression::Mo(Operator::Cos));
                            if let Some(vec) = x.func_of.clone() {
                                for v in vec {
                                    tokens.push(MathExpression::Ci(v));
                                }
                            }
                        } else if x.content == Box::new(MathExpression::Mi(Mi("sin".to_string()))) {
                            tokens.push(MathExpression::Mo(Operator::Sin));
                            if let Some(vec) = x.func_of.clone() {
                                for v in vec {
                                    tokens.push(MathExpression::Ci(v));
                                }
                            }
                        } else if x.content == Box::new(MathExpression::Mi(Mi("tan".to_string()))) {
                            tokens.push(MathExpression::Mo(Operator::Tan));
                            if let Some(vec) = x.func_of.clone() {
                                for v in vec {
                                    tokens.push(MathExpression::Ci(v));
                                }
                            }
                        } else {
                            element.flatten(tokens);
                        }
                    } else {
                        element.flatten(tokens);
                    }
                }
                tokens.push(MathExpression::Mo(Operator::Rparen));
            }
            MathExpression::Differential(x) => {
                tokens.push(MathExpression::Mo(Operator::Lparen));
                if x.diff == Box::new(MathExpression::Mo(Operator::Grad)) {
                    tokens.push(MathExpression::Mo(Operator::Grad));
                } else {
                    x.diff.flatten(tokens);
                }
                x.func.flatten(tokens);
                tokens.push(MathExpression::Mo(Operator::Rparen));
            }
            // Insert implicit division operators, and wrap numerators and denominators in
            // parentheses for the Pratt parsing algorithm.
            MathExpression::Mfrac(numerator, denominator) => {
                tokens.push(MathExpression::Mo(Operator::Lparen));
                numerator.flatten(tokens);
                tokens.push(MathExpression::Mo(Operator::Rparen));
                tokens.push(MathExpression::Mo(Operator::Divide));
                tokens.push(MathExpression::Mo(Operator::Lparen));
                denominator.flatten(tokens);
                tokens.push(MathExpression::Mo(Operator::Rparen));
            }
            /// Insert implicit `exponential` and `power` operators
            MathExpression::Msup(base, superscript) => {
                if let MathExpression::Ci(x) = &**base {
                    if x.content == Box::new(MathExpression::Mi(Mi("e".to_string()))) {
                        tokens.push(MathExpression::Mo(Operator::Exp));
                        tokens.push(MathExpression::Mo(Operator::Lparen));
                        superscript.flatten(tokens);
                        tokens.push(MathExpression::Mo(Operator::Rparen));
                    } else {
                        tokens.push(MathExpression::Mo(Operator::Lparen));
                        base.flatten(tokens);
                        tokens.push(MathExpression::Mo(Operator::Rparen));
                        tokens.push(MathExpression::Mo(Operator::Power));
                        tokens.push(MathExpression::Mo(Operator::Lparen));
                        superscript.flatten(tokens);
                        tokens.push(MathExpression::Mo(Operator::Rparen));
                    }
                } else {
                    base.flatten(tokens);
                    tokens.push(MathExpression::Mo(Operator::Power));
                    tokens.push(MathExpression::Mo(Operator::Lparen));
                    superscript.flatten(tokens);
                    tokens.push(MathExpression::Mo(Operator::Rparen));
                }
            }
            MathExpression::AbsoluteSup(base, superscript) => {
                tokens.push(MathExpression::Mo(Operator::Lparen));
                tokens.push(MathExpression::Mo(Operator::Abs));
                tokens.push(MathExpression::Mo(Operator::Lparen));
                base.flatten(tokens);
                tokens.push(MathExpression::Mo(Operator::Rparen));
                tokens.push(MathExpression::Mo(Operator::Rparen));
                tokens.push(MathExpression::Mo(Operator::Power));
                tokens.push(MathExpression::Mo(Operator::Lparen));
                superscript.flatten(tokens);
                tokens.push(MathExpression::Mo(Operator::Rparen));
            }
            MathExpression::Absolute(_operator, components) => {
                tokens.push(MathExpression::Mo(Operator::Lparen));
                tokens.push(MathExpression::Mo(Operator::Abs));
                tokens.push(MathExpression::Mo(Operator::Lparen));
                components.flatten(tokens);
                tokens.push(MathExpression::Mo(Operator::Rparen));
                tokens.push(MathExpression::Mo(Operator::Rparen));
            }
            MathExpression::Msqrt(components) => {
                tokens.push(MathExpression::Mo(Operator::Lparen));
                tokens.push(MathExpression::Mo(Operator::Sqrt));
                tokens.push(MathExpression::Mo(Operator::Lparen));
                components.flatten(tokens);
                tokens.push(MathExpression::Mo(Operator::Rparen));
                tokens.push(MathExpression::Mo(Operator::Rparen));
            }
            MathExpression::Mover(base, over) => {
                if MathExpression::Mo(Operator::Mean) == **over {
                    tokens.push(MathExpression::Mo(Operator::Mean));
                    tokens.push(MathExpression::Mo(Operator::Lparen));
                    base.flatten(tokens);
                    tokens.push(MathExpression::Mo(Operator::Rparen));
                }
            }
            MathExpression::SummationMath(x) => {
                tokens.push(MathExpression::Mo(Operator::Lparen));
                x.op.flatten(tokens);
                x.func.flatten(tokens);
                tokens.push(MathExpression::Mo(Operator::Rparen));
            }
            MathExpression::HatComp(x) => {
                //tokens.push(MathExpression::Mo(Operator::Lparen));
                x.op.flatten(tokens);
                tokens.push(MathExpression::Mo(Operator::Lparen));
                x.comp.flatten(tokens);
                tokens.push(MathExpression::Mo(Operator::Rparen));
            }
            t => tokens.push(t.clone()),
        }
    }
}

impl Lexer {
    fn new(input: Vec<MathExpression>) -> Lexer {
        // Flatten mrows and mfracs
        let tokens = input.iter().fold(vec![], |mut acc, x| {
            x.flatten(&mut acc);
            acc
        });

        // Insert implicit multiplication operators.
        let tokens = tokens.iter().fold(vec![], |mut acc, x| {
            if acc.is_empty() {
                acc.push(x);
            } else {
                match x {
                    // Handle left parenthesis operator '('
                    MathExpression::Mo(Operator::Lparen) => {
                        // Check last element of the accumulator.
                        if let Some(MathExpression::Mo(_)) = acc.last() {
                            // If the last element is an Mo, noop.
                        } else {
                            acc.push(&MathExpression::Mo(Operator::Multiply));
                        }
                        acc.push(x);
                    }
                    // Handle other types of operators.
                    MathExpression::Mo(_) => {
                        acc.push(x);
                    }
                    // Handle other types of MathExpression objects.
                    t => {
                        let last_token = acc.last().unwrap();
                        match last_token {
                            MathExpression::Mo(Operator::Rparen) => {
                                // If the last item in the accumulator is a right parenthesis ')',
                                // insert a multiplication operator
                                acc.push(&MathExpression::Mo(Operator::Multiply));
                            }
                            MathExpression::Mo(_) => {
                                // If the last item in the accumulator is an Mo (but not a right
                                // parenthesis), noop
                            }
                            _ => {
                                // Otherwise, insert a multiplication operator
                                acc.push(&MathExpression::Mo(Operator::Multiply));
                            }
                        }
                        // Insert the token
                        acc.push(t);
                    }
                }
            }
            acc
        });

        // Convert MathExpression structs into Token structs.
        let mut tokens = tokens
            .into_iter()
            .map(|c| match c {
                MathExpression::Mo(op) => Token::Op(op.clone()),
                _ => Token::Atom(c.clone()),
            })
            .collect::<Vec<_>>();

        // Reverse the tokens for the Pratt parsing algorithm.
        tokens.reverse();
        Lexer { tokens }
    }

    /// Get the next Token and advance the iterator.
    fn next(&mut self) -> Token {
        self.tokens.pop().unwrap_or(Token::Eof)
    }

    /// Get the next token without advancing the iterator.
    fn peek(&self) -> Token {
        self.tokens.last().cloned().unwrap_or(Token::Eof)
    }
}

/// Construct a MathExpressionTree from a vector of MathExpression structs.
fn expr(input: Vec<MathExpression>) -> MathExpressionTree {
    let mut lexer = Lexer::new(input);
    insert_multiple_between_paren(&mut lexer);
    let mut result: MathExpressionTree = expr_bp(&mut lexer, 0);
    let mut math_vec: Vec<MathExpressionTree> = vec![];
    while lexer.next() != Token::Eof {
        let math_result = expr_bp(&mut lexer, 0);
        math_vec.push(math_result.clone());
    }

    if !math_vec.is_empty() {
        result = MathExpressionTree::Cons(Operator::Multiply, math_vec);
    }

    result
}

impl From<Vec<MathExpression>> for MathExpressionTree {
    fn from(input: Vec<MathExpression>) -> Self {
        expr(input)
    }
}

impl From<Math> for MathExpressionTree {
    fn from(input: Math) -> Self {
        expr(input.content)
    }
}

impl FromStr for MathExpressionTree {
    type Err = Error<String>;

    fn from_str(input: &str) -> Result<Self, Self::Err> {
        let modified_input1 = replace_unicode_with_symbols(input);
        let modified_input2 = preprocess_mathml_for_to_latex(&modified_input1).to_string();
        let modified_input3: &str = &modified_input2;
        let (_, math) = interpreted_math(modified_input3.into()).unwrap();
        Ok(MathExpressionTree::from(math))
    }
}

/// Inserts an `Operator::Multiply` token between adjacent `Operator::Lparen` and `Operator::Rparen` tokens in the given Lexer.
fn insert_multiple_between_paren(lexer: &mut Lexer) {
    let mut new_tokens = Vec::new();
    let mut iter = lexer.tokens.iter().peekable();

    while let Some(token) = iter.next() {
        new_tokens.push(token.clone());

        if let Some(next_token) = iter.peek() {
            if let Token::Op(Operator::Lparen) = token {
                if let Token::Op(Operator::Rparen) = **next_token {
                    new_tokens.push(Token::Op(Operator::Multiply).clone());
                }
            }
        }
    }
    lexer.tokens = new_tokens;
}

/// The Pratt parsing algorithm for constructing an S-expression representing an equation.
fn expr_bp(lexer: &mut Lexer, min_bp: u8) -> MathExpressionTree {
    let mut lhs = match lexer.next() {
        Token::Atom(it) => MathExpressionTree::Atom(it),
        Token::Op(Operator::Lparen) => {
            let lhs = expr_bp(lexer, 0);
            assert_eq!(lexer.next(), Token::Op(Operator::Rparen));
            lhs
        }
        Token::Op(op) => {
            let ((), r_bp) = prefix_binding_power(&op);
            let rhs = expr_bp(lexer, r_bp);
            MathExpressionTree::Cons(op, vec![rhs])
        }
        t => panic!("bad token: {:?}", t),
    };
    loop {
        let op = match lexer.peek() {
            Token::Eof => break,
            Token::Op(op) => op,
            t => panic!("bad token: {:?}", t),
        };
        if let Some((l_bp, ())) = postfix_binding_power(&op) {
            if l_bp < min_bp {
                break;
            }
            lexer.next();
            lhs = MathExpressionTree::Cons(op, vec![lhs]);
            continue;
        }
        if let Some((l_bp, r_bp)) = infix_binding_power(&op) {
            if l_bp < min_bp {
                break;
            }
            lexer.next();
            lhs = {
                let rhs = expr_bp(lexer, r_bp);
                MathExpressionTree::Cons(op, vec![lhs, rhs])
            };
            continue;
        }
        break;
    }
    lhs
}

/// Table of binding powers for prefix operators.
fn prefix_binding_power(op: &Operator) -> ((), u8) {
    match op {
        Operator::Add | Operator::Subtract => ((), 9),
        Operator::Exp => ((), 21),
        Operator::Cos => ((), 21),
        Operator::Sin => ((), 21),
        Operator::Tan => ((), 21),
        Operator::Mean => ((), 25),
        Operator::Hat => ((), 25),
        //Operator::Cross => ((), 25),
        Operator::Grad => ((), 25),
        Operator::GradSub(GradSub { .. }) => ((), 25),
        Operator::Derivative(Derivative { .. }) => ((), 25),
        Operator::PartialDerivative(PartialDerivative { .. }) => ((), 25),
        Operator::Div => ((), 25),
        Operator::Abs => ((), 25),
        Operator::Sqrt => ((), 25),
        Operator::SumUnderOver(SumUnderOver { .. }) => ((), 25),
        Operator::HatOp(HatOp { .. }) => ((), 25),
        _ => panic!("Bad operator: {:?}", op),
    }
}

/// Table of binding powers for postfix operators.
fn postfix_binding_power(op: &Operator) -> Option<(u8, ())> {
    let res = match op {
        Operator::Factorial => (11, ()),
        //Operator::HatOp(HatOp { .. }) => (11, ()),
        _ => return None,
    };
    Some(res)
}

/// Table of binding powers for infix operators.
fn infix_binding_power(op: &Operator) -> Option<(u8, u8)> {
    let res = match op {
        Operator::Equals => (1, 2),
        Operator::Add => (3, 4),
        Operator::Subtract => (5, 6),
        Operator::Multiply => (7, 8),
        Operator::Divide => (9, 10),
        Operator::Compose => (14, 13),
        Operator::Power => (16, 15),
        Operator::Dot => (18, 17),
        Operator::Cross => (18, 17),
        //Operator::Comma => (18, 17),
        Operator::Other(op) => panic!("Unhandled operator: {}!", op),
        _ => return None,
    };
    Some(res)
}

/// Replaces Unicode representations in the input string with their corresponding symbols.
pub fn replace_unicode_with_symbols(input: &str) -> String {
    // Define a regex pattern to match Unicode representations
    let re = Regex::new(r#"&#x([0-9A-Fa-f]+);"#).unwrap();

    // Use replace_all to replace Unicode representations with corresponding symbols
    let replaced_str = re.replace_all(input, |captures: &regex::Captures| {
        // captures[0] contains the entire match, captures[1] contains the hexadecimal code
        let hex_code = &captures[1];
        // Convert hexadecimal code to u32 and then to char
        let unicode_char = u32::from_str_radix(hex_code, 16)
            .ok()
            .and_then(std::char::from_u32);

        // Replace with the Unicode character if conversion is successful, otherwise keep the original
        unicode_char.map_or_else(|| captures[0].to_string(), |c| c.to_string())
    });

    replaced_str.to_string()
}

/// Preprocesses a MathML string for conversion to LaTeX format.
///
/// This function takes a MathML string as input and performs preprocessing steps to ensure a
/// cleaner conversion to LaTeX. It removes newline characters, eliminates spaces between MathML
/// elements, and replaces occurrences of "<mi>∇</mi>" with "<mo>∇</mo>" to enhance compatibility
/// with LaTeX rendering. The resulting processed MathML string is then ready for conversion to LaTeX.
pub fn preprocess_mathml_for_to_latex(input: &str) -> String {
    // Remove all newline characters
    let no_newlines = input.replace('\n', "");

    // Remove spaces between MathML elements
    let no_spaces = Regex::new(r">\s*<")
        .unwrap()
        .replace_all(&no_newlines, "><")
        .to_string();

    no_spaces.to_string()
}

#[test]
fn test_conversion() {
    let input = "<math><mi>x</mi><mo>+</mo><mi>y</mi></math>";
    println!("Input: {input}");
    let s = input.parse::<MathExpressionTree>().unwrap();
    assert_eq!(s.to_string(), "(+ x y)");
    println!("Output: {s}\n");

    let input = "<math><mi>a</mi><mo>=</mo><mi>x</mi><mo>+</mo><mi>y</mi><mi>z</mi></math>";
    println!("Input: {input}");
    let s = input.parse::<MathExpressionTree>().unwrap();
    assert_eq!(s.to_string(), "(= a (+ x (* y z)))");
    println!("Output: {s}\n");

    let input = "<math><mi>a</mi><mo>+</mo><mo>(</mo><mo>-</mo><mi>b</mi><mo>)</mo></math>";
    println!("Input: {input}");
    let s = input.parse::<MathExpressionTree>().unwrap();
    assert_eq!(s.to_string(), "(+ a (- b))");
    println!("Output: {s}\n");

    let input =
        "<math><mn>2</mn><mi>a</mi><mo>(</mo><mi>c</mi><mo>+</mo><mi>d</mi><mo>)</mo></math>";
    println!("Input: {input}");
    let s = input.parse::<MathExpressionTree>().unwrap();
    assert_eq!(s.to_string(), "(* (* 2 a) (+ c d))");
    println!("Output: {s}\n");

    let input = "
    <math>
        <mfrac><mrow><mi>d</mi><mi>S</mi></mrow><mrow><mi>d</mi><mi>t</mi></mrow></mfrac>
        <mo>=</mo><mo>−</mo><mi>β</mi><mi>S</mi><mi>I</mi>
        </math>
        ";
    println!("Input: {input}");
    let FirstOrderODE {
        lhs_var,
        func_of,
        with_respect_to,
        rhs,
    } = first_order_ode(input.into()).unwrap().1;
    assert_eq!(lhs_var.to_string(), "S");
    assert_eq!(func_of[0].to_string(), "");
    assert_eq!(with_respect_to.to_string(), "t");
    assert_eq!(rhs.to_string(), "(* (* (- β) S) I)");
    println!("Output: {s}\n");

    let input = "
    <math>
        <mfrac><mrow><mi>d</mi><mi>S</mi><mo>(</mo><mi>t</mi><mo>)</mo></mrow><mrow><mi>d</mi><mi>t</mi></mrow></mfrac>
        <mo>=</mo><mo>−</mo><mi>β</mi><mi>S</mi><mi>I</mi>
        </math>
        ";
    println!("Input: {input}");
    let FirstOrderODE {
        lhs_var,
        func_of,
        with_respect_to,
        rhs,
    } = first_order_ode(input.into()).unwrap().1;
    assert_eq!(lhs_var.to_string(), "S");
    assert_eq!(func_of[0].to_string(), "t");
    assert_eq!(with_respect_to.to_string(), "t");
    assert_eq!(rhs.to_string(), "(* (* (- β) S) I)");
    println!("Output: {s}\n");
}

#[test]
fn test_to_content_mathml_example1() {
    let input = "<math><mi>x</mi><mo>+</mo><mi>y</mi></math>";
    let s = input.parse::<MathExpressionTree>().unwrap();
    let content = s.to_cmml();
    assert_eq!(content, "<apply><plus/><ci>x</ci><ci>y</ci></apply>");
}

#[test]
fn test_to_content_mathml_example2() {
    let input = "<math>
        <mfrac><mrow><mi>d</mi><mi>S</mi></mrow><mrow><mi>d</mi><mi>t</mi></mrow></mfrac>
        <mo>=</mo><mo>−</mo><mi>β</mi><mi>S</mi><mi>I</mi>
        </math>
        ";
    let ode = input.parse::<FirstOrderODE>().unwrap();
    let cmml = ode.to_cmml();
    assert_eq!(cmml, "<apply><eq/><apply><diff/><bvar>t</bar><ci>S</ci></apply><apply><times/><apply><times/><apply><minus/><ci>β</ci></apply><ci>S</ci></apply><ci>I</ci></apply></apply>");
}

#[test]
fn test_content_hackathon2_scenario1_eq1() {
    let input = "
    <math>
        <mfrac>
        <mrow><mi>d</mi><mi>S</mi><mo>(</mo><mi>t</mi><mo>)</mo></mrow>
        <mrow><mi>d</mi><mi>t</mi></mrow>
        </mfrac>
        <mo>=</mo>
        <mo>-</mo>
        <mi>β</mi>
        <mi>I</mi><mo>(</mo><mi>t</mi><mo>)</mo>
        <mfrac><mrow><mi>S</mi><mo>(</mo><mi>t</mi><mo>)</mo></mrow><mi>N</mi></mfrac>
    </math>
    ";
    let ode = input.parse::<FirstOrderODE>().unwrap();
    let cmml = ode.to_cmml();
    let FirstOrderODE {
        lhs_var: _,
        func_of: _,
        with_respect_to: _,
        rhs: _,
    } = first_order_ode(input.into()).unwrap().1;
    assert_eq!(cmml, "<apply><eq/><apply><diff/><bvar>t</bar><ci>S</ci></apply><apply><times/><apply><times/><apply><minus/><ci>β</ci></apply><ci>I</ci></apply><apply><divide/><ci>S</ci><ci>N</ci></apply></apply></apply>");
}

#[test]
fn test_content_hackathon2_scenario1_eq2() {
    let input = "
    <math>
        <mfrac>
        <mrow><mi>d</mi><mi>E</mi><mo>(</mo><mi>t</mi><mo>)</mo></mrow>
        <mrow><mi>d</mi><mi>t</mi></mrow>
        </mfrac>
        <mo>=</mo>
        <mi>β</mi>
        <mi>I</mi><mo>(</mo><mi>t</mi><mo>)</mo>
        <mfrac><mrow><mi>S</mi><mo>(</mo><mi>t</mi><mo>)</mo></mrow><mi>N</mi></mfrac>
        <mo>−</mo>
        <mi>δ</mi><mi>E</mi><mo>(</mo><mi>t</mi><mo>)</mo>
    </math>
    ";
    let ode = input.parse::<FirstOrderODE>().unwrap();
    let exp = input.parse::<MathExpressionTree>().unwrap();
    let s_exp = exp.to_string();
    assert_eq!(s_exp, "(= (D(1, t) E) (- (* (* β I) (/ S N)) (* δ E)))");
    let cmml = ode.to_cmml();
    assert_eq!(cmml, "<apply><eq/><apply><diff/><bvar>t</bar><ci>E</ci></apply><apply><minus/><apply><times/><apply><times/><ci>β</ci><ci>I</ci></apply><apply><divide/><ci>S</ci><ci>N</ci></apply></apply><apply><times/><ci>δ</ci><ci>E</ci></apply></apply></apply>");
}

#[test]
fn test_content_hackathon2_scenario1_eq3() {
    let input = "
    <math>
        <mfrac>
        <mrow><mi>d</mi><mi>I</mi><mo>(</mo><mi>t</mi><mo>)</mo></mrow>
        <mrow><mi>d</mi><mi>t</mi></mrow>
        </mfrac>
        <mo>=</mo>
        <mi>δ</mi><mi>E</mi><mo>(</mo><mi>t</mi><mo>)</mo>
        <mo>−</mo>
        <mo>(</mo><mn>1</mn><mo>−</mo><mi>α</mi><mo>)</mo><mi>γ</mi><mi>I</mi><mo>(</mo><mi>t</mi><mo>)</mo>
        <mo>−</mo>
        <mi>α</mi><mi>ρ</mi><mi>I</mi><mo>(</mo><mi>t</mi><mo>)</mo>
    </math>
    ";
    let ode = input.parse::<FirstOrderODE>().unwrap();
    let cmml = ode.to_cmml();
    println!("cmml={:?}", cmml);
    assert_eq!(cmml, "<apply><eq/><apply><diff/><bvar>t</bar><ci>I</ci></apply><apply><minus/><apply><minus/><apply><times/><ci>δ</ci><ci>E</ci></apply><apply><times/><apply><times/><apply><minus/><cn>1</cn><ci>α</ci></apply><ci>γ</ci></apply><ci>I</ci></apply></apply><apply><times/><apply><times/><ci>α</ci><ci>ρ</ci></apply><ci>I</ci></apply></apply></apply>");
}

#[test]
fn test_content_hackathon2_scenario1_eq4() {
    let input = "
    <math>
        <mfrac>
        <mrow><mi>d</mi><mi>R</mi><mo>(</mo><mi>t</mi><mo>)</mo></mrow>
        <mrow><mi>d</mi><mi>t</mi></mrow>
        </mfrac>
        <mo>=</mo>
        <mo>(</mo><mn>1</mn><mo>−</mo><mi>α</mi><mo>)</mo><mi>γ</mi><mi>I</mi><mo>(</mo><mi>t</mi><mo>)</mo>
    </math>
    ";
    let ode = input.parse::<FirstOrderODE>().unwrap();
    let cmml = ode.to_cmml();
    assert_eq!(cmml, "<apply><eq/><apply><diff/><bvar>t</bar><ci>R</ci></apply><apply><times/><apply><times/><apply><minus/><cn>1</cn><ci>α</ci></apply><ci>γ</ci></apply><ci>I</ci></apply></apply>");
}

#[test]
fn test_content_hackathon2_scenario1_eq5() {
    let input = "
    <math>
        <mfrac>
        <mrow><mi>d</mi><mi>D</mi><mo>(</mo><mi>t</mi><mo>)</mo></mrow>
        <mrow><mi>d</mi><mi>t</mi></mrow>
        </mfrac>
        <mo>=</mo>
        <mi>α</mi>
        <mi>ρ</mi>
        <mi>I</mi><mo>(</mo><mi>t</mi><mo>)</mo>
    </math>
    ";
    let ode = input.parse::<FirstOrderODE>().unwrap();
    let cmml = ode.to_cmml();
    assert_eq!(cmml, "<apply><eq/><apply><diff/><bvar>t</bar><ci>D</ci></apply><apply><times/><apply><times/><ci>α</ci><ci>ρ</ci></apply><ci>I</ci></apply></apply>");
}

#[test]
fn test_content_hackathon2_scenario1_eq6() {
    let input = "
    <math>
        <mfrac>
        <mrow><mi>d</mi><mi>S</mi><mo>(</mo><mi>t</mi><mo>)</mo></mrow>
        <mrow><mi>d</mi><mi>t</mi></mrow>
        </mfrac>
        <mo>=</mo>
        <mo>-</mo>
        <mi>β</mi>
        <mi>I</mi><mo>(</mo><mi>t</mi><mo>)</mo>
        <mfrac><mrow><mi>S</mi><mo>(</mo><mi>t</mi><mo>)</mo></mrow><mi>N</mi></mfrac>
        <mo>+</mo>
        <mi>ϵ</mi>
        <mi>R</mi><mo>(</mo><mi>t</mi><mo>)</mo>
    </math>
    ";
    let ode = input.parse::<FirstOrderODE>().unwrap();
    let cmml = ode.to_cmml();
    assert_eq!(cmml,"<apply><eq/><apply><diff/><bvar>t</bar><ci>S</ci></apply><apply><plus/><apply><times/><apply><times/><apply><minus/><ci>β</ci></apply><ci>I</ci></apply><apply><divide/><ci>S</ci><ci>N</ci></apply></apply><apply><times/><ci>ϵ</ci><ci>R</ci></apply></apply></apply>");
}

#[test]
fn test_content_hackathon2_scenario1_eq7() {
    let input = "
    <math>
        <mfrac>
        <mrow><mi>d</mi><mi>R</mi><mo>(</mo><mi>t</mi><mo>)</mo></mrow>
        <mrow><mi>d</mi><mi>t</mi></mrow>
        </mfrac>
        <mo>=</mo>
        <mo>(</mo><mn>1</mn><mo>−</mo><mi>α</mi><mo>)</mo><mi>γ</mi><mi>I</mi><mo>(</mo><mi>t</mi><mo>)</mo>
        <mo>-</mo>
        <mi>ϵ</mi>
        <mi>R</mi><mo>(</mo><mi>t</mi><mo>)</mo>
    </math>
    ";
    let ode = input.parse::<FirstOrderODE>().unwrap();
    let cmml = ode.to_cmml();
    assert_eq!(cmml, "<apply><eq/><apply><diff/><bvar>t</bar><ci>R</ci></apply><apply><minus/><apply><times/><apply><times/><apply><minus/><cn>1</cn><ci>α</ci></apply><ci>γ</ci></apply><ci>I</ci></apply><apply><times/><ci>ϵ</ci><ci>R</ci></apply></apply></apply>");
}

#[test]
fn test_content_hackathon2_scenario1_eq8() {
    let input = "
    <math>
        <mi>β</mi><mo>(</mo><mi>t</mi><mo>)</mo>
        <mo>=</mo>
        <mi>κ</mi>
        <mi>m</mi><mo>(</mo><mi>t</mi><mo>)</mo>
    </math>
    ";
    let exp = input.parse::<MathExpressionTree>().unwrap();
    let cmml = exp.to_cmml();
    assert_eq!(
        cmml,
        "<apply><eq/><ci>β</ci><apply><times/><ci>κ</ci><ci>m</ci></apply></apply>"
    );
    let s_exp = exp.to_string();
    assert_eq!(s_exp, "(= β (* κ m))");
}

#[test]
fn test_expression1() {
    let input = "<math><mi>γ</mi><mi>I</mi></math>";
    let exp = input.parse::<MathExpressionTree>().unwrap();
    let math = exp.to_infix_expression();
    assert_eq!(math, "(γ*I)");
}

#[test]
fn test_expression2() {
    let input = "
    <math>
        <mi>α</mi>
        <mi>ρ</mi>
        <mi>I</mi><mo>(</mo><mi>t</mi><mo>)</mo>
    </math>
    ";
    let exp = input.parse::<MathExpressionTree>().unwrap();
    let math = exp.to_infix_expression();
    println!("math = {:?}", math);
    assert_eq!(math, "((α*ρ)*I)");
}

#[test]
fn test_expression3() {
    let input = "
    <math>
        <mi>β</mi>
        <mi>I</mi><mo>(</mo><mi>t</mi><mo>)</mo>
        <mfrac><mrow><mi>S</mi><mo>(</mo><mi>t</mi><mo>)</mo></mrow><mi>N</mi></mfrac>
        <mo>−</mo>
        <mi>δ</mi><mi>E</mi><mo>(</mo><mi>t</mi><mo>)</mo>
    </math>
    ";
    let exp = input.parse::<MathExpressionTree>().unwrap();
    println!("exp={:?}", exp);
    let s_exp = exp.to_string();
    assert_eq!(s_exp, "(- (* (* β I) (/ S N)) (* δ E))");
    let math = exp.to_infix_expression();
    assert_eq!(math, "(((β*I)*(S/N))-(δ*E))")
}

#[test]
fn test_expression4() {
    let input = "
    <math>
        <mo>(</mo><mn>1</mn><mo>−</mo><mi>α</mi><mo>)</mo><mi>γ</mi><mi>I</mi><mo>(</mo><mi>t</mi><mo>)</mo>
        <mo>-</mo>
        <mi>ϵ</mi>
        <mi>R</mi><mo>(</mo><mi>t</mi><mo>)</mo>
    </math>
    ";
    let exp = input.parse::<MathExpressionTree>().unwrap();
    let math = exp.to_infix_expression();
    assert_eq!(math, "((((1-α)*γ)*I)-(ϵ*R))")
}

#[test]
fn test_mfrac() {
    let input = "
    <math>
        <mfrac><mi>S</mi><mi>N</mi></mfrac>
    </math>
    ";
    let exp = input.parse::<MathExpressionTree>().unwrap();
    let math = exp.to_infix_expression();
    let s_exp = exp.to_string();
    assert_eq!(math, "(S/N)");
    assert_eq!(s_exp, "(/ S N)");
}

#[test]
fn test_superscript() {
    let input = "
    <math>
        <msup>
        <mi>x</mi>
        <mn>3</mn>
        </msup>
    </math>
    ";
    let exp = input.parse::<MathExpressionTree>().unwrap();
    let s_exp = exp.to_string();
    assert_eq!(s_exp, "(^ x 3)");
}

#[test]
fn test_msup_exp() {
    let input = "
    <math>
        <msup>
        <mi>e</mi>
        <mrow><mo>-</mo><mo>(</mo><mn>1</mn><mo>−</mo><mi>α</mi><mo>)</mo><mi>γ</mi><mi>I</mi></mrow>
        </msup>
    </math>
    ";
    let exp = input.parse::<MathExpressionTree>().unwrap();
    let s_exp = exp.to_string();
    assert_eq!(s_exp, "(exp (* (* (- (- 1 α)) γ) I))");
}

#[test]
fn test_trig_cos() {
    let input = "
    <math>
        <mrow>
        <mi>cos</mi>
        <mi>x</mi>
        </mrow>
    </math>
    ";
    let exp = input.parse::<MathExpressionTree>().unwrap();
    let cmml = exp.to_cmml();
    assert_eq!(cmml, "<apply><cos/><ci>x</ci></apply>");
    let s_exp = exp.to_string();
    assert_eq!(s_exp, "(Cos x)");
}

#[test]
fn test_trig_another_cos() {
    let input = "
    <math>
        <mrow>
        <mi>cos</mi>
        <mo>(</mo>
        <mi>x</mi>
        <mo>)</mo>
        </mrow>
    </math>
    ";
    let exp = input.parse::<MathExpressionTree>().unwrap();
    let s_exp = exp.to_string();
    assert_eq!(s_exp, "(Cos x)");
}

#[test]
fn test_mover_mean() {
    let input = "
    <math>
        <mover>
        <mi>T</mi>
        <mo>¯</mo>
        </mover>
    </math>
    ";
    let exp = input.parse::<MathExpressionTree>().unwrap();
    let s_exp = exp.to_string();
    assert_eq!(s_exp, "(Mean T)");
}

#[test]
fn test_one_dimensional_ebm() {
    let input = "
    <math>
        <mi>C</mi>
        <mfrac>
        <mrow><mi>∂</mi><mi>T</mi><mo>(</mo><mi>ϕ</mi><mo>,</mo><mi>t</mi><mo>)</mo></mrow>
        <mrow><mi>∂</mi><mi>t</mi></mrow>
        </mfrac>
        <mo>=</mo>
        <mo>(</mo><mn>1</mn><mo>−</mo><mi>α</mi><mo>)</mo><mi>S</mi><mo>(</mo><mi>ϕ</mi><mo>,</mo><mi>t</mi><mo>)</mo>
        <mo>-</mo>
        <mo>(</mo><mi>A</mi><mo>+</mo><mi>B</mi><mi>T</mi><mo>(</mo><mi>ϕ</mi><mo>,</mo><mi>t</mi><mo>)</mo><mo>)</mo>
        <mo>+</mo>
        <mfrac>
        <mn>D</mn>
        <mrow><mi>cos</mi><mi>ϕ</mi></mrow>
        </mfrac>
        <mfrac>
        <mi>∂</mi>
        <mrow><mi>∂</mi><mi>ϕ</mi></mrow>
        </mfrac>
        <mo>(</mo>
        <mrow><mi>cos</mi><mi>ϕ</mi></mrow>
        <mfrac>
        <mrow><mi>∂</mi><mi>T</mi></mrow>
        <mrow><mi>∂</mi><mi>ϕ</mi></mrow>
        </mfrac>
        <mo>)</mo>
    </math>
    ";
    let exp = input.parse::<MathExpressionTree>().unwrap();
    let s_exp = exp.to_string();
    assert_eq!(s_exp, "(= (* C (D(1, t) T)) (+ (- (* (- 1 α) S) (+ A (* B T))) (* (/ D (Cos ϕ)) (PD(1, ϕ) (* (Cos ϕ) (D(1, ϕ) T))))))");
}

#[test]
fn test_derivative_with_func_comp_in_parenthesis() {
    let input = "
    <math>
        <mfrac>
        <mi>∂</mi>
        <mrow><mi>∂</mi><mi>ϕ</mi></mrow>
        </mfrac>
        <mo>(</mo>
        <mrow><mi>cos</mi><mi>ϕ</mi></mrow>
        <mfrac>
        <mrow><mi>∂</mi><mi>T</mi></mrow>
        <mrow><mi>∂</mi><mi>ϕ</mi></mrow>
        </mfrac>
        <mo>)</mo>
    </math>
    ";
    let exp = input.parse::<MathExpressionTree>().unwrap();
    let s_exp = exp.to_string();
    assert_eq!(s_exp, "(PD(1, ϕ) (* (Cos ϕ) (D(1, ϕ) T)))");
}

#[test]
fn test_derivative_with_func_inside_parenthesis() {
    let input = "
    <math>
        <mfrac>
        <mi>∂</mi>
        <mrow><mi>∂</mi><mi>ϕ</mi></mrow>
        </mfrac>
        <mo>(</mo>
        <mi>T</mi>
        <mo>)</mo>
    </math>
    ";
    let exp = input.parse::<MathExpressionTree>().unwrap();
    let s_exp = exp.to_string();
    assert_eq!(s_exp, "(PD(1, ϕ) T)");
}

#[test]
fn test_absolute_value() {
    let input = "
    <math>
        <mo>|</mo><mo>&#x2207;</mo><mi>H</mi><mo>|</mo>
    </math>
    ";
    let exp = input.parse::<MathExpressionTree>().unwrap();
    let s_exp = exp.to_string();
    assert_eq!(s_exp, "(Abs (Grad H))");
}
#[test]
fn test_another_absolute() {
    let input = "
    <math>
        <mo>|</mo><mi>H</mi><mo>|</mo>
    </math>
    ";
    let exp = input.parse::<MathExpressionTree>().unwrap();
    let s_exp = exp.to_string();
    assert_eq!(s_exp, "(Abs H)");
}

#[test]
fn test_grad() {
    let input = "
    <math>
        <mi>&#x2207;</mi><mi>H</mi>
        </math>
    ";
    let exp = input.parse::<MathExpressionTree>().unwrap();
    let cmml = exp.to_cmml();
    assert_eq!(cmml, "<apply><grad/><ci>H</ci></apply>");
    let s_exp = exp.to_string();
    assert_eq!(s_exp, "(Grad H)");
}

#[test]
fn test_absolute_as_msup() {
    let input = "
    <math>
        <mo>|</mo><mrow><mo>&#x2207;</mo><mi>H</mi></mrow>
        <msup><mo>|</mo>
        <mrow><mi>n</mi><mo>−</mo><mn>1</mn></mrow></msup>
    </math>
    ";
    let exp = input.parse::<MathExpressionTree>().unwrap();
    let s_exp = exp.to_string();
    assert_eq!(s_exp, "(^ (Abs (Grad H)) (- n 1))");
}

#[test]
fn test_equation_halfar_dome() {
    let input = "
    <math>
        <mfrac><mrow><mi>∂</mi><mi>H</mi></mrow><mrow><mi>∂</mi><mi>t</mi></mrow></mfrac>
        <mo>=</mo>
        <mo>&#x2207;</mo>
        <mo>&#x22c5;</mo>
        <mo>(</mo>
        <mi>Γ</mi>
        <msup><mi>H</mi><mrow><mi>n</mi><mo>+</mo><mn>2</mn></mrow></msup>
        <mo>|</mo><mrow><mo>&#x2207;</mo><mi>H</mi></mrow>
        <msup><mo>|</mo>
        <mrow><mi>n</mi><mo>−</mo><mn>1</mn></mrow></msup>
        <mo>&#x2207;</mo><mi>H</mi>
        <mo>)</mo>
    </math>
    ";
    let exp = input.parse::<MathExpressionTree>().unwrap();
    let s_exp = exp.to_string();
    assert_eq!(
        s_exp,
        "(= (D(1, t) H) (Div (* (* (* Γ (^ H (+ n 2))) (^ (Abs (Grad H)) (- n 1))) (Grad H))))"
    );
}

#[test]
fn test_halfar_dome_rhs() {
    let input = "
    <math>
        <mo>&#x2207;</mo>
        <mo>&#x22c5;</mo>
        <mo>(</mo>
        <mi>Γ</mi>
        <msup><mi>H</mi><mrow><mi>n</mi><mo>+</mo><mn>2</mn></mrow></msup>
        <mo>|</mo><mrow><mo>&#x2207;</mo><mi>H</mi></mrow>
        <msup><mo>|</mo>
        <mrow><mi>n</mi><mo>−</mo><mn>1</mn></mrow></msup>
        <mo>&#x2207;</mo><mi>H</mi>
        <mo>)</mo>
    </math>
    ";
    let exp = input.parse::<MathExpressionTree>().unwrap();
    let s_exp = exp.to_string();
    assert_eq!(
        s_exp,
        "(Div (* (* (* Γ (^ H (+ n 2))) (^ (Abs (Grad H)) (- n 1))) (Grad H)))"
    );
}

#[test]
fn test_func_paren() {
    let input = "
    <math>
        <mo>(</mo><mi>a</mi><mo>+</mo><mo>(</mo><mi>b</mi><mo>+</mo><mi>c</mi><mo>)</mo>
        <mo>)</mo>
    </math>
    ";
    let exp = input.parse::<MathExpressionTree>().unwrap();
    let s_exp = exp.to_string();
    assert_eq!(s_exp, "(+ a (+ b c))");
}

#[test]
fn test_func_paren_and_times() {
    let input = "
    <math>
        <mi>S</mi><mo>(</mo><mi>t</mi><mo>)</mo>
        <mo>(</mo><mi>a</mi><mo>+</mo><mi>b</mi><mo>)</mo>
    </math>
    ";
    let exp = input.parse::<MathExpressionTree>().unwrap();
    let s_exp = exp.to_string();
    assert_eq!(s_exp, "(* S (+ a b))");
}

#[test]
fn test_func_a_plus_b() {
    let input = "
    <math>
        <mo>(</mo><mi>a</mi><mo>+</mo><mi>b</mi><mo>)</mo>
    </math>
    ";
    let exp = input.parse::<MathExpressionTree>().unwrap();
    let s_exp = exp.to_string();
    assert_eq!(s_exp, "(+ a b)");
}

#[test]
fn test_func_paren_and_times_another() {
    let input = "
    <math>
        <mi>S</mi><mo>(</mo><mi>t</mi><mo>)</mo>
        <mo>(</mo><mi>a</mi><mi>I</mi><mo>(</mo><mi>t</mi><mo>)</mo><mo>+</mo><mi>b</mi><mi>R</mi><mo>(</mo><mi>t</mi><mo>)</mo><mo>)</mo>
    </math>
    ";
    let exp = input.parse::<MathExpressionTree>().unwrap();
    let s_exp = exp.to_string();
    assert_eq!(s_exp, "(* S (+ (* a I) (* b R)))");
}

#[test]
fn test_divergence() {
    let input = "
    <math>
        <mo>&#x2207;</mo><mo>&#x22c5;</mo>
        <mi>H</mi>
    </math>
    ";
    let exp = input.parse::<MathExpressionTree>().unwrap();
    let cmml = exp.to_cmml();
    assert_eq!(cmml, "<apply><divergence/><ci>H</ci></apply>");
    let s_exp = exp.to_string();
    assert_eq!(s_exp, "(Div H)");
}

#[test]
fn test_combination() {
    let input = "
    <math>
        <mi>S</mi>
        <mrow><mi>n</mi><mo>+</mo><mn>4</mn></mrow>
        <mrow><mi>i</mi><mo>-</mo><mn>3</mn></mrow>
        <msup><mi>H</mi><mrow><mi>m</mi><mo>-</mo><mn>2</mn></mrow></msup>
    </math>
    ";
    let exp = input.parse::<MathExpressionTree>().unwrap();
    let s_exp = exp.to_string();
    assert_eq!(s_exp, "(* (* (* S (+ n 4)) (- i 3)) (^ H (- m 2)))");
}

#[test]
fn test_mi_multiply() {
    let input = "
    <math>
        <mi>A</mi>
        <msup><mi>ρ</mi><mi>n</mi></msup>
        <msup><mi>g</mi><mi>n</mi></msup>
    </math>
    ";
    let exp = input.parse::<MathExpressionTree>().unwrap();
    let s_exp = exp.to_string();
    println!("s_exp={:?}", s_exp);
}
#[allow(dead_code)] // used in tests I believe
fn test_unicode_conversion() {
    let input1 = "&#x039B; is a Greek letter.";
    let input2 = "&#x03bb; is another Greek letter.";
    let input3 = "Λ and λ are Greek letters.";
    let input4 = "Lambda and lambda are English representations of Greek letters.";

    assert_eq!(unicode_to_latex(input1), "\\Lambda is a Greek letter.");
    assert_eq!(
        unicode_to_latex(input2),
        "\\lambda is another Greek letter."
    );
    assert_eq!(
        unicode_to_latex(input3),
        "\\Lambda and \\lambda are Greek letters."
    );
    assert_eq!(
        unicode_to_latex(input4),
        "\\Lambda and \\lambda are English representations of Greek letters."
    );
}
#[test]
fn test_sexp2latex() {
    let input = "
    <math>
        <mi>&#x03bb;</mi>
        <mrow><mi>n</mi><mo>+</mo><mn>4</mn></mrow>
        <mrow><mi>i</mi><mo>-</mo><mn>3</mn></mrow>
        <msup><mi>H</mi><mrow><mi>m</mi><mo>-</mo><mn>2</mn></mrow></msup>
    </math>
    ";
    let exp = input.parse::<MathExpressionTree>().unwrap();
    let latex_exp = exp.to_latex();
    assert_eq!(latex_exp, "\\lambda*(n+4)*(i-3)*H^{m-2}");
}

#[test]
fn test_sexp2latex_derivative() {
    let input = "
    <math>
    <mfrac>
        <mrow><mi>d</mi><mi>S</mi></mrow>
        <mrow><mi>d</mi><mi>t</mi></mrow>
        </mfrac>
    </math>
    ";
    let exp = input.parse::<MathExpressionTree>().unwrap();
    let latex_exp = exp.to_latex();
    assert_eq!(latex_exp, "\\frac{d S}{dt}");
}

#[test]
fn test_equation_halfar_dome_to_latex() {
    let input = "
    <math>
        <mfrac><mrow><mi>∂</mi><mi>H</mi></mrow><mrow><mi>∂</mi><mi>t</mi></mrow></mfrac>
        <mo>=</mo>
        <mo>&#x2207;</mo>
        <mo>&#x22c5;</mo>
        <mo>(</mo>
        <mi>Γ</mi>
        <msup><mi>H</mi><mrow><mi>n</mi><mo>+</mo><mn>2</mn></mrow></msup>
        <mo>|</mo><mrow><mo>&#x2207;</mo><mi>H</mi></mrow>
        <msup><mo>|</mo>
        <mrow><mi>n</mi><mo>−</mo><mn>1</mn></mrow></msup>
        <mo>&#x2207;</mo><mi>H</mi>
        <mo>)</mo>
    </math>
    ";
    let exp = input.parse::<MathExpressionTree>().unwrap();
    let latex_exp = exp.to_latex();
    assert_eq!(
        latex_exp,
        "\\frac{d H}{dt}=\\nabla \\cdot {(\\Gamma*H^{n+2}*\\left|\\nabla{H}\\right|^{n-1}*\\nabla{H})}"
    );
}

#[test]
fn test_equation_halfar_dome_8_1_to_latex() {
    let input = "
    <math>
      <mfrac>
        <mrow>
          <mi>&#x2202;</mi>
          <mi>H</mi>
        </mrow>
        <mrow>
          <mi>&#x2202;</mi>
          <mi>t</mi>
        </mrow>
      </mfrac>
      <mo>=</mo>
      <mi>&#x2207;</mi>
      <mo>&#x22C5;</mo>
      <mo>(</mo>
      <mi>&#x0393;</mi>
      <msup>
        <mi>H</mi>
        <mrow>
          <mi>n</mi>
          <mo>+</mo>
          <mn>2</mn>
        </mrow>
      </msup>
      <mo>|</mo>
      <mi>&#x2207;</mi>
      <mi>H</mi>
      <msup>
        <mo>|</mo>
        <mrow>
          <mi>n</mi>
          <mo>&#x2212;</mo>
          <mn>1</mn>
        </mrow>
      </msup>
      <mi>&#x2207;</mi>
      <mi>H</mi>
      <mo>)</mo>
    </math>
    ";
    let modified_input1 = &replace_unicode_with_symbols(input).to_string();
    let modified_input2 = &preprocess_mathml_for_to_latex(modified_input1).to_string();
    let exp = modified_input2.parse::<MathExpressionTree>().unwrap();
    let latex_exp = exp.to_latex();
    assert_eq!(
        latex_exp,
        "\\frac{d H}{dt}=\\nabla \\cdot {(\\Gamma*H^{n+2}*\\left|\\nabla{H}\\right|^{n-1}*\\nabla{H})}"
    );
}

#[test]
fn test_equation_halfar_dome_8_2_to_latex() {
    let input = "
    <math>
      <mi>&#x0393;</mi>
      <mo>=</mo>
      <mfrac>
        <mn>2</mn>
        <mrow>
          <mi>n</mi>
          <mo>+</mo>
          <mn>2</mn>
        </mrow>
      </mfrac>
      <mi>A</mi>
      <mo>(</mo>
      <mi>&#x03C1;</mi>
      <mi>g</mi>
      <msup>
        <mo>)</mo>
        <mi>n</mi>
      </msup>
    </math>
    ";
    let modified_input1 = &replace_unicode_with_symbols(input).to_string();
    let modified_input2 = &preprocess_mathml_for_to_latex(modified_input1).to_string();
    let exp = modified_input2.parse::<MathExpressionTree>().unwrap();
    let latex_exp = exp.to_latex();
    assert_eq!(latex_exp, "\\Gamma=\\frac{2}{n+2}*A*(\\rho*g)^{n}");
}

#[test]
fn test_equation_halfar_dome_8_3_to_latex() {
    let input = "
    <math>
      <mi>H</mi>
      <mo>(</mo>
      <mi>t</mi>
      <mo>,</mo>
      <mi>r</mi>
      <mo>)</mo>
      <mo>=</mo>
      <msub>
        <mi>H</mi>
        <mn>0</mn>
      </msub>
      <msup>
        <mrow>
          <mo>(</mo>
          <mfrac>
            <msub>
              <mi>t</mi>
              <mn>0</mn>
            </msub>
            <mi>t</mi>
          </mfrac>
          <mo>)</mo>
        </mrow>
        <mrow>
          <mfrac>
            <mn>1</mn>
            <mn>9</mn>
          </mfrac>
        </mrow>
      </msup>
      <msup>
        <mrow>
          <mo>[</mo>
          <mn>1</mn>
          <mo>&#x2212;</mo>
          <msup>
            <mrow>
              <mo>(</mo>
              <msup>
                <mrow>
                  <mo>(</mo>
                  <mfrac>
                    <msub>
                      <mi>t</mi>
                      <mn>0</mn>
                    </msub>
                    <mi>t</mi>
                  </mfrac>
                  <mo>)</mo>
                </mrow>
                <mrow>
                  <mfrac>
                    <mn>1</mn>
                    <mrow>
                      <mn>18</mn>
                    </mrow>
                  </mfrac>
                </mrow>
              </msup>
              <mfrac>
                <mi>r</mi>
                <msub>
                  <mi>R</mi>
                  <mn>0</mn>
                </msub>
              </mfrac>
              <mo>)</mo>
            </mrow>
            <mrow>
              <mfrac>
                <mn>4</mn>
                <mn>3</mn>
              </mfrac>
            </mrow>
          </msup>
          <mo>]</mo>
        </mrow>
        <mrow>
          <mfrac>
            <mn>3</mn>
            <mn>7</mn>
          </mfrac>
        </mrow>
      </msup>
    </math>
    ";
    let modified_input1 = &replace_unicode_with_symbols(input).to_string();
    let modified_input2 = &preprocess_mathml_for_to_latex(modified_input1).to_string();
    let exp = modified_input2.parse::<MathExpressionTree>().unwrap();
    let latex_exp = exp.to_latex();
    assert_eq!(
        latex_exp,
        "H(t,r)=H_{0}*(\\frac{t_{0}}{t})^{\\frac{1}{9}}*(1-((\\frac{t_{0}}{t})^{\\frac{1}{18}}*\\frac{r}{R_{0}})^{\\frac{4}{3}})^{\\frac{3}{7}}"
    );
}

#[test]
fn test_equation_halfar_dome_8_4_to_latex() {
    let input = "
    <math>
      <msub>
        <mi>t</mi>
        <mn>0</mn>
      </msub>
      <mo>=</mo>
      <mfrac>
        <mn>1</mn>
        <mrow>
          <mn>18</mn>
          <mi>&#x0393;</mi>
        </mrow>
      </mfrac>
      <msup>
        <mrow>
          <mo>(</mo>
          <mfrac>
            <mn>7</mn>
            <mn>4</mn>
          </mfrac>
          <mo>)</mo>
        </mrow>
        <mn>3</mn>
      </msup>
      <mfrac>
        <msubsup>
          <mi>R</mi>
          <mn>0</mn>
          <mn>4</mn>
        </msubsup>
        <msubsup>
          <mi>H</mi>
          <mn>0</mn>
          <mn>7</mn>
        </msubsup>
      </mfrac>
    </math>
    ";
    let exp = input.parse::<MathExpressionTree>().unwrap();
    println!("exp={:?}", exp);
    let s_exp = exp.to_string();
    println!("s_exp={:?}", s_exp);
    let modified_input1 = &replace_unicode_with_symbols(input).to_string();
    let modified_input2 = &preprocess_mathml_for_to_latex(modified_input1).to_string();
    let exp = modified_input2.parse::<MathExpressionTree>().unwrap();
    let latex_exp = exp.to_latex();
    assert_eq!(
        latex_exp,
        "t_{0}=\\frac{1}{18*\\Gamma}*(\\frac{7}{4})^{3}*\\frac{R_{0}^{4}}{H_{0}^{7}}"
    );
}

#[test]
fn new_test_halfar_whitespace() {
    let input = "
    <math>
      <msub>
        <mi>t</mi>
        <mn>0</mn>
      </msub>
      <mo>=</mo>
      <mfrac>
        <mn>1</mn>
        <mrow>
          <mn>18</mn>
          <mi>&#x0393;</mi>
        </mrow>
      </mfrac>
      <msup>
        <mrow>
          <mo>(</mo>
          <mfrac>
            <mn>7</mn>
            <mn>4</mn>
          </mfrac>
          <mo>)</mo>
        </mrow>
        <mn>3</mn>
      </msup>
      <mfrac>
        <msubsup>
          <mi>R</mi>
          <mn>0</mn>
          <mn>4</mn>
        </msubsup>
        <msubsup>
          <mi>H</mi>
          <mn>0</mn>
          <mn>7</mn>
        </msubsup>
      </mfrac>
    </math>
    ";
    let exp = input.parse::<MathExpressionTree>().unwrap();
    let s_exp = exp.to_string();
    assert_eq!(
        s_exp,
        "(= t_{0} (* (* (/ 1 (* 18 Γ)) (^ (/ 7 4) 3)) (/ R_{0}^{4} H_{0}^{7})))"
    );
}

#[test]
fn test_equation_with_mtext() {
    let input = "<math><msub><mrow><mi mathvariant=\"script\">L</mi></mrow><mrow><mtext>reg</mtext></mrow></msub><mo>=</mo><msub><mrow><mi mathvariant=\"script\">L</mi></mrow><mrow><mi>d</mi><mn>1</mn></mrow></msub><mo>+</mo><msub><mrow><mi mathvariant=\"script\">L</mi></mrow><mrow><mi>d</mi><mn>2</mn></mrow></msub></math>";
    let exp = input.parse::<MathExpressionTree>().unwrap();
    let s_exp = exp.to_string();
    assert_eq!(s_exp, "(= L_{reg} (+ L_{d1} L_{d2}))");
}

#[test]
fn new_msqrt_test_function() {
    let input = "<math>
    <msqrt>
    <mn>4</mn>
    <mi>a</mi>
    <mi>c</mi>
    </msqrt>
    </math>";
    let exp = input.parse::<MathExpressionTree>().unwrap();
    let s_exp = exp.to_string();
    assert_eq!(s_exp, "(√ (* (* 4 a) c))");
    assert_eq!(exp.to_latex(), "\\sqrt{4*a*c}");
}
#[test]
fn new_quadratic_equation() {
    let input = "<math>
  <mi>x</mi>
  <mo>=</mo>
  <mfrac>
    <mrow>
      <mo>&#x2212;</mo>
      <mi>b</mi>
      <mo>&#x2212;</mo>
      <msqrt>
        <msup>
          <mi>b</mi>
          <mn>2</mn>
        </msup>
        <mo>&#x2212;</mo>
        <mn>4</mn>
        <mi>a</mi>
        <mi>c</mi>
      </msqrt>
    </mrow>
    <mrow>
      <mn>2</mn>
      <mi>a</mi>
    </mrow>
  </mfrac>
</math>";
    let exp = input.parse::<MathExpressionTree>().unwrap();
    let s_exp = exp.to_string();
    println!("s_exp={:?}", s_exp);
    assert_eq!(
        s_exp,
        "(= x (/ (- (- b) (√ (- (^ b 2) (* (* 4 a) c)))) (* 2 a)))"
    );
    assert_eq!(exp.to_latex(), "x=\\frac{(-b)-\\sqrt{b^{2}-(4*a*c)}}{2*a}");
}

#[test]
fn test_dot_in_derivative() {
    let input = "<math>
    <mrow>
    <mover>
    <mi>S</mi>
    <mo>&#x02D9;</mo>
    </mover>
    </mrow>
    <mo>(</mo>
    <mi>t</mi>
    <mo>)</mo>
    </math>";
    let exp = input.parse::<MathExpressionTree>().unwrap();
    let s_exp = exp.to_string();
    assert_eq!(s_exp, "(D(1, t) S)");
}

#[test]
fn test_sidarthe_equation() {
    let input = "<math>
  <mrow>
    <mover>
      <mi>S</mi>
      <mo>&#x02D9;</mo>
    </mover>
  </mrow>
  <mo>(</mo>
  <mi>t</mi>
  <mo>)</mo>
  <mo>=</mo>
  <mo>&#x2212;</mo>
  <mi>S</mi>
  <mo>(</mo>
  <mi>t</mi>
  <mo>)</mo>
  <mo>(</mo>
  <mi>&#x03B1;</mi>
  <mi>I</mi>
  <mo>(</mo>
  <mi>t</mi>
  <mo>)</mo>
  <mo>+</mo>
  <mi>&#x03B2;</mi>
  <mi>D</mi>
  <mo>(</mo>
  <mi>t</mi>
  <mo>)</mo>
  <mo>+</mo>
  <mi>&#x03B3;</mi>
  <mi>A</mi>
  <mo>(</mo>
  <mi>t</mi>
  <mo>)</mo>
  <mo>+</mo>
  <mi>&#x03B4;</mi>
  <mi>R</mi>
  <mo>(</mo>
  <mi>t</mi>
  <mo>)</mo>
  <mo>)</mo>
</math>";
    let exp = input.parse::<MathExpressionTree>().unwrap();
    let s_exp = exp.to_string();
    assert_eq!(
        s_exp,
        "(= (D(1, t) S) (* (- S) (+ (+ (+ (* α I) (* β D)) (* γ A)) (* δ R))))"
    );
}

#[test]
fn test_heating_rate() {
    let input = "<math>
    <msub>
    <mi>Q</mi>
    <mi>i</mi>
    </msub>
    <mo>=</mo>
    <mrow>
    <mo>(</mo>
    <msub>
    <mi>T</mi>
    <mi>i</mi>
    </msub>
    <mo>−</mo>
    <msub>
      <mi>T</mi>
      <mrow>
        <mi>i</mi>
        <mo>−</mo>
        <mn>1</mn>
      </mrow>
    </msub>
    <mo>)</mo>
  </mrow>
    <mo>∕</mo>
  <mrow>
    <mo>(</mo>
    <msub>
      <mi>C</mi>
      <mi>p</mi>
    </msub>
    <mi>&#x0394;</mi>
    <mi>t</mi>
    <mo>)</mo>
  </mrow>
</math>
    ";
    let exp = input.parse::<MathExpressionTree>().unwrap();
    let s_exp = exp.to_string();
    assert_eq!(s_exp, "(= Q_{i} (/ (- T_{i} T_{i-1}) (* C_{p} Δt)))");
}

#[test]
fn test_sum_munderover() {
    let input = "<math>
    <munderover>
    <mo>&#x2211;</mo>
    <mrow>
    <mi>l</mi>
    <mo>=</mo>
    <mi>k</mi>
    </mrow>
    <mi>K</mi>
    </munderover>
    <mi>S</mi>
    </math>";
    let exp = input.parse::<MathExpressionTree>().unwrap();
    let s_exp = exp.to_string();
    assert_eq!(s_exp, "(∑_{l=k}^{K} S)");
}

#[test]
fn test_hydrostatic() {
    let input = "<math>
    <msub>
    <mi>Φ</mi>
    <mi>k</mi>
    </msub>
    <mo>=</mo>
    <msub>
    <mi>Φ</mi>
    <mi>s</mi>
    </msub>
    <mo>+</mo>
    <mi>R</mi>
    <munderover>
    <mo>∑</mo>
    <mrow>
    <mi>l</mi>
    <mo>=</mo>
    <mi>k</mi>
    </mrow>
    <mi>K</mi>
    </munderover>
    <msub>
    <mi>H</mi>
    <mrow>
    <mi>k</mi>
    <mi>l</mi>
    </mrow>
    </msub>
    <msub>
    <mi>T</mi>
    <mrow>
    <mi>v</mi>
    <mi>l</mi>
    </mrow>
    </msub>
    </math>";
    let exp = input.parse::<MathExpressionTree>().unwrap();
    let s_exp = exp.to_string();
    //println!("s_exp={:?}", s_exp);
    assert_eq!(
        s_exp,
        "(= Φ_{k} (+ Φ_{s} (* R (∑_{l=k}^{K} (* H_{kl} T_{vl})))))"
    );
}

#[test]
fn test_temperature_evolution() {
    let input = "<math>
    <mfrac>
    <mrow>
    <mi>Δ</mi>
    <msub>
    <mi>s</mi>
    <mi>i</mi>
    </msub>
    </mrow>
    <mrow>
    <mi>Δ</mi>
    <mi>t</mi>
    </mrow>
    </mfrac>
    <mo>∕</mo>
    <msub>
    <mi>C</mi>
    <mi>p</mi>
    </msub>
    <mo>=</mo>
    <mfrac>
    <mrow>
    <mo>(</mo>
    <msub>
    <mi>s</mi>
    <mi>i</mi>
    </msub>
    <mo>−</mo>
    <msub>
    <mi>s</mi>
    <mrow>
    <mi>i</mi>
    <mo>−</mo>
    <mn>1</mn>
    </mrow>
    </msub>
    <mo>)</mo>
    </mrow>
    <mrow>
    <mi>Δ</mi>
    <mi>t</mi>
    </mrow>
    </mfrac>
    <mo>∕</mo>
    <msub>
    <mi>C</mi>
    <mi>p</mi>
    </msub>
    </math>";
    let exp = input.parse::<MathExpressionTree>().unwrap();
    let s_exp = exp.to_string();
    assert_eq!(
        s_exp,
        "(= (/ (/ Δs_{i} Δt) C_{p}) (/ (/ (- s_{i} s_{i-1}) Δt) C_{p}))"
    );
}

#[test]
fn test_cross_product() {
    let input = "<math>
    <mi>f</mi>
    <mo>&#x00D7;</mo>
    <mi>u</mi>
    </math>";
    let exp = input.parse::<MathExpressionTree>().unwrap();
    let s_exp = exp.to_string();
    assert_eq!(s_exp, "(× f u)");
}
#[test]
fn test_dot_product() {
    let input = "<math>
    <mi>f</mi>
    <mo>&#x22c5;</mo>
    <mi>u</mi>
    </math>";
    let exp = input.parse::<MathExpressionTree>().unwrap();
    let s_exp = exp.to_string();
    assert_eq!(s_exp, "(⋅ f u)");
}

#[test]
fn test_partial_with_msub_t() {
    let input = "<math>
    <msub>
    <mi>∂</mi>
    <mi>t</mi>
    </msub>
    <mi>S</mi>
    </math>";
    let exp = input.parse::<MathExpressionTree>().unwrap();
    let s_exp = exp.to_string();
    assert_eq!(s_exp, "(PD(1, t) S)");
}

#[test]
fn test_dry_static_energy() {
    let input = "<math>
    <msub>
    <mi>s</mi>
    <mi>i</mi>
    </msub>
    <mo>=</mo>
    <msub>
    <mi>s</mi>
    <mrow>
    <mi>i</mi>
    <mo>−</mo>
    <mn>1</mn>
    </mrow>
    </msub>
    <mo>+</mo>
    <mo>(</mo>
    <mi>Δ</mi>
    <mi>t</mi>
    <mo>)</mo>
    <msub>
    <mi>Q</mi>
    <mi>i</mi>
    </msub>
    <mrow>
    <mo>(</mo>
    <msub>
    <mi>s</mi>
    <mrow>
    <mi>i</mi>
    <mo>−</mo>
    <mn>1</mn>
    </mrow>
    </msub>
    <mo>,</mo>
    <msub>
    <mi>T</mi>
    <mrow>
    <mi>i</mi>
    <mo>−</mo>
    <mn>1</mn>
    </mrow>
    </msub>
    <mo>,</mo>
    <msub>
    <mi>Φ</mi>
    <mrow>
        <mi>i</mi>
        <mo>−</mo>
        <mn>1</mn>
      </mrow>
    </msub>
    <mo>,</mo>
    <msub>
      <mi>q</mi>
      <mrow>
        <mi>i</mi>
        <mo>−</mo>
        <mn>1</mn>
      </mrow>
    </msub>
    <mo>,</mo>
    <mo>…</mo>
    <mo>)</mo>
  </mrow>
    </math>";
    let exp = input.parse::<MathExpressionTree>().unwrap();
    let s_exp = exp.to_string();
    assert_eq!(s_exp, "(= s_{i} (+ s_{i-1} (* Δt Q_{i})))");
}

#[test]
fn test_hat_operator() {
    let input = "<math>
    <mi>ζ</mi>
    <mrow>
    <mover>
    <mi>z</mi>
    <mo>&#x5E;</mo>
    </mover>
    </mrow>
    </math>";
    let exp = input.parse::<MathExpressionTree>().unwrap();
    let s_exp = exp.to_string();
    assert_eq!(s_exp, "(Hat(z) ζ)");
}

#[test]
fn test_vector_invariant_form() {
    let input = "<math>
    <msub>
    <mi>∂</mi>
    <mi>t</mi>
    </msub>
    <mi>u</mi>
    <mo>+</mo>
    <mo>(</mo>
    <mi>ζ</mi>
    <mrow>
    <mover>
    <mi>z</mi>
    <mo>^</mo>
    </mover>
    </mrow>
    <mo>+</mo>
    <mi>f</mi>
    <mo>)</mo>
    <mo>×</mo>
    <mi>u</mi>
    <mo>=</mo>
    <mo>−</mo>
    <mi>&#x2207;</mi>
    <mrow>
    <mo>[</mo>
    <mi>g</mi>
    <mo>(</mo>
    <mi>h</mi>
    <mo>+</mo>
    <mi>b</mi>
    <mo>)</mo>
    <mo>+</mo>
    <mfrac>
    <mn>1</mn>
    <mn>2</mn>
    </mfrac>
    <mi>u</mi>
    <mo>⋅</mo>
    <mi>u</mi>
    <mo>]</mo>
    </mrow>
    </math>";
    let exp = input.parse::<MathExpressionTree>().unwrap();
    let s_exp = exp.to_string();
    assert_eq!(s_exp, "(= (+ (PD(1, t) u) (× (+ (Hat(z) ζ) f) u)) (- (Grad (+ (* g (+ h b)) (* (/ 1 2) (⋅ u u))))))");
}

#[test]
fn test_mi_dot_gradient() {
    let input = "<math>
    <mo>(</mo>
    <mi>v</mi>
    <mo>&#x22c5;</mo>
    <mi>&#x2207;</mi>
    <mo>)</mo>
    <mi>u</mi>
    </math>";
    let exp = input.parse::<MathExpressionTree>().unwrap();
    let s_exp = exp.to_string();
    assert_eq!(s_exp, "(* (⋅ v Grad) u)");
}

#[test]
fn test_momentum_conservation() {
    let input = "<math>
    <msub>
    <mi>∂</mi>
    <mi>t</mi>
    </msub>
    <mi>u</mi>
    <mo>=</mo>
    <mo>−</mo>
    <mo>(</mo>
    <mi>v</mi>
    <mo>⋅</mo>
    <mi>∇</mi>
    <mo>)</mo>
    <mi>u</mi>
    <mo>−</mo>
    <mi>f</mi>
    <mo>&#x00D7;</mo>
    <mi>u</mi>
    <mo>−</mo>
    <msub>
    <mi>∇</mi>
    <mi>h</mi>
    </msub>
    <mo>(</mo>
    <mi>p</mi>
    <mo>+</mo>
    <mi>g</mi>
    <mi>η</mi>
    <mo>)</mo>
    <mo>−</mo>
    <mi>∇</mi>
    <mo>⋅</mo>
    <mi>τ</mi>
    <mo>+</mo>
    <msub>
    <mi>F</mi>
    <mrow>
    <mi>u</mi>
    </mrow>
    </msub>
    </math>";
    let exp = input.parse::<MathExpressionTree>().unwrap();
    let s_exp = exp.to_string();
    assert_eq!(s_exp, "(= (PD(1, t) u) (+ (- (- (- (* (- (⋅ v Grad)) u) (× f u)) (Grad_h) (+ p (* g η)))) (Div τ)) F_{u}))");
}<|MERGE_RESOLUTION|>--- conflicted
+++ resolved
@@ -16,15 +16,10 @@
 
 #[cfg(test)]
 use crate::parsers::first_order_ode::{first_order_ode, FirstOrderODE};
-use serde::Deserialize;
 ///New whitespace handler before parsing
 
 /// An S-expression like structure to represent mathematical expressions.
-<<<<<<< HEAD
-#[derive(Debug, Ord, PartialOrd, PartialEq, Eq, Clone, Hash, new, Deserialize)]
-=======
 #[derive(Debug, Ord, PartialOrd, PartialEq, Eq, Clone, Hash, new, Deserialize, Serialize)]
->>>>>>> b089c47e
 pub enum MathExpressionTree {
     Atom(MathExpression),
     Cons(Operator, Vec<MathExpressionTree>),
