use crate::ast::{
    operator::Operator,
    Math, MathExpression,
    MathExpression::{
        Mfrac, Mn, Mo, MoLine, Mover, Mspace, Msqrt, Mstyle, Msub, Msubsup, Msup, Mtext, Munder,
    },
    Mi, Mrow,
};

use nom::{
    branch::alt,
    bytes::complete::{tag, take_until},
    character::complete::{alphanumeric1, multispace0, not_line_ending},
    combinator::{cut, map, map_parser, opt, peek, recognize, value},
    multi::many0,
    sequence::{delimited, pair, preceded, separated_pair, tuple},
};
use nom::{character::complete::char as nom_char, error::context};

use nom_locate::LocatedSpan;
use std::str::FromStr;

pub type Span<'a> = LocatedSpan<&'a str>;

#[derive(Debug, PartialEq, Eq)]
pub struct ParseError<'a> {
    span: Span<'a>,
    message: String,
}

/// We implement the ParseError trait here to support the Span type.
impl<'a> ParseError<'a> {
    pub fn new(message: String, span: Span<'a>) -> Self {
        Self { message, span }
    }

    pub fn span(&self) -> &Span {
        &self.span
    }

    pub fn line(&self) -> u32 {
        self.span().location_line()
    }

    pub fn offset(&self) -> usize {
        self.span().location_offset()
    }

    pub fn append_message(&mut self, msg: &str) {
        self.message.push_str(&format!("\nERROR: {}", msg));
    }
}

/// Further trait implementation for Span
impl<'a> nom::error::ParseError<Span<'a>> for ParseError<'a> {
    fn from_error_kind(input: Span<'a>, kind: nom::error::ErrorKind) -> Self {
        Self::new(format!("Parse error {kind:?}"), input)
    }

    fn append(_input: Span<'a>, _kind: nom::error::ErrorKind, other: Self) -> Self {
        other
    }

    fn from_char(input: Span<'a>, c: char) -> Self {
        Self::new(format!("Unexpected character '{c}'"), input)
    }
}

/// Implementing ContextError to support Span
impl<'a> nom::error::ContextError<Span<'a>> for ParseError<'a> {
    fn add_context(input: Span<'a>, ctx: &'static str, other: Self) -> Self {
        let message = format!("{}: {}", ctx, other.message);
        ParseError::new(message, input)
    }
}

/// Redefine IResult, filling in the first generic type parameter with Span, for increased brevity.
pub type IResult<'a, O> = nom::IResult<Span<'a>, O, ParseError<'a>>;

/// A combinator that takes a parser `inner` and produces a parser that also consumes both leading
/// and trailing whitespace, returning the output of `inner`.
pub fn ws<'a, F: 'a, O>(inner: F) -> impl FnMut(Span<'a>) -> IResult<O>
where
    F: FnMut(Span<'a>) -> IResult<O>,
{
    delimited(multispace0, inner, multispace0)
}

///Quoted string
pub fn quoted_string(input: Span) -> IResult<Span> {
    delimited(tag("\""), take_until("\""), tag("\""))(input)
}

pub fn attribute(input: Span) -> IResult<(&str, &str)> {
    let (s, (key, value)) = ws(separated_pair(alphanumeric1, ws(tag("=")), quoted_string))(input)?;
    Ok((s, (&key, &value)))
}

#[macro_export]
macro_rules! stag {
    ($tag:expr) => {{
        ws(tuple((tag("<"), tag($tag), many0(attribute), tag(">"))))
    }};
}

#[macro_export]
macro_rules! etag {
    ($tag:expr) => {{
        ws(delimited(tag("</"), tag($tag), tag(">")))
    }};
}

/// A macro to help build tag parsers
#[macro_export]
macro_rules! tag_parser {
    ($tag:expr, $parser:expr) => {{
        ws(delimited(stag!($tag), $parser, etag!($tag)))
    }};
}

/// A macro to help build parsers for simple MathML elements (i.e., without further nesting).
#[macro_export]
macro_rules! elem0 {
    ($tag:expr) => {{
        let tag_end = concat!("</", $tag, ">");
        tag_parser!($tag, ws(take_until(tag_end)))
    }};
}

/// A macro to help build parsers for MathML elements with 1 argument.
#[macro_export]
macro_rules! elem1 {
    ($tag:expr, $t:ident) => {{
        map(tag_parser!($tag, math_expression), |x| $t(Box::new(x)))
    }};
}

/// A macro to help build parsers for MathML elements with 2 arguments.
#[macro_export]
macro_rules! elem2 {
    ($tag:expr, $t:ident) => {{
        map(
            tag_parser!($tag, pair(math_expression, math_expression)),
            |(x, y)| $t(Box::new(x), Box::new(y)),
        )
    }};
}

/// A macro to help build parsers for MathML elements with 3 arguments.
#[macro_export]
macro_rules! elem3 {
    ($tag:expr, $t:ident) => {{
        map(
            tag_parser!(
                $tag,
                tuple((math_expression, math_expression, math_expression))
            ),
            |(x, y, z)| $t(Box::new(x), Box::new(y), Box::new(z)),
        )
    }};
}

/// A macro to help build parsers for MathML elements with zero or more arguments.
#[macro_export]
macro_rules! elem_many0 {
    ($tag:expr) => {{
        tag_parser!($tag, many0(math_expression))
    }};
}

/// Identifiers
pub fn mi(input: Span) -> IResult<Mi> {
    let (s, element) = elem0!("mi")(input)?;
    Ok((s, Mi(element.trim().to_string())))
}

/// Numbers
pub fn mn(input: Span) -> IResult<MathExpression> {
    let (s, element) = elem0!("mn")(input)?;
    Ok((s, Mn(element.trim().to_string())))
}

pub fn add(input: Span) -> IResult<Operator> {
    let (s, op) = value(Operator::Add, ws(tag("+")))(input)?;
    Ok((s, op))
}

pub fn subtract(input: Span) -> IResult<Operator> {
    let (s, op) = value(
        Operator::Subtract,
        alt((tag("-"), tag("−"), tag("&#x2212;"))),
    )(input)?;
    Ok((s, op))
}

pub fn multiply(input: Span) -> IResult<Operator> {
    let (s, op) = value(Operator::Multiply, alt((ws(tag("*")), ws(tag("&#x2217;")))))(input)?;
    Ok((s, op))
}

pub fn divide(input: Span) -> IResult<Operator> {
<<<<<<< HEAD
    let (s, op) = value(
        Operator::Divide,
        alt((ws(tag("∕")), ws(tag("/")), ws(tag("&#x2215;")))),
    )(input)?;
=======
    let (s, op) = value(Operator::Divide, alt((ws(tag("∕")), ws(tag("/")), ws(tag("&#x2215;")))))(input)?;
>>>>>>> 2004566a
    Ok((s, op))
}

pub fn equals(input: Span) -> IResult<Operator> {
    let (s, op) = value(Operator::Equals, ws(tag("=")))(input)?;
    Ok((s, op))
}

pub fn lparen(input: Span) -> IResult<Operator> {
    let (s, op) = value(Operator::Lparen, alt((ws(tag("(")), ws(tag("[")))))(input)?;
    Ok((s, op))
}

pub fn rparen(input: Span) -> IResult<Operator> {
    let (s, op) = value(Operator::Rparen, alt((ws(tag(")")), ws(tag("]")))))(input)?;
    Ok((s, op))
}

pub fn mean(input: Span) -> IResult<Operator> {
    let (s, op) = value(Operator::Mean, ws(tag("¯")))(input)?;
    Ok((s, op))
}

pub fn dot(input: Span) -> IResult<Operator> {
    let (s, op) = value(Operator::Dot, alt((ws(tag("⋅")), ws(tag("&#x22c5;")))))(input)?;
    Ok((s, op))
}

pub fn cross(input: Span) -> IResult<Operator> {
    let (s, op) = value(Operator::Cross, alt((ws(tag("×")), ws(tag("&#x00D7;")))))(input)?;
    Ok((s, op))
}

pub fn vector(input: Span) -> IResult<Operator> {
    let (s, op) = value(Operator::Vector, alt((ws(tag("→")), ws(tag("&#x2192;")))))(input)?;
    Ok((s, op))
}

pub fn operator_other(input: Span) -> IResult<Operator> {
    let (s, consumed) = ws(recognize(not_line_ending))(input)?;
    let op = Operator::Other(consumed.to_string());
    Ok((s, op))
}

pub fn operator(input: Span) -> IResult<Operator> {
    let (s, op) = alt((
        add,
        subtract,
        equals,
        lparen,
        rparen,
        mean,
        multiply,
        divide,
        dot,
        cross,
        vector,
        operator_other,
    ))(input)?;
    Ok((s, op))
}

#[test]
fn test_operator() {
    let (_, op) = operator(Span::new("-")).unwrap();
    assert_eq!(op, Operator::Subtract);
}

/// Operators
pub fn mo(input: Span) -> IResult<MathExpression> {
    let (s, op) = ws(delimited(
        stag!("mo"),
        map_parser(recognize(take_until("</mo>")), operator),
        etag!("mo"),
    ))(input)?;
    Ok((s, Mo(op)))
}

/// Rows
pub fn mrow(input: Span) -> IResult<Mrow> {
    let (s, elements) = ws(delimited(
        stag!("mrow"),
        many0(math_expression),
        etag!("mrow"),
    ))(input)?;
    Ok((s, Mrow(elements)))
}

/// Fractions
pub fn mfrac(input: Span) -> IResult<MathExpression> {
    let (s, frac) = elem2!("mfrac", Mfrac)(input)?;
    Ok((s, frac))
}

/// Superscripts
pub fn msup(input: Span) -> IResult<MathExpression> {
    let (s, expression) = elem2!("msup", Msup)(input)?;
    Ok((s, expression))
}

/// Subscripts
pub fn msub(input: Span) -> IResult<MathExpression> {
    let (s, expression) = elem2!("msub", Msub)(input)?;
    Ok((s, expression))
}

/// Square roots
pub fn msqrt(input: Span) -> IResult<MathExpression> {
    let (s, expression) = elem1!("msqrt", Msqrt)(input)?;
    Ok((s, expression))
}

// Underscripts
fn munder(input: Span) -> IResult<MathExpression> {
    let (s, underscript) = elem2!("munder", Munder)(input)?;
    Ok((s, underscript))
}

// Overscripts
pub fn mover(input: Span) -> IResult<MathExpression> {
    let (s, overscript) = elem2!("mover", Mover)(input)?;
    Ok((s, overscript))
}

// Subscript-superscript Pair
pub fn msubsup(input: Span) -> IResult<MathExpression> {
    let (s, subsup) = elem3!("msubsup", Msubsup)(input)?;
    Ok((s, subsup))
}

//Text
pub fn mtext(input: Span) -> IResult<MathExpression> {
    let (s, element) = elem0!("mtext")(input)?;
    Ok((s, Mtext(element.trim().to_string())))
}

//mstyle
fn mstyle(input: Span) -> IResult<MathExpression> {
    let (s, elements) = elem_many0!("mstyle")(input)?;
    Ok((s, Mstyle(elements)))
}

// function for xml
pub fn xml_declaration(input: Span) -> IResult<()> {
    let (s, _contents) = ws(delimited(tag("<?"), take_until("?>"), tag("?>")))(input)?;
    Ok((s, ()))
}

//mspace
fn mspace(input: Span) -> IResult<MathExpression> {
    let (s, element) = ws(delimited(tag("<mspace"), take_until("/>"), tag("/>")))(input)?;
    Ok((s, Mspace(element.to_string())))
}

// Some xml have <mo .../>
fn mo_line(input: Span) -> IResult<MathExpression> {
    let (s, element) = ws(delimited(tag("<mo"), take_until("/>"), tag("/>")))(input)?;
    Ok((s, MoLine(element.to_string())))
}

/// Math expressions
pub fn math_expression(input: Span) -> IResult<MathExpression> {
    // Lookahead for next open tag
    let tag_name = peek(delimited(
        multispace0,
        delimited(
            nom_char('<'),
            take_until(">"),
            alt((tag(">"), tag("/>"))), // Matches both self-closing and regular tags
        ),
        multispace0,
    ))(input)
    .map(|(_, tag_name)| {
        let tag_name_string = tag_name.to_string();
        let mut split_tag_name = tag_name_string.split_whitespace(); // We only want the tag name and no attributes
        split_tag_name.next().unwrap().to_string()
    })?;

    if tag_name.contains('/') {
        // Found a closing tag! This means no more math expressions, but is not wrong.
        // We want the parent combinator to still continue to try and parse the remaining input
        mn(input)
    } else {
        match tag_name.as_str() {
            "mi" => context("FAILED TO PARSE <mi>", cut(ws(map(mi, MathExpression::Mi))))(input),
            "mn" => context("FAILED TO PARSE <mn>", cut(ws(mn)))(input),
            "msup" => context("FAILED TO PARSE <msup>", cut(ws(msup)))(input),
            "msub" => context("FAILED TO PARSE <msub>", cut(ws(msub)))(input),
            "msqrt" => context("FAILED TO PARSE <msqrt>", cut(ws(msqrt)))(input),
            "mfrac" => context("FAILED TO PARSE <mfrac>", cut(ws(mfrac)))(input),
            "mrow" => context(
                "FAILED TO PARSE <mrow>",
                cut(map(mrow, MathExpression::Mrow)),
            )(input),
            "munder" => context("FAILED TO PARSE <munder>", cut(ws(munder)))(input),
            "mover" => context("FAILED TO PARSE <mover>", cut(ws(mover)))(input),
            "msubsup" => context("FAILED TO PARSE <msubsup>", cut(ws(msubsup)))(input),
            "mtext" => context("FAILED TO PARSE <mtext>", cut(ws(mtext)))(input),
            "mstyle" => context("FAILED TO PARSE <mstyle>", cut(ws(mstyle)))(input),
            "mspace" => context("FAILED TO PARSE <mspace>", cut(ws(mspace)))(input),
            "mo" => context("FAILED TO PARSE <mo>", cut(ws(alt((mo, mo_line)))))(input),
            _ => {
                println!("Something went wrong. We grabbed a {} tag", tag_name);
                context("SOMETHING WENT WRONG. WE SHOULDN'T BE HERE.", cut(mn))(input)
            }
        }
    }
}

/// testing MathML documents
pub fn math(input: Span) -> IResult<Math> {
    let (s, elements) = preceded(opt(xml_declaration), elem_many0!("math"))(input)?;
    Ok((s, Math { content: elements }))
}

/// The `parse` function is part of the public API. It takes a string and returns a Math object.
pub fn parse(input: &str) -> IResult<Math> {
    let span = Span::new(input);
    let (remaining, math) = math(span)?;
    Ok((remaining, math))
}

impl FromStr for Math {
    type Err = String;

    fn from_str(s: &str) -> Result<Self, Self::Err> {
        math(s.into())
            .map(|(_, math)| math)
            .map_err(|err| err.to_string())
    }
}

pub trait FromFile<T: FromStr> {
    fn from_file(filepath: &str) -> T {
        let file_contents = std::fs::read_to_string(filepath)
            .unwrap_or_else(|_| panic!("{}", "Unable to read file {filepath}!"));
        file_contents
            .parse::<T>()
            .unwrap_or_else(|_| panic!("{}", "Unable to parse file {filepath}!"))
    }
}

/// A generic helper function for testing individual parsers.
#[cfg(test)]
pub fn test_parser<'a, P, O>(input: &'a str, mut parser: P, output: O)
where
    P: FnMut(Span<'a>) -> IResult<'a, O>,
    O: std::cmp::PartialEq + std::fmt::Debug,
{
    let (s, o) = parser(Span::new(input)).unwrap();
    assert_eq!(s.fragment(), &"");
    assert_eq!(o, output);
}

#[test]
fn test_mi() {
    test_parser("<mi k=\"v\" m1=\"n\">x</mi>", mi, Mi("x".to_string()))
}

#[test]
fn test_mo() {
    test_parser("<mo>=</mo>", mo, Mo(Operator::Equals));
    test_parser("<mo>+</mo>", mo, Mo(Operator::Add));
    test_parser("<mo>-</mo>", mo, Mo(Operator::Subtract));
}

#[test]
fn test_mn() {
    test_parser("<mn>1</mn>", mn, Mn("1".to_string()));
}

#[test]
fn test_mrow() {
    test_parser(
        "<mrow><mo>-</mo><mi>b</mi></mrow>",
        mrow,
        Mrow(vec![
            Mo(Operator::Subtract),
            MathExpression::Mi(Mi("b".to_string())),
        ]),
    );
}

#[test]
fn test_attribute() {
    test_parser("key=\"value\"", attribute, ("key", "value"))
}

#[test]
fn test_mfrac() {
    let frac = mfrac(Span::new("<mfrac><mn>1</mn><mn>2</mn></mfrac>"))
        .unwrap()
        .1;
    assert_eq!(
        frac,
        Mfrac(Box::new(Mn("1".to_string())), Box::new(Mn("2".to_string()))),
    )
}

#[test]
fn test_math_expression() {
    test_parser(
        "<mrow><mo>-</mo><mi>b</mi></mrow>",
        math_expression,
        MathExpression::Mrow(Mrow(vec![
            Mo(Operator::Subtract),
            MathExpression::Mi(Mi("b".to_string())),
        ])),
    )
}

#[test]
fn test_mover() {
    test_parser(
        "<mover><mi>x</mi><mo>¯</mo></mover>",
        mover,
        Mover(
            Box::new(MathExpression::Mi(Mi("x".to_string()))),
            Box::new(Mo(Operator::Mean)),
            //Box::new(Mo(Operator::Other("¯".to_string()))),
        ),
    )
}

#[test]
fn test_mtext() {
    test_parser("<mtext>if</mtext>", mtext, Mtext("if".to_string()));
}

#[test]
fn test_mstyle() {
    test_parser(
        "<mstyle><mo>∑</mo><mi>I</mi></mstyle>",
        mstyle,
        Mstyle(vec![
            Mo(Operator::Other("∑".to_string())),
            MathExpression::Mi(Mi("I".to_string())),
        ]),
    )
}

#[test]
fn test_mspace() {
    test_parser(
        "<mspace width=\"1em\"/>",
        mspace,
        Mspace(" width=\"1em\"".to_string()),
    );
}

#[test]
fn test_moline() {
    test_parser(
        "<mo fence=\"true\" stretchy=\"true\" symmetric=\"true\"/>",
        mo_line,
        MoLine(" fence=\"true\" stretchy=\"true\" symmetric=\"true\"".to_string()),
    );
}

#[test]
fn test_math() {
    test_parser(
        "<math>
            <mrow>
                <mo>-</mo>
                <mi>b</mi>
            </mrow>
        </math>",
        math,
        Math {
            content: vec![MathExpression::Mrow(Mrow(vec![
                Mo(Operator::Subtract),
                MathExpression::Mi(Mi("b".to_string())),
            ]))],
        },
    )
}
#[test]
fn test_mathml_parser() {
    let eqn = std::fs::read_to_string("tests/test01.xml").unwrap();
    test_parser(
        &eqn,
        math,
        Math {
            content: vec![
                Munder(
                    Box::new(Mo(Operator::Other("sup".to_string()))),
                    Box::new(MathExpression::Mrow(Mrow(vec![
                        Mn("0".to_string()),
                        Mo(Operator::Other("≤".to_string())),
                        MathExpression::Mi(Mi("t".to_string())),
                        Mo(Operator::Other("≤".to_string())),
                        Msub(
                            Box::new(MathExpression::Mi(Mi("T".to_string()))),
                            Box::new(Mn("0".to_string())),
                        ),
                    ]))),
                ),
                Mo(Operator::Other("‖".to_string())),
                Msup(
                    Box::new(MathExpression::Mrow(Mrow(vec![Mover(
                        Box::new(MathExpression::Mi(Mi("ρ".to_string()))),
                        Box::new(Mo(Operator::Other("~".to_string()))),
                    )]))),
                    Box::new(MathExpression::Mi(Mi("R".to_string()))),
                ),
                Msup(
                    Box::new(MathExpression::Mrow(Mrow(vec![Mover(
                        Box::new(MathExpression::Mi(Mi("x".to_string()))),
                        Box::new(Mo(Operator::Mean)),
                        //Box::new(Mo(Operator::Other("¯".to_string()))),
                    )]))),
                    Box::new(MathExpression::Mi(Mi("a".to_string()))),
                ),
                Msub(
                    Box::new(Mo(Operator::Other("‖".to_string()))),
                    Box::new(MathExpression::Mrow(Mrow(vec![
                        Msup(
                            Box::new(MathExpression::Mi(Mi("L".to_string()))),
                            Box::new(Mn("1".to_string())),
                        ),
                        Mo(Operator::Other("∩".to_string())),
                        Msup(
                            Box::new(MathExpression::Mi(Mi("L".to_string()))),
                            Box::new(MathExpression::Mi(Mi("∞".to_string()))),
                        ),
                    ]))),
                ),
                Mo(Operator::Other("≤".to_string())),
                MathExpression::Mi(Mi("C".to_string())),
            ],
        },
    )
}

// Exporting macros
pub(crate) use elem2;
pub(crate) use elem_many0;
pub(crate) use etag;
pub(crate) use stag;
pub(crate) use tag_parser;<|MERGE_RESOLUTION|>--- conflicted
+++ resolved
@@ -199,14 +199,10 @@
 }
 
 pub fn divide(input: Span) -> IResult<Operator> {
-<<<<<<< HEAD
     let (s, op) = value(
         Operator::Divide,
         alt((ws(tag("∕")), ws(tag("/")), ws(tag("&#x2215;")))),
     )(input)?;
-=======
-    let (s, op) = value(Operator::Divide, alt((ws(tag("∕")), ws(tag("/")), ws(tag("&#x2215;")))))(input)?;
->>>>>>> 2004566a
     Ok((s, op))
 }
 
@@ -225,11 +221,30 @@
     Ok((s, op))
 }
 
+pub fn comma(input: Span) -> IResult<Operator> {
+    let (s, op) = value(Operator::Comma, ws(tag(",")))(input)?;
+    Ok((s, op))
+}
+
+pub fn period(input: Span) -> IResult<Operator> {
+    let (s, op) = value(Operator::Period, ws(tag(".")))(input)?;
+    Ok((s, op))
+}
+
 pub fn mean(input: Span) -> IResult<Operator> {
     let (s, op) = value(Operator::Mean, ws(tag("¯")))(input)?;
     Ok((s, op))
 }
 
+pub fn hat(input: Span) -> IResult<Operator> {
+    let (s, op) = value(Operator::Hat, alt((ws(tag("^")), ws(tag("&#x5E;")))))(input)?;
+    Ok((s, op))
+}
+
+pub fn grad(input: Span) -> IResult<Operator> {
+    let (s, op) = value(Operator::Grad, alt((ws(tag("∇")), ws(tag("&#x2207;")))))(input)?;
+    Ok((s, op))
+}
 pub fn dot(input: Span) -> IResult<Operator> {
     let (s, op) = value(Operator::Dot, alt((ws(tag("⋅")), ws(tag("&#x22c5;")))))(input)?;
     Ok((s, op))
@@ -240,12 +255,20 @@
     Ok((s, op))
 }
 
-pub fn vector(input: Span) -> IResult<Operator> {
-    let (s, op) = value(Operator::Vector, alt((ws(tag("→")), ws(tag("&#x2192;")))))(input)?;
-    Ok((s, op))
-}
-
-pub fn operator_other(input: Span) -> IResult<Operator> {
+pub fn down_arrow(input: Span) -> IResult<Operator> {
+    let (s, op) = value(
+        Operator::DownArrow,
+        alt((ws(tag("↓")), ws(tag("&#x2193;")))),
+    )(input)?;
+    Ok((s, op))
+}
+
+pub fn int(input: Span) -> IResult<Operator> {
+    let (s, op) = value(Operator::Int, alt((ws(tag("∫")), ws(tag("&#x222b;")))))(input)?;
+    Ok((s, op))
+}
+
+fn operator_other(input: Span) -> IResult<Operator> {
     let (s, consumed) = ws(recognize(not_line_ending))(input)?;
     let op = Operator::Other(consumed.to_string());
     Ok((s, op))
@@ -259,11 +282,15 @@
         lparen,
         rparen,
         mean,
+        hat,
         multiply,
         divide,
+        grad,
         dot,
         cross,
-        vector,
+        period,
+        down_arrow,
+        int,
         operator_other,
     ))(input)?;
     Ok((s, op))
