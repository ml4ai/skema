--- conflicted
+++ resolved
@@ -327,29 +327,10 @@
     let (s, element) = ws(delimited(tag("<mo"), take_until("/>"), tag("/>")))(input)?;
     Ok((s, MoLine(element.to_string())))
 }
-<<<<<<< HEAD
-/*
-/// Grouping parenthesis with Math expressions
-fn group_paren(input: Span) -> IResult<MathExpression> {
-    let (s, lp) = mo_l(input)?;
-    let (s, elements) = many_till(math_expression, mo_r)(s)?;
-    let mut group_vec = vec![];
-    group_vec.push(lp);
-    group_vec.extend(elements.0);
-    group_vec.push(elements.1);
-    Ok((s, GroupTuple(group_vec)))
-}
-*/
-=======
->>>>>>> ded83f19
 
 /// Math expressions
 pub fn math_expression(input: Span) -> IResult<MathExpression> {
     ws(alt((
-<<<<<<< HEAD
-        //group_paren,
-=======
->>>>>>> ded83f19
         map(mi, MathExpression::Mi),
         mn,
         msup,
@@ -534,26 +515,7 @@
         },
     )
 }
-/*
-#[test]
-<<<<<<< HEAD
-fn test_groupparen() {
-    test_parser(
-        "<mo>(</mo><mi>z</mi><mo>+</mo><mn>1</mn><mo>)</mo>",
-        group_paren,
-        GroupTuple(vec![
-            Mo(Operator::Lparen),
-            MathExpression::Mi(Mi("z".to_string())),
-            Mo(Operator::Add),
-            Mn("1".to_string()),
-            Mo(Operator::Rparen),
-        ]),
-    );
-}
-*/
-#[test]
-=======
->>>>>>> ded83f19
+#[test]
 fn test_mathml_parser() {
     let eqn = std::fs::read_to_string("tests/test01.xml").unwrap();
     test_parser(
