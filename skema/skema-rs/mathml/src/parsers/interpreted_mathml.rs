//! This module contains parsers that perform some amount of preliminary domain-specific
//! interpretation of presentation MathML (e.g., globbing S(t) to an identifier S of type
//! 'function'). This is in contrast to the `generic_mathml.rs` module that contains parsers that
//! do not attempt to perform any interpretation but instead simply preserve the original MathML
//! document structure.

use crate::{
    ast::{
        operator::{Derivative, Operator, PartialDerivative},
        Ci, Differential, Math, MathExpression, Mi, Mrow, Type,
    },
    parsers::generic_mathml::{
        add, attribute, dot, elem_many0, equals, etag, grad, lparen, mean, mi, mn, msqrt, msub,
        msubsup, multiply, rparen, stag, subtract, tag_parser, ws, xml_declaration, IResult,
        ParseError, Span,
    },
};

use nom::{
    branch::alt,
    bytes::complete::tag,
    combinator::{map, opt, value},
    multi::{many0, many1, separated_list1},
    sequence::{delimited, pair, preceded, separated_pair, tuple},
};

/// Function to parse operators. This function differs from the one in parsers::generic_mathml by
/// disallowing operators besides +, -, =, (, ) and ,.
pub fn operator(input: Span) -> IResult<Operator> {
    let (s, op) = ws(delimited(
        stag!("mo"),
        alt((add, subtract, multiply, equals, lparen, rparen, mean, dot)),
        etag!("mo"),
    ))(input)?;
    Ok((s, op))
}

/// Parses function of identifiers
/// Example: S(t,x) identifies (t,x) as identifiers.
fn parenthesized_identifier(input: Span) -> IResult<Vec<Mi>> {
    let mo_lparen = delimited(stag!("mo"), lparen, etag!("mo"));
    let mo_rparen = delimited(stag!("mo"), rparen, etag!("mo"));
    let mo_comma = delimited(stag!("mo"), ws(tag(",")), etag!("mo"));
    let (s, bound_vars) = delimited(mo_lparen, separated_list1(mo_comma, mi), mo_rparen)(input)?;
    Ok((s, bound_vars))
}

/// Parse empty univariate function.
/// Example: S
fn empty_parenthesis(input: Span) -> IResult<Vec<Mi>> {
    let empty = vec![Mi("".to_string())];
    Ok((input, empty))
}

/// Parse content identifiers corresponding to univariate functions.
/// Example: S(t)
pub fn ci_univariate_with_bounds(input: Span) -> IResult<Ci> {
    let (s, (Mi(x), bound_vars)) = tuple((mi, parenthesized_identifier))(input)?;
    let mut ci_func_of: Vec<Ci> = Vec::new();
    for bvar in bound_vars {
        let b = Ci::new(Some(Type::Real), Box::new(MathExpression::Mi(bvar)), None);
        ci_func_of.push(b.clone());
    }
    Ok((
        s,
        Ci::new(
            Some(Type::Function),
            Box::new(MathExpression::Mi(Mi(x.trim().to_string()))),
            Some(ci_func_of),
        ),
    ))
}

/// Parse content identifiers
/// Example: S
pub fn ci_univariate_without_bounds(input: Span) -> IResult<Ci> {
    let (s, Mi(x)) = mi(input)?;
    Ok((
        s,
        Ci::new(
            None,
            Box::new(MathExpression::Mi(Mi(x.trim().to_string()))),
            None,
        ),
    ))
}

/// Parse identifiers corresponding to univariate functions for ordinary derivatives
/// such that it can identify content identifiers with and without parenthesis identifiers.
pub fn ci_univariate_func(input: Span) -> IResult<Ci> {
    let (s, (x, bound_vars)) =
        tuple((mi, alt((parenthesized_identifier, empty_parenthesis))))(input)?;
    let mut ci_func_of: Vec<Ci> = Vec::new();
    for bvar in bound_vars {
        let b = Ci::new(Some(Type::Real), Box::new(MathExpression::Mi(bvar)), None);
        ci_func_of.push(b.clone());
    }
    Ok((
        s,
        Ci::new(
            Some(Type::Function),
            Box::new(MathExpression::Mi(x)),
            Some(ci_func_of),
        ),
    ))
}

/// Parse content identifier for Msub
pub fn ci_subscript(input: Span) -> IResult<Ci> {
    let (s, x) = msub(input)?;
    Ok((s, Ci::new(None, Box::new(x), None)))
}

/// Parse contest identifier for Msub corresponding to univariate functions for ordinary
/// derivatives
pub fn ci_subscript_func(input: Span) -> IResult<Ci> {
    let (s, (x, bound_vars)) =
        tuple((msub, alt((parenthesized_identifier, empty_parenthesis))))(input)?;
    let mut ci_func_of: Vec<Ci> = Vec::new();
    for bvar in bound_vars {
        let b = Ci::new(Some(Type::Real), Box::new(MathExpression::Mi(bvar)), None);
        ci_func_of.push(b.clone());
    }
    Ok((
        s,
        Ci::new(Some(Type::Function), Box::new(x), Some(ci_func_of)),
    ))
}

/// Parse content identifier for Msup
pub fn superscript(input: Span) -> IResult<MathExpression> {
    let (s, sup) = ws(map(
        tag_parser!("msup", pair(math_expression, math_expression)),
        |(x, y)| MathExpression::Msup(Box::new(x), Box::new(y)),
    ))(input)?;
    Ok((s, sup))
}

/// Parse Mover
pub fn over_term(input: Span) -> IResult<MathExpression> {
    let (s, over) = ws(map(
        tag_parser!("mover", pair(math_expression, math_expression)),
        |(x, y)| MathExpression::Mover(Box::new(x), Box::new(y)),
    ))(input)?;
    Ok((s, over))
}

/// Parse the identifier 'd'
fn d(input: Span) -> IResult<()> {
    let (s, Mi(x)) = mi(input)?;
    if let "d" = x.as_ref() {
        Ok((s, ()))
    } else {
        Err(nom::Err::Error(ParseError::new(
            "Unable to identify Mi('d')".to_string(),
            input,
        )))
    }
}

/// Parse the identifier '∂'
fn partial(input: Span) -> IResult<()> {
    let (s, Mi(x)) = mi(input)?;
    if let "∂" = x.as_ref() {
        Ok((s, ()))
    } else if let "&#x2202;" = x.as_ref() {
        Ok((s, ()))
<<<<<<< HEAD
    } else {
=======
    }else {
>>>>>>> e86b8a9f
        Err(nom::Err::Error(ParseError::new(
            "Unable to identify Mi('∂')".to_string(),
            input,
        )))
    }
}

/// Parse a content identifier with function of elements.
/// Example: S(t,x)
pub fn ci_unknown_with_bounds(input: Span) -> IResult<Ci> {
    let (s, (x, bound_vars)) = pair(mi, parenthesized_identifier)(input)?;
    let mut ci_func_of: Vec<Ci> = Vec::new();
    for bvar in bound_vars {
        let b = Ci::new(Some(Type::Real), Box::new(MathExpression::Mi(bvar)), None);
        ci_func_of.push(b.clone());
    }
    Ok((
        s,
        Ci::new(None, Box::new(MathExpression::Mi(x)), Some(ci_func_of)),
    ))
}

/// Parse a content identifier of unknown type.
/// Example: S
pub fn ci_unknown_without_bounds(input: Span) -> IResult<Ci> {
    let (s, x) = mi(input)?;
    Ok((s, Ci::new(None, Box::new(MathExpression::Mi(x)), None)))
}

/// Parse a content identifier of unknown type for ordinary derivatives.
/// such that it can identify content identifiers with and without parenthesis identifiers.
pub fn ci_unknown(input: Span) -> IResult<Ci> {
    let (s, (x, bound_vars)) = pair(mi, alt((parenthesized_identifier, empty_parenthesis)))(input)?;
    let mut ci_func_of: Vec<Ci> = Vec::new();
    for bvar in bound_vars {
        let b = Ci::new(Some(Type::Real), Box::new(MathExpression::Mi(bvar)), None);
        ci_func_of.push(b.clone());
    }
    Ok((
        s,
        Ci::new(None, Box::new(MathExpression::Mi(x)), Some(ci_func_of)),
    ))
}

/// Parse first order derivative where the function of derivative is within a parenthesis
/// e.g. d/dt ( S(t)* I(t) )
pub fn first_order_with_func_in_parenthesis(input: Span) -> IResult<(Derivative, Mrow)> {
    let (s, _) = pair(stag!("mfrac"), d)(input)?;
    let (s, with_respect_to) = delimited(
        tuple((stag!("mrow"), d)),
        mi,
        pair(etag!("mrow"), etag!("mfrac")),
    )(s)?;
    let (s, mut func) = ws(preceded(
        tuple((stag!("mo"), lparen, etag!("mo"))),
        many0(math_expression),
    ))(s)?;
    let Some(_) = func.pop() else { todo!() };
    Ok((
        s,
        (
            Derivative::new(
                1,
                1,
                Ci::new(
                    Some(Type::Real),
                    Box::new(MathExpression::Mi(with_respect_to)),
                    None,
                ),
            ),
            Mrow(func),
        ),
    ))
}

/// Parse first order partial derivative where the function of derivative is within a parenthesis
/// e.g. ∂/∂t ( S(t)* I(t) )
pub fn first_order_partial_with_func_in_parenthesis(
    input: Span,
) -> IResult<(PartialDerivative, Mrow)> {
    let (s, _) = pair(stag!("mfrac"), partial)(input)?;
    let (s, with_respect_to) = delimited(
        tuple((stag!("mrow"), partial)),
        mi,
        pair(etag!("mrow"), etag!("mfrac")),
    )(s)?;
    let (s, mut func) = ws(preceded(
        tuple((stag!("mo"), lparen, etag!("mo"))),
        many0(math_expression),
    ))(s)?;
    let Some(_) = func.pop() else { todo!() };
    Ok((
        s,
        (
            PartialDerivative::new(
                1,
                1,
                Ci::new(
                    Some(Type::Real),
                    Box::new(MathExpression::Mi(with_respect_to)),
                    None,
                ),
            ),
            Mrow(func),
        ),
    ))
}

/// Parse a first-order ordinary derivative written in Leibniz notation.
pub fn first_order_derivative_leibniz_notation(input: Span) -> IResult<(Derivative, Ci)> {
    let (s, _) = tuple((stag!("mfrac"), stag!("mrow"), alt((d, partial))))(input)?;
    let (s, func) = ws(alt((
        ci_univariate_func,
        map(
            ci_unknown,
            |Ci {
                 content, func_of, ..
             }| {
                Ci {
                    r#type: Some(Type::Function),
                    content,
                    func_of,
                }
            },
        ),
        ci_subscript_func,
    )))(s)?;
    let (s, with_respect_to) = delimited(
        tuple((etag!("mrow"), stag!("mrow"), alt((d, partial)))),
        mi,
        pair(etag!("mrow"), etag!("mfrac")),
    )(s)?;

    if let Some(ref ci_vec) = func.func_of {
        for (indx, bvar) in ci_vec.iter().enumerate() {
            if Some(bvar.content.clone())
                == Some(Box::new(MathExpression::Mi(with_respect_to.clone())))
            {
                return Ok((
                    s,
                    (
                        Derivative::new(
                            1,
                            (indx + 1) as u8,
                            Ci::new(
                                Some(Type::Real),
                                Box::new(MathExpression::Mi(with_respect_to)),
                                None,
                            ),
                        ),
                        func,
                    ),
                ));
            } else if Some(bvar.content.clone())
                == Some(Box::new(MathExpression::Mi(Mi("".to_string()))))
            {
                return Ok((
                    s,
                    (
                        Derivative::new(
                            1,
                            1,
                            Ci::new(
                                Some(Type::Real),
                                Box::new(MathExpression::Mi(with_respect_to)),
                                None,
                            ),
                        ),
                        func,
                    ),
                ));
            }
        }
    }

    Err(nom::Err::Error(ParseError::new(
        "Unable to match  function_of  with with_respect_to".to_string(),
        input,
    )))
}

/// Parse a first-order partial ordinary derivative written in Leibniz notation.
pub fn first_order_partial_derivative_leibniz_notation(
    input: Span,
) -> IResult<(PartialDerivative, Ci)> {
    let (s, _) = tuple((stag!("mfrac"), stag!("mrow"), partial))(input)?;
    let (s, func) = ws(alt((
        ci_univariate_func,
        map(
            ci_unknown,
            |Ci {
                 content, func_of, ..
             }| {
                Ci {
                    r#type: Some(Type::Function),
                    content,
                    func_of,
                }
            },
        ),
        ci_subscript_func,
    )))(s)?;
    let (s, with_respect_to) = delimited(
        tuple((etag!("mrow"), stag!("mrow"), partial)),
        mi,
        pair(etag!("mrow"), etag!("mfrac")),
    )(s)?;

    if let Some(ref ci_vec) = func.func_of {
        for (indx, bvar) in ci_vec.iter().enumerate() {
            if Some(bvar.content.clone())
                == Some(Box::new(MathExpression::Mi(with_respect_to.clone())))
            {
                return Ok((
                    s,
                    (
                        PartialDerivative::new(
                            1,
                            (indx + 1) as u8,
                            Ci::new(
                                Some(Type::Real),
                                Box::new(MathExpression::Mi(with_respect_to)),
                                None,
                            ),
                        ),
                        func,
                    ),
                ));
            } else if Some(bvar.content.clone())
                == Some(Box::new(MathExpression::Mi(Mi("".to_string()))))
            {
                return Ok((
                    s,
                    (
                        PartialDerivative::new(
                            1,
                            1,
                            Ci::new(
                                Some(Type::Real),
                                Box::new(MathExpression::Mi(with_respect_to)),
                                None,
                            ),
                        ),
                        func,
                    ),
                ));
            }
        }
    }

    Err(nom::Err::Error(ParseError::new(
        "Unable to match  function_of  with with_respect_to".to_string(),
        input,
    )))
}

pub fn newtonian_derivative(input: Span) -> IResult<(Derivative, Ci)> {
    // Get number of dots to recognize the order of the derivative
    let n_dots = delimited(
        stag!("mo"),
        alt((
            map(many1(nom::character::complete::char('˙')), |x| {
                x.len() as u8
            }),
            value(1_u8, tag("&#x02D9;")),
        )),
        etag!("mo"),
    );

    let (s, (func, order)) = delimited(
        stag!("mover"),
        pair(
            map(
                ci_unknown,
                |Ci {
                     content, func_of, ..
                 }| {
                    Ci {
                        r#type: Some(Type::Function),
                        content,
                        func_of,
                    }
                },
            ),
            n_dots,
        ),
        etag!("mover"),
    )(input)?;
    let (s, mi_func_of) = alt((parenthesized_identifier, empty_parenthesis))(s)?;
    let mut ci_func_of: Vec<Ci> = Vec::new();
    for bvar in mi_func_of {
        let b = Ci::new(Some(Type::Real), Box::new(MathExpression::Mi(bvar)), None);
        ci_func_of.push(b.clone());
    }
    let new_with_respect_to: Box<MathExpression> = Box::new(MathExpression::Ci(Ci {
        r#type: None,
        content: Box::new(MathExpression::Mi(Mi("".to_string()))),
        func_of: None,
    }));

    // Loop over vector of `func_of` of type Ci
    if let Some(ref ci_vec) = func.func_of {
        for (_, bvar) in ci_vec.iter().enumerate() {
            if let Some(with_respect_to) = Some(bvar.content.clone()) {
                let _new_with_respect_to = with_respect_to;
            }
        }
    }
    Ok((
        s,
        (
            Derivative::new(
                order,
                1,
                Ci::new(Some(Type::Real), new_with_respect_to, None),
            ),
            func,
        ),
    ))
}

// We reimplement the mfrac and mrow parsers in this file (instead of importing them from
// the generic_mathml module) to work with the specialized version of the math_expression parser
// (also in this file).
pub fn mfrac(input: Span) -> IResult<MathExpression> {
    let (s, frac) = ws(map(
        tag_parser!("mfrac", pair(math_expression, math_expression)),
        |(x, y)| MathExpression::Mfrac(Box::new(x), Box::new(y)),
    ))(input)?;

    Ok((s, frac))
}

pub fn mrow(input: Span) -> IResult<Mrow> {
    let (s, elements) = ws(delimited(
        stag!("mrow"),
        many0(math_expression),
        etag!("mrow"),
    ))(input)?;
    Ok((s, Mrow(elements)))
}

///Absolute value
pub fn absolute(input: Span) -> IResult<MathExpression> {
    let (s, elements) = ws(delimited(
        tag("<mo>|</mo>"),
        many0(math_expression),
        tag("<mo>|</mo>"),
    ))(input)?;
    let components = MathExpression::Absolute(
        Box::new(MathExpression::Mo(Operator::Abs)),
        Box::new(MathExpression::Mrow(Mrow(elements))),
    );

    Ok((s, components))
}

/// Example: Divergence
pub fn div(input: Span) -> IResult<Operator> {
    let (s, op) = ws(pair(gradient, ws(delimited(stag!("mo"), dot, etag!("mo")))))(input)?;
    let div = Operator::Div;
    Ok((s, div))
}

pub fn gradient(input: Span) -> IResult<Operator> {
    let (s, op) = ws(alt((
        delimited(stag!("mo"), grad, etag!("mo")),
        delimited(stag!("mi"), grad, etag!("mi")),
    )))(input)?;
    Ok((s, op))
}

pub fn grad_func(input: Span) -> IResult<(Operator, Ci)> {
    let (s, (op, id)) = ws(pair(gradient, mi))(input)?;
    let ci = Ci::new(Some(Type::Real), Box::new(MathExpression::Mi(id)), None);
    Ok((s, (op, ci)))
}

///Absolute with Msup value
pub fn absolute_with_msup(input: Span) -> IResult<MathExpression> {
    let (s, sup) = ws(map(
        ws(delimited(
            ws(tuple((stag!("mo"), tag("|"), etag!("mo")))),
            //ws(tag("<mo>|</mo>")),
            ws(tuple((
                //math_expression,
                map(ws(many0(math_expression)), |z| Mrow(z)),
                preceded(ws(tag("<msup><mo>|</mo>")), ws(math_expression)),
            ))),
            ws(tag("</msup>")),
        )),
        |(x, y)| MathExpression::AbsoluteSup(Box::new(MathExpression::Mrow(x)), Box::new(y)),
    ))(input)?;
    Ok((s, sup))
}

///Parenthesis with Msup value
pub fn paren_as_msup(input: Span) -> IResult<MathExpression> {
    let (s, sup) = ws(map(
        ws(delimited(
            tag("<mo>(</mo>"),
            tuple((
                map(many0(math_expression), |z| Mrow(z)),
                preceded(tag("<msup><mo>)</mo>"), math_expression),
            )),
            tag("</msup>"),
        )),
        |(x, y)| MathExpression::Msup(Box::new(MathExpression::Mrow(x)), Box::new(y)),
    ))(input)?;
    Ok((s, sup))
}

/// Parser for math expressions. This varies from the one in the generic_mathml module, since it
/// assumes that expressions such as S(t) are actually univariate functions.
pub fn math_expression(input: Span) -> IResult<MathExpression> {
    ws(alt((
        map(div, MathExpression::Mo),
        ws(absolute_with_msup),
        ws(paren_as_msup),
        map(
            grad_func,
            |(
                op,
                Ci {
                    r#type,
                    content,
                    func_of,
                },
            )| {
                MathExpression::Differential(Differential {
                    diff: Box::new(MathExpression::Mo(op)),
                    func: Box::new(MathExpression::Ci(Ci {
                        r#type,
                        content,
                        func_of,
                    })),
                })
            },
        ),
        map(
            first_order_derivative_leibniz_notation,
            |(
                Derivative {
                    order,
                    var_index,
                    bound_var,
                },
                Ci {
                    r#type,
                    content,
                    func_of,
                },
            )| {
                MathExpression::Differential(Differential {
                    diff: Box::new(MathExpression::Mo(Operator::Derivative(Derivative {
                        order,
                        var_index,
                        bound_var,
                    }))),
                    func: Box::new(MathExpression::Ci(Ci {
                        r#type,
                        content,
                        func_of,
                    })),
                })
            },
        ),
        map(
            first_order_partial_derivative_leibniz_notation,
            |(
                PartialDerivative {
                    order,
                    var_index,
                    bound_var,
                },
                Ci {
                    r#type,
                    content,
                    func_of,
                },
            )| {
                MathExpression::Differential(Differential {
                    diff: Box::new(MathExpression::Mo(Operator::PartialDerivative(
                        PartialDerivative {
                            order,
                            var_index,
                            bound_var,
                        },
                    ))),
                    func: Box::new(MathExpression::Ci(Ci {
                        r#type,
                        content,
                        func_of,
                    })),
                })
            },
        ),
        map(
            ci_univariate_with_bounds,
            |Ci {
                 content, func_of, ..
             }| {
                MathExpression::Ci(Ci {
                    r#type: Some(Type::Real),
                    content,
                    func_of,
                })
            },
        ),
        map(
            first_order_with_func_in_parenthesis,
            |(
                Derivative {
                    order,
                    var_index,
                    bound_var,
                },
                comp,
            )| {
                MathExpression::Differential(Differential {
                    diff: Box::new(MathExpression::Mo(Operator::Derivative(Derivative {
                        order,
                        var_index,
                        bound_var,
                    }))),
                    func: Box::new(MathExpression::Mrow(comp)),
<<<<<<< HEAD
=======
                })
            },
        ),
        map(
            first_order_partial_with_func_in_parenthesis,
            |(
                PartialDerivative {
                    order,
                    var_index,
                    bound_var,
                },
                comp,
            )| {
                MathExpression::Differential(Differential {
                    diff: Box::new(MathExpression::Mo(Operator::PartialDerivative(
                        PartialDerivative {
                            order,
                            var_index,
                            bound_var,
                        },
                    ))),
                    func: Box::new(MathExpression::Mrow(comp)),
>>>>>>> e86b8a9f
                })
            },
        ),
        map(ci_univariate_without_bounds, MathExpression::Ci),
        map(ci_subscript, MathExpression::Ci),
        map(
            ci_unknown_with_bounds,
            |Ci {
                 content, func_of, ..
             }| {
                MathExpression::Ci(Ci {
                    r#type: Some(Type::Real),
                    content,
                    func_of,
                })
            },
        ),
        map(ci_unknown_without_bounds, |Ci { content, .. }| {
            MathExpression::Ci(Ci {
                r#type: Some(Type::Real),
                content,
                func_of: None,
            })
        }),
        map(
            first_order_partial_with_func_in_parenthesis,
            |(
                PartialDerivative {
                    order,
                    var_index,
                    bound_var,
                },
                comp,
            )| {
                MathExpression::Differential(Differential {
                    diff: Box::new(MathExpression::Mo(Operator::PartialDerivative(
                        PartialDerivative {
                            order,
                            var_index,
                            bound_var,
                        },
                    ))),
                    func: Box::new(MathExpression::Mrow(comp)),
                })
            },
        ),
        map(ci_univariate_without_bounds, MathExpression::Ci),
        map(ci_subscript, MathExpression::Ci),
        map(
            ci_unknown_with_bounds,
            |Ci {
                 content, func_of, ..
             }| {
                MathExpression::Ci(Ci {
                    r#type: Some(Type::Real),
                    content,
                    func_of,
                })
            },
        ),
        map(ci_unknown_without_bounds, |Ci { content, .. }| {
            MathExpression::Ci(Ci {
                r#type: Some(Type::Real),
                content,
                func_of: None,
            })
        }),
        //map(gradient, MathExpression::Mo),
        absolute,
        map(operator, MathExpression::Mo),
        map(gradient, MathExpression::Mo),
        superscript,
        over_term,
<<<<<<< HEAD
        alt((mn, msub, msqrt, mfrac)),
=======
        alt((msub, msqrt, mfrac)),
>>>>>>> e86b8a9f
        map(mrow, MathExpression::Mrow),
        msubsup,
    )))(input)
}

/// Parser for interpreted math expressions.
/// testing MathML documents
pub fn interpreted_math(input: Span) -> IResult<Math> {
    let (s, elements) = preceded(
        opt(xml_declaration),
        alt((
            ws(delimited(
                ws(tag("<math>")),
                ws(many0(math_expression)),
                ws(tag("<mo>,</mo></math>")),
            )),
            ws(delimited(
                ws(tag("<math>")),
                ws(many0(math_expression)),
                ws(tag("<mo>.</mo></math>")),
            )),
            elem_many0!("math"),
        )),
    )(input)?;
    Ok((s, Math { content: elements }))
}<|MERGE_RESOLUTION|>--- conflicted
+++ resolved
@@ -165,11 +165,7 @@
         Ok((s, ()))
     } else if let "&#x2202;" = x.as_ref() {
         Ok((s, ()))
-<<<<<<< HEAD
     } else {
-=======
-    }else {
->>>>>>> e86b8a9f
         Err(nom::Err::Error(ParseError::new(
             "Unable to identify Mi('∂')".to_string(),
             input,
@@ -696,55 +692,9 @@
                         bound_var,
                     }))),
                     func: Box::new(MathExpression::Mrow(comp)),
-<<<<<<< HEAD
-=======
                 })
             },
         ),
-        map(
-            first_order_partial_with_func_in_parenthesis,
-            |(
-                PartialDerivative {
-                    order,
-                    var_index,
-                    bound_var,
-                },
-                comp,
-            )| {
-                MathExpression::Differential(Differential {
-                    diff: Box::new(MathExpression::Mo(Operator::PartialDerivative(
-                        PartialDerivative {
-                            order,
-                            var_index,
-                            bound_var,
-                        },
-                    ))),
-                    func: Box::new(MathExpression::Mrow(comp)),
->>>>>>> e86b8a9f
-                })
-            },
-        ),
-        map(ci_univariate_without_bounds, MathExpression::Ci),
-        map(ci_subscript, MathExpression::Ci),
-        map(
-            ci_unknown_with_bounds,
-            |Ci {
-                 content, func_of, ..
-             }| {
-                MathExpression::Ci(Ci {
-                    r#type: Some(Type::Real),
-                    content,
-                    func_of,
-                })
-            },
-        ),
-        map(ci_unknown_without_bounds, |Ci { content, .. }| {
-            MathExpression::Ci(Ci {
-                r#type: Some(Type::Real),
-                content,
-                func_of: None,
-            })
-        }),
         map(
             first_order_partial_with_func_in_parenthesis,
             |(
@@ -788,17 +738,32 @@
                 func_of: None,
             })
         }),
-        //map(gradient, MathExpression::Mo),
+        map(
+            grad_func,
+            |(
+                op,
+                Ci {
+                    r#type,
+                    content,
+                    func_of,
+                },
+            )| {
+                MathExpression::Differential(Differential {
+                    diff: Box::new(MathExpression::Mo(op)),
+                    func: Box::new(MathExpression::Ci(Ci {
+                        r#type,
+                        content,
+                        func_of,
+                    })),
+                })
+            },
+        ),
         absolute,
         map(operator, MathExpression::Mo),
         map(gradient, MathExpression::Mo),
         superscript,
         over_term,
-<<<<<<< HEAD
         alt((mn, msub, msqrt, mfrac)),
-=======
-        alt((msub, msqrt, mfrac)),
->>>>>>> e86b8a9f
         map(mrow, MathExpression::Mrow),
         msubsup,
     )))(input)
