--- conflicted
+++ resolved
@@ -1382,11 +1382,7 @@
                     order,
                     var_index,
                     bound_var,
-<<<<<<< HEAD
-                    derivative_notation,
-=======
                     notation,
->>>>>>> e165828a
                 },
                 Ci {
                     r#type,
@@ -1399,11 +1395,7 @@
                         order,
                         var_index,
                         bound_var,
-<<<<<<< HEAD
-                        derivative_notation,
-=======
                         notation,
->>>>>>> e165828a
                     }))),
                     func: Box::new(MathExpression::Ci(Ci {
                         r#type,
@@ -1482,11 +1474,7 @@
                         order,
                         var_index,
                         bound_var,
-<<<<<<< HEAD
-                        derivative_notation,
-=======
                         notation,
->>>>>>> e165828a
                     },
                     Ci {
                         r#type,
@@ -1499,11 +1487,7 @@
                             order,
                             var_index,
                             bound_var,
-<<<<<<< HEAD
-                            derivative_notation,
-=======
                             notation,
->>>>>>> e165828a
                         }))),
                         func: Box::new(MathExpression::Ci(Ci {
                             r#type,
@@ -1520,11 +1504,7 @@
                         order,
                         var_index,
                         bound_var,
-<<<<<<< HEAD
-                        derivative_notation,
-=======
                         notation,
->>>>>>> e165828a
                     },
                     Ci {
                         r#type,
@@ -1537,11 +1517,7 @@
                             order,
                             var_index,
                             bound_var,
-<<<<<<< HEAD
-                            derivative_notation,
-=======
                             notation,
->>>>>>> e165828a
                         }))),
                         func: Box::new(MathExpression::Ci(Ci {
                             r#type,
@@ -1558,11 +1534,7 @@
                         order,
                         var_index,
                         bound_var,
-<<<<<<< HEAD
-                        derivative_notation,
-=======
                         notation,
->>>>>>> e165828a
                     },
                     Ci {
                         r#type,
@@ -1575,11 +1547,7 @@
                             order,
                             var_index,
                             bound_var,
-<<<<<<< HEAD
-                            derivative_notation,
-=======
                             notation,
->>>>>>> e165828a
                         }))),
                         func: Box::new(MathExpression::Ci(Ci {
                             r#type,
@@ -1596,11 +1564,7 @@
                         order,
                         var_index,
                         bound_var,
-<<<<<<< HEAD
-                        derivative_notation,
-=======
                         notation,
->>>>>>> e165828a
                     },
                     Ci {
                         r#type,
@@ -1613,11 +1577,7 @@
                             order,
                             var_index,
                             bound_var,
-<<<<<<< HEAD
-                            derivative_notation,
-=======
                             notation,
->>>>>>> e165828a
                         }))),
                         func: Box::new(MathExpression::Ci(Ci {
                             r#type,
@@ -1634,11 +1594,7 @@
                         order,
                         var_index,
                         bound_var,
-<<<<<<< HEAD
-                        derivative_notation,
-=======
                         notation,
->>>>>>> e165828a
                     },
                     Ci {
                         r#type,
@@ -1651,11 +1607,7 @@
                             order,
                             var_index,
                             bound_var,
-<<<<<<< HEAD
-                            derivative_notation,
-=======
                             notation,
->>>>>>> e165828a
                         }))),
                         func: Box::new(MathExpression::Ci(Ci {
                             r#type,
@@ -1709,11 +1661,7 @@
                     order,
                     var_index,
                     bound_var,
-<<<<<<< HEAD
-                    derivative_notation,
-=======
                     notation,
->>>>>>> e165828a
                 },
                 comp,
             )| {
@@ -1722,11 +1670,7 @@
                         order,
                         var_index,
                         bound_var,
-<<<<<<< HEAD
-                        derivative_notation,
-=======
                         notation,
->>>>>>> e165828a
                     }))),
                     func: Box::new(MathExpression::Mrow(comp)),
                 })
@@ -1739,11 +1683,7 @@
                     order,
                     var_index,
                     bound_var,
-<<<<<<< HEAD
-                    derivative_notation,
-=======
                     notation,
->>>>>>> e165828a
                 },
                 comp,
             )| {
@@ -1752,11 +1692,7 @@
                         order,
                         var_index,
                         bound_var,
-<<<<<<< HEAD
-                        derivative_notation,
-=======
                         notation,
->>>>>>> e165828a
                     }))),
                     func: Box::new(MathExpression::Mrow(comp)),
                 })
