use crate::ast::{
    Math, MathExpression,
    MathExpression::{
<<<<<<< HEAD
        Mfrac, Mi, Mn, Mo, Mover, Mrow, Msqrt, Msub, Msubsup, Msup, Mtext, Mstyle, Munder, Mspace, MoLine,
=======
        Mfrac, Mi, Mn, Mo, MoLine, Mover, Mrow, Mspace, Msqrt, Mstyle, Msub, Msubsup, Msup, Mtext,
        Munder,
>>>>>>> c828d5d9
    },
};

use petgraph::{graph::NodeIndex, Graph};

/// A graph representation of the MathML abstract syntax tree (AST), for easier inspection,
/// visualization, and debugging.
pub type ASTGraph<'a> = Graph<String, u32>;

fn add_node_and_edge<'a>(
    graph: &mut ASTGraph<'a>,
    parent_index: Option<NodeIndex>,
    x: &'a str,
) -> NodeIndex {
    let node_index = graph.add_node(x.to_string());
    if let Some(p) = parent_index {
        graph.add_edge(p, node_index, 1);
    }
    node_index
}

fn add_to_graph_0<'a>(graph: &mut ASTGraph<'a>, parent_index: Option<NodeIndex>, x: &'a str) {
    add_node_and_edge(graph, parent_index, x);
}

/// Update the parent index
fn update_parent<'a>(
    graph: &mut ASTGraph<'a>,
    mut parent_index: Option<NodeIndex>,
    x: &'a str,
) -> Option<NodeIndex> {
    let node_index = add_node_and_edge(graph, parent_index, x);
    parent_index = Some(node_index);
    parent_index
}

/// Macro to add elements with fixed numbers of child elements.
macro_rules! add_to_graph_n {
    ($graph: ident, $parent_index: ident, $elem_type: literal, $($x:ident),+ ) => {{
            let parent_index = update_parent($graph, $parent_index, $elem_type);
            $( $x.add_to_graph($graph, parent_index); )+
    }}
}

/// Function to add elements with a variable number of child elements.
fn add_to_graph_many0<'a>(
    graph: &mut ASTGraph<'a>,
    parent_index: Option<NodeIndex>,
    elem_type: &'a str,
    elements: &'a Vec<MathExpression>,
) {
    let parent_index = update_parent(graph, parent_index, elem_type);
    for element in elements {
        element.add_to_graph(graph, parent_index);
    }
}

<<<<<<< HEAD
            Mrow(elements) => {
                let node_index = graph.add_node("mrow");
                if let Some(p) = parent_index {
                    graph.add_edge(p, node_index, 1);
                }
                parent_index = Some(node_index);
                for element in elements {
                    element.add_to_graph(graph, parent_index);
                }
            }

            Munder(elements) => {
                let node_index = graph.add_node("munder");
                if let Some(p) = parent_index {
                    graph.add_edge(p, node_index, 1);
                }
                parent_index = Some(node_index);
                for element in elements {
                    element.add_to_graph(graph, parent_index);
                }
            }

            Mover(elements) => {
                let node_index = graph.add_node("mover");
                if let Some(p) = parent_index {
                    graph.add_edge(p, node_index, 1);
                }
                parent_index = Some(node_index);
                for element in elements {
                    element.add_to_graph(graph, parent_index);
                }
            }

            Msubsup(elements) => {
                let node_index = graph.add_node("msubsup");
                if let Some(p) = parent_index {
                    graph.add_edge(p, node_index, 1);
                }
                parent_index = Some(node_index);
                for element in elements {
                    element.add_to_graph(graph, parent_index);
                }
            }

            Mtext(x) => {
                let node_index = graph.add_node(x);
                if let Some(p) = parent_index {
                    graph.add_edge(p, node_index, 1);
                }
            }

	    
	    Mstyle(elements) => {
                let node_index = graph.add_node("mrow");
                if let Some(p) = parent_index {
                    graph.add_edge(p, node_index, 1);
                }
                parent_index = Some(node_index);
                for element in elements {
                    element.add_to_graph(graph, parent_index);
                }
            }
	    
	    Mspace(x) => {
                let node_index = graph.add_node(x);
                if let Some(p) = parent_index {
                    graph.add_edge(p, node_index, 1);
                }
            }

	    MoLine(x) => {
                let node_index = graph.add_node(x);
                if let Some(p) = parent_index {
                    graph.add_edge(p, node_index, 1);
                }
            }


=======
impl MathExpression {
    pub fn add_to_graph<'a>(&'a self, graph: &mut ASTGraph<'a>, parent_index: Option<NodeIndex>) {
        match self {
            Mi(x) => add_to_graph_0(graph, parent_index, x),
            Mo(x) => add_to_graph_0(graph, parent_index, &x.to_string()),
            Mn(x) => add_to_graph_0(graph, parent_index, x),
            Msqrt(x) => add_to_graph_n!(graph, parent_index, "msqrt", x),
            Msup(x1, x2) => add_to_graph_n!(graph, parent_index, "msup", x1, x2),
            Msub(x1, x2) => add_to_graph_n!(graph, parent_index, "msub", x1, x2),
            Mfrac(x1, x2) => add_to_graph_n!(graph, parent_index, "mfrac", x1, x2),
            Mrow(xs) => add_to_graph_many0(graph, parent_index, "mrow", xs),
            Munder(xs) => add_to_graph_many0(graph, parent_index, "munder", xs),
            Mover(xs) => add_to_graph_many0(graph, parent_index, "mover", xs),
            Msubsup(xs) => add_to_graph_many0(graph, parent_index, "msubsup", xs),
            Mtext(x) => add_to_graph_0(graph, parent_index, x),
            Mstyle(xs) => add_to_graph_many0(graph, parent_index, "mstyle", xs),
            Mspace(x) => add_to_graph_0(graph, parent_index, x),
            MoLine(x) => add_to_graph_0(graph, parent_index, x),
>>>>>>> c828d5d9
        }
    }
}

impl Math {
    /// Create a graph representation of the AST, for easier visualization and debugging.
    pub fn to_graph(&self) -> ASTGraph {
        let mut g = ASTGraph::new();
        let root_index = g.add_node("root".to_string());
        for element in &self.content {
            element.add_to_graph(&mut g, Some(root_index));
        }
        g
    }
}<|MERGE_RESOLUTION|>--- conflicted
+++ resolved
@@ -1,12 +1,8 @@
 use crate::ast::{
     Math, MathExpression,
     MathExpression::{
-<<<<<<< HEAD
-        Mfrac, Mi, Mn, Mo, Mover, Mrow, Msqrt, Msub, Msubsup, Msup, Mtext, Mstyle, Munder, Mspace, MoLine,
-=======
         Mfrac, Mi, Mn, Mo, MoLine, Mover, Mrow, Mspace, Msqrt, Mstyle, Msub, Msubsup, Msup, Mtext,
         Munder,
->>>>>>> c828d5d9
     },
 };
 
@@ -64,86 +60,6 @@
     }
 }
 
-<<<<<<< HEAD
-            Mrow(elements) => {
-                let node_index = graph.add_node("mrow");
-                if let Some(p) = parent_index {
-                    graph.add_edge(p, node_index, 1);
-                }
-                parent_index = Some(node_index);
-                for element in elements {
-                    element.add_to_graph(graph, parent_index);
-                }
-            }
-
-            Munder(elements) => {
-                let node_index = graph.add_node("munder");
-                if let Some(p) = parent_index {
-                    graph.add_edge(p, node_index, 1);
-                }
-                parent_index = Some(node_index);
-                for element in elements {
-                    element.add_to_graph(graph, parent_index);
-                }
-            }
-
-            Mover(elements) => {
-                let node_index = graph.add_node("mover");
-                if let Some(p) = parent_index {
-                    graph.add_edge(p, node_index, 1);
-                }
-                parent_index = Some(node_index);
-                for element in elements {
-                    element.add_to_graph(graph, parent_index);
-                }
-            }
-
-            Msubsup(elements) => {
-                let node_index = graph.add_node("msubsup");
-                if let Some(p) = parent_index {
-                    graph.add_edge(p, node_index, 1);
-                }
-                parent_index = Some(node_index);
-                for element in elements {
-                    element.add_to_graph(graph, parent_index);
-                }
-            }
-
-            Mtext(x) => {
-                let node_index = graph.add_node(x);
-                if let Some(p) = parent_index {
-                    graph.add_edge(p, node_index, 1);
-                }
-            }
-
-	    
-	    Mstyle(elements) => {
-                let node_index = graph.add_node("mrow");
-                if let Some(p) = parent_index {
-                    graph.add_edge(p, node_index, 1);
-                }
-                parent_index = Some(node_index);
-                for element in elements {
-                    element.add_to_graph(graph, parent_index);
-                }
-            }
-	    
-	    Mspace(x) => {
-                let node_index = graph.add_node(x);
-                if let Some(p) = parent_index {
-                    graph.add_edge(p, node_index, 1);
-                }
-            }
-
-	    MoLine(x) => {
-                let node_index = graph.add_node(x);
-                if let Some(p) = parent_index {
-                    graph.add_edge(p, node_index, 1);
-                }
-            }
-
-
-=======
 impl MathExpression {
     pub fn add_to_graph<'a>(&'a self, graph: &mut ASTGraph<'a>, parent_index: Option<NodeIndex>) {
         match self {
@@ -162,7 +78,6 @@
             Mstyle(xs) => add_to_graph_many0(graph, parent_index, "mstyle", xs),
             Mspace(x) => add_to_graph_0(graph, parent_index, x),
             MoLine(x) => add_to_graph_0(graph, parent_index, x),
->>>>>>> c828d5d9
         }
     }
 }
