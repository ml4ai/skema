--- conflicted
+++ resolved
@@ -15,10 +15,6 @@
     sequence::{delimited, pair, preceded, separated_pair, tuple},
 };
 use nom_locate::LocatedSpan;
-<<<<<<< HEAD
-=======
-
->>>>>>> 1f38de54
 
 type Span<'a> = LocatedSpan<&'a str>;
 
