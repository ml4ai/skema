//! Program to get comments from a source code file.
//! Original logic for handling Fortran code was implemented by Saumya Debray in Python for the
//! AutoMATES project (https://ml4ai.github.io/automates), and ported over to this Rust version by
//! Adarsh Pyarelal for the SKEMA project.

use clap::Parser;
<<<<<<< HEAD
use std::fs::{read_to_string, write};
use std::path::Path;

use comment_extraction::conventions::dssat::get_comments as get_fortran_comments;
use comment_extraction::languages::cpp::get_comments as get_cpp_comments;
use comment_extraction::languages::fortran::line_is_comment;
use comment_extraction::languages::fortran::Comment;
use comment_extraction::languages::python::get_comments as get_python_comments;
=======
use std::path::Path;

use comment_extraction::{
    conventions::dssat::get_comments as get_fortran_comments,
    languages::{
        cpp::get_comments as get_cpp_comments, python::get_comments as get_python_comments,
    },
};
>>>>>>> 242f27f3

#[derive(Parser, Debug)]
struct Cli {
    /// Path to input source code file
    input: String,
}

#[derive(Debug)]
enum Language {
    /// Python
    Python,

    /// Fortran
    Fortran,

    /// C++ or C
    CppOrC,

    /// Other (unknown)
    Other,
}

/// Infer language for the file in question.
fn infer_language(filepath: &str) -> Language {
    let extension = Path::new(filepath)
        .extension()
        .expect(&format!("Unable to get extension for {}!", filepath))
        .to_str()
        .expect("Unable to convert extension to a valid string!");
    if extension == "f" || extension == "for" {
<<<<<<< HEAD
        let comments = get_fortran_comments(input).unwrap();
        let comments = serde_json::to_string(&comments).unwrap();
        if let Some(path) = args.output {
            write(path, comments).expect("Unable to write to file!");
        } else {
            println!("{comments}");
        }
    } else if extension == "F" || extension == "F70" {
        let fortran = read_to_string(input).expect("Unable to read file");
        let mut comments = Vec::new();

        for (num, line) in fortran.lines().enumerate() {
            if line_is_comment(line) {
                let comment = Comment {
                    line: num + 1,
                    comment_line: line.trim().to_string(),
                };
                comments.push(comment);
            }
        }
        let comments = serde_json::to_string(&comments).unwrap();
        if let Some(path) = args.output {
            write(path, comments).expect("Unable to write to file!");
        } else {
            println!("{comments}");
        }
=======
        Language::Fortran
>>>>>>> 242f27f3
    } else if extension == "py" {
        Language::Python
    } else if extension == "cpp" || extension == "c" {
        Language::CppOrC
    } else {
        Language::Other
    }
}

/// Extract comments from file and return them.
fn extract_comments_from_file(filepath: &str) -> Result<String, &str> {
    let language = infer_language(filepath);
    let comments: String;
    match language {
        Language::Fortran => {
            comments =
                serde_json::to_string(&get_fortran_comments(filepath).unwrap()).unwrap();
        }
        Language::Python => {
            comments = serde_json::to_string(&get_python_comments(filepath)).unwrap();
        }
        Language::CppOrC => {
            comments = serde_json::to_string(&get_cpp_comments(filepath)).unwrap();
        }
        Language::Other => {
            return Err("File extension does not correspond to any of the ones the comment extractor handles:{'py', 'f', 'for', 'c', 'cpp'}")
        }
    }

    Ok(comments)
}

/// Walk a directory recursively and extract comments from the files within it.
fn extract_comments_from_directory(directory: &str) {
    let mut comments = serde_json::Value::default();
    for entry in walkdir::WalkDir::new(directory)
        .into_iter()
        .filter_map(|e| e.ok())
    {
        let path = entry.path().to_str().unwrap();
        let metadata = std::fs::metadata(path).unwrap();
        if metadata.is_file() {
            let file_comments = extract_comments_from_file(path);
            if let Ok(file_comments) = file_comments {
                comments[path] = serde_json::from_str(&file_comments).unwrap();
            }
        }
    }
    println!("{comments}");
}

fn main() {
    pretty_env_logger::init();
    let args = Cli::parse();
    let input = &args.input;

    let metadata = std::fs::metadata(input).unwrap();
    if metadata.is_file() {
        // We use unwrap below since we want the program to complain loudly if only a single file
        // is given as input and the comment extraction fails.
        // In contrast, when we extract comments from a directory, we do not want the program to
        // complain for every unprocessable file.
        let comments = extract_comments_from_file(input).unwrap();
        println!("{comments}");
    } else if metadata.is_dir() {
        extract_comments_from_directory(input)
    }
}<|MERGE_RESOLUTION|>--- conflicted
+++ resolved
@@ -3,33 +3,43 @@
 //! AutoMATES project (https://ml4ai.github.io/automates), and ported over to this Rust version by
 //! Adarsh Pyarelal for the SKEMA project.
 
-use clap::Parser;
-<<<<<<< HEAD
-use std::fs::{read_to_string, write};
-use std::path::Path;
+use clap::{Parser, ValueEnum};
+use std::{collections::HashSet, fs::read_to_string};
 
-use comment_extraction::conventions::dssat::get_comments as get_fortran_comments;
-use comment_extraction::languages::cpp::get_comments as get_cpp_comments;
-use comment_extraction::languages::fortran::line_is_comment;
-use comment_extraction::languages::fortran::Comment;
-use comment_extraction::languages::python::get_comments as get_python_comments;
-=======
+use lazy_static::lazy_static;
+use serde_json as json;
 use std::path::Path;
 
 use comment_extraction::{
-    conventions::dssat::get_comments as get_fortran_comments,
+    comment::Comment,
+    conventions::dssat::get_comments as get_dssat_comments,
     languages::{
-        cpp::get_comments as get_cpp_comments, python::get_comments as get_python_comments,
+        cpp::get_comments as get_cpp_comments, fortran::line_is_comment,
+        python::get_comments as get_python_comments,
     },
 };
->>>>>>> 242f27f3
 
-#[derive(Parser, Debug)]
+/// Some codebases (e.g., the codebase for the DSSAT crop modeling
+/// system) follow a particular commenting convention. In such cases, we may want to handle the
+/// comment extraction differently in order to facilitate alignment with the literature. This enum
+/// contains the different conventions we handle.
+#[derive(Copy, Clone, PartialEq, Eq, PartialOrd, Ord, Debug, ValueEnum)]
+enum Convention {
+    DSSAT,
+}
+
+/// Command line arguments
+#[derive(Parser)]
 struct Cli {
     /// Path to input source code file
     input: String,
+
+    /// Convention that the codebase follows (optional).
+    #[arg(long, value_enum)]
+    convention: Option<Convention>,
 }
 
+/// Programming language
 #[derive(Debug)]
 enum Language {
     /// Python
@@ -47,45 +57,23 @@
 
 /// Infer language for the file in question.
 fn infer_language(filepath: &str) -> Language {
+    lazy_static! {
+        static ref FORTRAN_EXTENSIONS: HashSet<&'static str> =
+            HashSet::from(["f", "for", "F", "F70"]);
+        static ref CPP_C_EXTENSIONS: HashSet<&'static str> =
+            HashSet::from(["c", "cc", "cpp", "h", "hpp"]);
+    }
+
     let extension = Path::new(filepath)
         .extension()
         .expect(&format!("Unable to get extension for {}!", filepath))
         .to_str()
         .expect("Unable to convert extension to a valid string!");
-    if extension == "f" || extension == "for" {
-<<<<<<< HEAD
-        let comments = get_fortran_comments(input).unwrap();
-        let comments = serde_json::to_string(&comments).unwrap();
-        if let Some(path) = args.output {
-            write(path, comments).expect("Unable to write to file!");
-        } else {
-            println!("{comments}");
-        }
-    } else if extension == "F" || extension == "F70" {
-        let fortran = read_to_string(input).expect("Unable to read file");
-        let mut comments = Vec::new();
-
-        for (num, line) in fortran.lines().enumerate() {
-            if line_is_comment(line) {
-                let comment = Comment {
-                    line: num + 1,
-                    comment_line: line.trim().to_string(),
-                };
-                comments.push(comment);
-            }
-        }
-        let comments = serde_json::to_string(&comments).unwrap();
-        if let Some(path) = args.output {
-            write(path, comments).expect("Unable to write to file!");
-        } else {
-            println!("{comments}");
-        }
-=======
+    if FORTRAN_EXTENSIONS.contains(extension) {
         Language::Fortran
->>>>>>> 242f27f3
     } else if extension == "py" {
         Language::Python
-    } else if extension == "cpp" || extension == "c" {
+    } else if CPP_C_EXTENSIONS.contains(extension) {
         Language::CppOrC
     } else {
         Language::Other
@@ -93,31 +81,49 @@
 }
 
 /// Extract comments from file and return them.
-fn extract_comments_from_file(filepath: &str) -> Result<String, &str> {
+fn extract_comments_from_file(
+    filepath: &str,
+    convention: &Option<Convention>,
+) -> Result<String, &'static str> {
     let language = infer_language(filepath);
     let comments: String;
     match language {
         Language::Fortran => {
-            comments =
-                serde_json::to_string(&get_fortran_comments(filepath).unwrap()).unwrap();
+            if let Some(Convention::DSSAT) = convention {
+                comments = json::to_string(&get_dssat_comments(filepath).unwrap()).unwrap();
+            } else {
+                let fortran = read_to_string(filepath).expect("Unable to read file");
+                let mut comment_vec = Vec::new();
+
+                for (num, line) in fortran.lines().enumerate() {
+                    if line_is_comment(line) {
+                        let comment = Comment {
+                            line_number: num + 1,
+                            contents: line.trim().to_string(),
+                        };
+                        comment_vec.push(comment);
+                    }
+                }
+                comments = json::to_string(&comment_vec).unwrap();
+            }
         }
         Language::Python => {
-            comments = serde_json::to_string(&get_python_comments(filepath)).unwrap();
+            comments = json::to_string(&get_python_comments(filepath)).unwrap();
         }
         Language::CppOrC => {
-            comments = serde_json::to_string(&get_cpp_comments(filepath)).unwrap();
+            comments = json::to_string(&get_cpp_comments(filepath)).unwrap();
         }
-        Language::Other => {
-            return Err("File extension does not correspond to any of the ones the comment extractor handles:{'py', 'f', 'for', 'c', 'cpp'}")
-        }
+        Language::Other => return Err(
+            "File extension does not correspond to any of the ones the comment extractor handles.",
+        ),
     }
 
     Ok(comments)
 }
 
 /// Walk a directory recursively and extract comments from the files within it.
-fn extract_comments_from_directory(directory: &str) {
-    let mut comments = serde_json::Value::default();
+fn extract_comments_from_directory(directory: &str, convention: &Option<Convention>) {
+    let mut comments = json::Value::default();
     for entry in walkdir::WalkDir::new(directory)
         .into_iter()
         .filter_map(|e| e.ok())
@@ -125,9 +131,9 @@
         let path = entry.path().to_str().unwrap();
         let metadata = std::fs::metadata(path).unwrap();
         if metadata.is_file() {
-            let file_comments = extract_comments_from_file(path);
+            let file_comments = extract_comments_from_file(path, convention);
             if let Ok(file_comments) = file_comments {
-                comments[path] = serde_json::from_str(&file_comments).unwrap();
+                comments[path] = json::from_str(&file_comments).unwrap();
             }
         }
     }
@@ -138,6 +144,7 @@
     pretty_env_logger::init();
     let args = Cli::parse();
     let input = &args.input;
+    let convention = &args.convention;
 
     let metadata = std::fs::metadata(input).unwrap();
     if metadata.is_file() {
@@ -145,9 +152,27 @@
         // is given as input and the comment extraction fails.
         // In contrast, when we extract comments from a directory, we do not want the program to
         // complain for every unprocessable file.
-        let comments = extract_comments_from_file(input).unwrap();
+        let comments = extract_comments_from_file(input, convention).unwrap();
         println!("{comments}");
     } else if metadata.is_dir() {
-        extract_comments_from_directory(input)
+        extract_comments_from_directory(input, convention)
     }
+}
+
+/// Test DSSAT-style comment extraction
+#[test]
+fn test_dssat_style_extraction() {
+    let output: json::Value =
+        json::from_str(&read_to_string("tests/data/chime_sir_output.json").unwrap()).unwrap();
+    let comments: json::Value = json::from_str(
+        &json::to_string(
+            &get_dssat_comments(
+                "./../../../data/epidemiology/CHIME/CHIME_SIR_model/code/CHIME_SIR.for",
+            )
+            .unwrap(),
+        )
+        .unwrap(),
+    )
+    .unwrap();
+    assert_eq!(output, comments);
 }