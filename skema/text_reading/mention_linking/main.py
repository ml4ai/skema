""" Temporary test script for development This will change to unit tests and example usage script """

<<<<<<< HEAD
from automates.utils.fold import dictionary_to_gromet_json, del_nulls
=======
from skema.utils.fold import dictionary_to_gromet_json, del_nulls
>>>>>>> 03b1cd6f
from skema.text_reading.mention_linking.gromet_linker.comment_aligner import (
    CommentAlignerHelper,
    GrometFNModuleCommentAligner,
)
from skema.text_reading.mention_linking.gromet_linker.comment_debugger import (
    CommentDebugger,
)
from skema.text_reading.mention_linking.gromet_linker.gromet_helper import (
    GrometHelper,
)
from skema.text_reading.mention_linking.gromet_linker.source_comments import (
    SourceComments,
)
from skema.text_reading.mention_linking.gromet_linker.text_reading_linker import (
    TextReadingLinker,
)
from skema.text_reading.mention_linking.gromet_linker.time_stamper import (
    DebugTimeStamper,
    NowTimeStamper,
)
from skema.text_reading.mention_linking.gromet_linker.uid_stamper import (
    DocIdStamper,
    UidStamper,
)
from skema.text_reading.mention_linking.gromet_linker.variable_name_matcher import (
    VariableNameMatcher,
)

import os


class Paths:
    def __init__(
        self,
        base_path: str,
        embeddings_path: str,
        gromet_file: str,
        comment_file: str,
        extraction_file: str,
    ):
        self.embeddings_path = embeddings_path
        self.gromet_path = f"{base_path}/gromet/{gromet_file}"
        self.comments_path = f"{base_path}/comments/{comment_file}"
        self.extractions_path = f"{base_path}/extractions/{extraction_file}"
        self.regression_path = f"{base_path}/regression/{gromet_file}"
        self.test_path = f"{base_path}/test/{gromet_file}"
        assert self.isValid()

    def isValid(self) -> bool:
        for path in [
            self.gromet_path,
            self.comments_path,
            self.extractions_path,
            self.embeddings_path,
            self.embeddings_path + ".vectors.npy",
        ]:
            if not os.path.exists(path):
                print(f"Path {path} does not seem to exist.")
                return False
        return True


class Tester:
    def __init__(self, paths: Paths, debug: bool = True):
        debugger = CommentDebugger.create(debug)
        time_stamper = DebugTimeStamper() if debug else NowTimeStamper()
        uid_stamper = DocIdStamper() if debug else UidStamper()
        variable_name_matcher = VariableNameMatcher(
            "python"
        )  # TODO: Use actual language.
        source_comments = SourceComments.from_file(paths.comments_path)
        linker = TextReadingLinker(
            paths.extractions_path, paths.embeddings_path
        )
        self.paths = paths
        self.gromet_fn_module = GrometHelper.json_to_gromet(paths.gromet_path)
        self.comment_aligner_helper = CommentAlignerHelper(
            debugger,
            time_stamper,
            uid_stamper,
            self.gromet_fn_module,
            variable_name_matcher,
            source_comments,
            linker,
        )

    def test(self):
        comment_aligner = GrometFNModuleCommentAligner(
            self.gromet_fn_module,
            self.comment_aligner_helper,
            self.paths.embeddings_path,
        )
        comment_aligner.align()
        # Save gromet file with the new metadata aligned.
        with open(self.paths.test_path, "w") as file:
            file.write(
                dictionary_to_gromet_json(
                    del_nulls(self.gromet_fn_module.to_dict())
                )
            )


if __name__ == "__main__":
    # This places the files just outside of the repo directory.
    base_path = "../../../../mention_linking_files"
    embeddings_path = (
        "../../../../word_embeddings/epi+code_comments/embeddings.kv"
    )
    # base_path = "data"
    # embeddings_path = "/data/covid_comments_models/xdd_covid_19_1x_word2vec/alternate/embeddings.kv"

    paths1 = Paths(
        base_path,
        embeddings_path,
        "CHIME_SIR--Gromet-FN-auto.json",
        "CHIME_SIR.json",
        "CHIME_SIR.json",
    )
    # The gromet file is version 0.1.5 and can't be read in.
    # paths2 = Paths(base_path, embeddings_path, "chime_penn--Gromet-FN-auto.json", "CHIME_full_penn.json", "CHIME_SIR.json")
    paths3 = Paths(
        base_path,
        embeddings_path,
        "bucky_simplified_v1--Gromet-FN-auto.json",
        "BUCKY.json",
        "BUCKY.json",
    )
    # The extraction seems to be incomplete here.
    # paths4 = Paths(base_path, embeddings_path, "CHIME_SVIIvR--Gromet-FN-auto.json", "CHIME_SVIIvR.json", "CHIME_SViiR.json")

    for path in [paths1, paths3]:
        Tester(path).test()<|MERGE_RESOLUTION|>--- conflicted
+++ resolved
@@ -1,10 +1,6 @@
 """ Temporary test script for development This will change to unit tests and example usage script """
 
-<<<<<<< HEAD
-from automates.utils.fold import dictionary_to_gromet_json, del_nulls
-=======
 from skema.utils.fold import dictionary_to_gromet_json, del_nulls
->>>>>>> 03b1cd6f
 from skema.text_reading.mention_linking.gromet_linker.comment_aligner import (
     CommentAlignerHelper,
     GrometFNModuleCommentAligner,
