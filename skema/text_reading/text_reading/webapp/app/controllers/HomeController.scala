--- conflicted
+++ resolved
@@ -65,11 +65,7 @@
 
   private val ontologyFilePath = groundingConfig.getString("ontologyPath")
   private val groundingAssignmentThreshold = groundingConfig.getDouble("assignmentThreshold")
-<<<<<<< HEAD
   private val grounder = MiraEmbeddingsGrounder(ontologyFilePath, None, lambda = 10, alpha = 1.0f) // TODO: Fix this @Enrique
-=======
-  private val grounder = MiraEmbeddingsGrounder(ontologyFilePath, None, lambda = 10, alpha = 0.25f) // TODO: Fix this @Enrique
->>>>>>> cd5568f0
   logger.info("Completed Initialization ...")
   // -------------------------------------------------
 
@@ -245,11 +241,10 @@
 
     def groundMention(m:Mention): Mention = m match  {
       case tbm: TextBoundMention => {
-        val isGrounded = tbm.attachments.exists {
-          case _: GroundingAttachment => true
+        if(tbm.attachments.exists{
+          case _:GroundingAttachment => true
           case _ => false
-        }
-        if(!isGrounded) {
+        }) {
           val topGroundingCandidates = grounder.groundingCandidates(tbm.text).filter {
             case GroundingCandidate(_, score) => score >= groundingAssignmentThreshold
           }
