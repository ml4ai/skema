ReaderType = "TextEngine" // "TextEngine", "MarkdownEngine", "CommentEngine"

TextEngine {
  // Override the default values here
//  basePath = /org/ml4ai/skema/text_reading
//  masterRulesPath = ${OdinEngine.basePath}/grammars/master.yml
//  entityRulesPath = ${OdinEngine.basePath}/grammars/entities/grammar/entities.yml
//  avoidRulesPath = ${OdinEngine.basePath}/grammars/avoidLocal.yml
//  taxonomyPath = ${OdinEngine.basePath}/grammars/taxonomy.yml
//  maxHops = 15

//  documentFilter = "length"
  preprocessorType = "Light" // "PassThrough" is for the webapp and markdown , "Light" (get rid of non-language looking strings and extra long words), "EdgeCase" for docs that have both prose and tables of contents and such
  enableExpansion = true
  validArgs = ["description"] #which args are to be expanded
  freqWordsPath = "/frequentWords.tsv"


  entityFinder {
    enabled = true
    finderTypes = ["rulebased", "gazetteer"]

    // Rule-based
    entityRulesPath = ${TextEngine.basePath}/grammars/entities/grammar/entities.yml
    avoidRulesPath = ${TextEngine.basePath}/grammars/entities/grammar/avoid.yml
    maxHops = 15

    // grobid-quantities
    taxonomy = ${TextEngine.taxonomyPath}
    domain = "localhost"
    port = "8060"

    // Gazetteer
    lexicons = ["unit.tsv", "GreekLetter.tsv", "model.tsv"]
  }


}

MarkdownEngine {

  masterRulesPath = ${TextEngine.basePath}/grammars/markdown/master.yml
  taxonomyPath = ${TextEngine.taxonomyPath}
  preprocessorType = "PassThrough" // keep everything---markdown should be reasonably clean
  enableExpansion = true
  validArgs = ["description"] #which args are to be expanded
  freqWordsPath = "./src/main/resources/frequentWords.tsv"


  entityFinder {
    enabled = true
    finderTypes = ["rulebased", "gazetteer"]

    // Rule-based
    entityRulesPath = ${TextEngine.basePath}/grammars/entities/grammar/entities.yml
    avoidRulesPath = ${TextEngine.basePath}/grammars/entities/grammar/avoid.yml
    maxHops = 15

    // grobid-quantities
    taxonomy = ${TextEngine.taxonomyPath}
    domain = "localhost"
    port = "8060"

    // Gazetteer
    lexicons = ["unit.tsv", "GreekLetter.tsv", "model.tsv"]
  }


}

CommentEngine {
  masterRulesPath = ${TextEngine.basePath}/grammars/comments/master.yml
  taxonomyPath = ${TextEngine.taxonomyPath}

  enableLexiconNER = true
  enableExpansion = false
  validArgs = ${TextEngine.validArgs}
  preprocessorType = "EdgeCase"
  documentFilter = "length"
  freqWordsPath = ${TextEngine.freqWordsPath}

  entityFinder {
    enabled = true
    finderTypes = ["grfn"]

    // GrFN-based string match
    grfnFile = ${apps.grfnFile}

  }
}


apps {

  projectDir = "/automates"
  //grfnFile = "path/to/PETPT_GrFN.json"
  inputDirectory = ""
  outputDirectory = ""
  includeAnnotationField = true // have the mentionAssemblyJson contain a field for easy annotation; filled by default with 0s (for likely incorrect extractions) and 1s (for likely correct extractions)
  inputType = "json" // "md"

  predictedEquations = "/local/path/to/PETPT_equations.txt"

  numAlignments = 3
  numAlignmentsSrcToComment = 3
  scoreThreshold = 0.0
  maxSVOgroundingsPerVar = 5
  groundToSVO = false
  groundToWiki = false
  saveWikiGroundingsDefault = false
  pathToWikiGroundings = ""
  numOfWikiGroundings = 3
  appendToGrFN = true
  debug = true
  commentTextAlignmentScoreThreshold = -1.0 //todo: change if the scoring function changes
  serializerName = "AutomatesJSONSerializer" // another option - JSONSerializer: there is a small difference between the two serializers, so the same serializer has to be used to serialize and deserialize mentions


  exportAs =  ["tsv", "json"] // also "serialized"; no other formats yet specified, but can be added!
  loadMentions = true
  mentionsFile = "/local/path/to/PT-mentions.json"
  appendToGrFN = true
  //=====AlignmentBaselineData=====
  baselineDir = "./input/LREC/dev"
  baselineOutputDirectory = "./output/LRECBaseline"
  pdfalignDir = ${apps.projectDir}/automates/apps/pdfalign
  baselineTextInputDirectory = ${apps.baselineDir}/ParsedJsons
  baselineEquationDir = ${apps.baselineDir}/equations
  baselineGoldDir = ${apps.baselineDir}/gold
  baselineAlignedLatexDir = ${apps.baselineDir}/latex_alignments
  eqnPredFile = ${apps.baselineDir}/equations/equationsFromTranslator.txt
  eqnSrcFile = ${apps.baselineDir}/equations/croppedImages.txt
  exportedMentionsDir = ${apps.baselineDir}/extractedMentions
}

alignment {
  alignerType = "pairwisew2v"
  w2vPath = "/org/clulab/glove/glove.840B.300d.txt" // a word embeddings file (e.g., GloVe) with this header: <len_of_vocab><space><embedding_size>, e.g., "6B 50" (no quotes); use of different sets of embeddings will require adjusting alignment similarity thresholds, e.g., commentTextAlignmentScoreThreshold
  relevantArgs = ["variable", "description"] // also possible ["variable"]
}

// if no other changes come to the model comparison alignment, can remove - tbd
modelComparisonAlignment {
  alignerType = "pairwisew2v"
  w2vPath = "/org/clulab/glove/glove.840B.300d.txt"
  relevantArgs = ["description"] // also possible ["variable"]
}

grounding {
  WikiCacheFilePath = "./src/main/resources/wikidata-cache.json"
  sparqlDir = ${apps.projectDir}/automates/text_reading/sparql
}

Grounding {
  // General params
<<<<<<< HEAD
  // engine = MiraWebApi // Could be MiraEmbeddings or MiraWebApi
  engine = miraembeddings
=======
  engine = Manual // Could be MiraEmbeddings or MiraWebApi or Manual
>>>>>>> e0472135
  assignmentThreshold = 0.5
  forceManualGroundings = true
  // Params for MiraEmbeddings
  ontologyPath = /mira_dkg_lexical_pretty.json
  embeddingsPath = ./model_streamed_trigram.data
  lambda = 10
  alpha = 1.0 // Keep this value at 1 to avoid edit distance to engage
  // Params for MiraWebApi
  apiEndpoint = "http://34.230.33.149:8771/api/ground_list" // Epi MIRA endpoint
  // apiEndpoint = "http://34.230.33.149:8773/api/ground_list" // Space weather MIRA endpoint
  // Params for the manual grounder
  manualGroundings = "manual_groundings.tsv"
}<|MERGE_RESOLUTION|>--- conflicted
+++ resolved
@@ -153,12 +153,8 @@
 
 Grounding {
   // General params
-<<<<<<< HEAD
-  // engine = MiraWebApi // Could be MiraEmbeddings or MiraWebApi
-  engine = miraembeddings
-=======
-  engine = Manual // Could be MiraEmbeddings or MiraWebApi or Manual
->>>>>>> e0472135
+  // engine = MiraWebApi // Could be MiraEmbeddings or MiraWebApi or Manual
+  engine = miraembeddings // Could be MiraEmbeddings or MiraWebApi or Manual
   assignmentThreshold = 0.5
   forceManualGroundings = true
   // Params for MiraEmbeddings
