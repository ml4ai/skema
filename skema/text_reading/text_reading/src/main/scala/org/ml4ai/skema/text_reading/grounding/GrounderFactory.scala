--- conflicted
+++ resolved
@@ -4,36 +4,32 @@
 import org.clulab.processors.fastnlp.FastNLPProcessor
 
 object GrounderFactory {
-<<<<<<< HEAD
-  def getInstance(config:Config, chosenEngine:Option[String] = None):Grounder = {
+  def getInstance(config: Config, chosenEngine: Option[String] = None): Grounder = {
     val engine = chosenEngine getOrElse config.getString("engine")
-=======
-  def getInstance(config:Config):Grounder = {
     val prependManualGrounder = config.getBoolean("forceManualGroundings")
     lazy val manualGrounder = buildManualGrounder(config)
->>>>>>> e0472135
     // Grounding parameters
     engine.toLowerCase match {
-      case "miraembeddings" =>
-        val ontologyFilePath = config.getString("ontologyPath")
-        val lambda = config.getInt("lambda")
-        val alpha = config.getDouble("alpha").toFloat
-        val grounder = MiraEmbeddingsGrounder(ontologyFilePath, None, lambda, alpha)
-        if(prependManualGrounder)
-          new PipelineGrounder(Seq(manualGrounder, grounder))
-        else
-          grounder
-      case "mirawebapi" =>
-        val endpoint = config.getString("apiEndpoint")
-        val grounder = new MiraWebApiGrounder(endpoint)
-        if (prependManualGrounder)
-          new PipelineGrounder(Seq(manualGrounder, grounder))
-        else
-          grounder
+        case "miraembeddings" =>
+          val ontologyFilePath = config.getString("ontologyPath")
+          val lambda = config.getInt("lambda")
+          val alpha = config.getDouble("alpha").toFloat
+          val grounder = MiraEmbeddingsGrounder(ontologyFilePath, None, lambda, alpha)
+          if(prependManualGrounder)
+            new PipelineGrounder(Seq(manualGrounder, grounder))
+          else
+            grounder
+        case "mirawebapi" =>
+          val endpoint = config.getString("apiEndpoint")
+          val grounder = new MiraWebApiGrounder(endpoint)
+          if (prependManualGrounder)
+            new PipelineGrounder(Seq(manualGrounder, grounder))
+          else
+            grounder
       case "manual" => manualGrounder
-      case other =>
-        throw new RuntimeException(s"$other - is not implemented as a grounding engine")
-    }
+        case other =>
+          throw new RuntimeException(s"$other - is not implemented as a grounding engine")
+      }
   }
 
   def buildManualGrounder(config:Config): ManualGrounder = {
