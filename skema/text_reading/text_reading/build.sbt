--- conflicted
+++ resolved
@@ -15,7 +15,6 @@
   val uJsonVer = "2.0.0"
 
   Seq(
-    "org.clulab"                 %% "pdf2txt"            % "1.1.3",
     "org.clulab"                 %% "processors-main"    % procVer,
     "org.clulab"                 %% "processors-corenlp" % procVer,
     "ai.lum"                     %% "common"             % "0.0.10",
@@ -26,16 +25,13 @@
     "com.lihaoyi"                %% "requests"           % "0.7.1",
     "com.typesafe.play"          %% "play-json"          % "2.9.3",
     "org.scala-lang.modules"     %% "scala-xml"          % "1.0.6", // 2.1.0",
-<<<<<<< HEAD
     "org.clulab"                  % "glove-840b-300d"    % "0.1.0" % Test,
     "org.scalatest"              %% "scalatest"          % "3.0.9" % Test
-=======
     "org.clulab"                 %  "glove-840b-300d"    % "0.1.0" % Test,
     "org.scalatest"              %% "scalatest"          % "3.0.9" % Test,
     "org.scalanlp" %% "breeze" % "1.1",
     "org.scalanlp" %% "breeze-natives" % "1.1",
     "org.scalanlp" %% "breeze-viz" % "1.1",
->>>>>>> eda21877
   )
 }
 
