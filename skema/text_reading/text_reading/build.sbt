--- conflicted
+++ resolved
@@ -13,7 +13,6 @@
   val uJsonVer = "2.0.0"
 
   Seq(
-<<<<<<< HEAD
     "org.scalanlp"               %% "breeze"             % breezeVer,
     "org.scalanlp"               %% "breeze-natives"     % breezeVer,
     "org.scalanlp"               %% "breeze-viz"         % breezeVer,
@@ -32,27 +31,7 @@
     "com.lihaoyi"                %% "ujson-play"         % uJsonVer,
     "xml-apis"                    % "xml-apis"           % "1.4.01",
     "com.github.scopt"           %% "scopt"              % "4.1.0",
-=======
-    "org.scalanlp"               %% "breeze"                       % breezeVer,
-    "org.scalanlp"               %% "breeze-natives"               % breezeVer,
-    "org.scalanlp"               %% "breeze-viz"                   % breezeVer,
-    "ai.lum"                     %% "common"                       % "0.0.10",
-    "org.clulab"                  % "glove-840b-300d"              % "0.1.0" % Test,
-    "org.clulab"                 %% "model-streamed-trigram-ser"   % "1.0.0",
-    "org.clulab"                 %% "pdf2txt"                      % "1.1.3",
-    "com.typesafe.play"          %% "play-json"                    % "2.9.3",
-    "org.clulab"                 %% "processors-main"              % procVer,
-    "org.clulab"                 %% "processors-corenlp"           % procVer,
-    "com.lihaoyi"                %% "requests"                     % "0.7.1",
-    "org.scala-lang.modules"     %% "scala-xml"                    % "1.0.6",
-    "org.scalatest"              %% "scalatest"                    % "3.0.9" % Test,
-    "com.lihaoyi"                %% "ujson"                        % uJsonVer,
-    "com.lihaoyi"                %% "upickle"                      % uJsonVer,
-    "com.lihaoyi"                %% "ujson-json4s"                 % uJsonVer,
-    "com.lihaoyi"                %% "ujson-play"                   % uJsonVer,
-    "xml-apis"                    % "xml-apis"                     % "1.4.01",
-    "com.lihaoyi"                %% "requests"                     % "0.1.8"
->>>>>>> 472fd91b
+    "com.lihaoyi"                %% "requests"           % "0.1.8",
   )
 }
 
