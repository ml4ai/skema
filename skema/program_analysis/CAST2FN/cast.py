--- conflicted
+++ resolved
@@ -11,12 +11,8 @@
     Call,
     CASTLiteralValue,
     FunctionDef,
-<<<<<<< HEAD
-    CASTLiteralValue,
-=======
     Goto,
     Label,
->>>>>>> eabf470b
     Loop,
     ModelBreak,
     ModelContinue,
@@ -58,10 +54,6 @@
     Goto,
     Label,
     Loop,
-<<<<<<< HEAD
-    CASTLiteralValue,
-=======
->>>>>>> eabf470b
     ModelBreak,
     ModelContinue,
     ModelIf,
