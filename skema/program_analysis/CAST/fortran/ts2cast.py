import json
import os.path
import pprint
from pathlib import Path
from typing import Any, Dict, List, Union

from tree_sitter import Language, Parser, Node

from skema.program_analysis.CAST2FN.cast import CAST
from skema.program_analysis.CAST2FN.model.cast import (
    Module,
    SourceRef,
    Assignment,
    LiteralValue,
    Var,
    VarType,
    Name,
    Operator,
    AstNode,
    SourceCodeDataType,
    ModelImport,
    FunctionDef,
    Loop,
    Call,
    ModelReturn,
    ModelIf,
    RecordDef,
    Attribute,
)

from skema.program_analysis.CAST.fortran.variable_context import VariableContext
from skema.program_analysis.CAST.fortran.node_helper import (
    NodeHelper,
    get_children_by_types,
    get_first_child_by_type,
    get_control_children,
    get_non_control_children,
    get_first_child_index,
    get_last_child_index,
)
from skema.program_analysis.CAST.fortran.util import generate_dummy_source_refs

from skema.program_analysis.CAST.fortran.preprocessor.preprocess import preprocess
from skema.program_analysis.tree_sitter_parsers.build_parsers import INSTALLED_LANGUAGES_FILEPATH

class TS2CAST(object):
    def __init__(self, source_file_path: str):
        print('TS2CAST.__init__')
        # Prepare source with preprocessor
        self.path = Path(source_file_path)
        self.source_file_name = self.path.name
        self.source = preprocess(self.path)

        print('\nSource:')
        print(self.source)
        
        # Run tree-sitter on preprocessor output to generate parse tree
        parser = Parser()
        parser.set_language(
            Language(
                Path(Path(__file__).parent, INSTALLED_LANGUAGES_FILEPATH),
                "fortran"
            )
        )
        self.tree = parser.parse(bytes(self.source, "utf8"))
        print('\nTree: ')
        pprint.pprint(self.tree)

        # Walking data
        self.variable_context = VariableContext()
        self.node_helper = NodeHelper(self.source, self.source_file_name)

        # Start visiting
        self.out_cast = self.generate_cast()
<<<<<<< HEAD
        print('\nCAST:')
        for c in self.out_cast:
            print(c)
        print('CAST done')


=======
>>>>>>> 79c652ec
    def generate_cast(self) -> List[CAST]:
        '''Interface for generating CAST.'''
        modules = self.run(self.tree.root_node)
        print("\nrunning modules")
        for m in modules:
            print("module")
        print("running modules done")
        return [CAST([generate_dummy_source_refs(module)], "Fortran") for module in modules]
        
    def run(self, root) -> List[Module]:
        print("run start")
        print("root: " + root.type)

        '''Top level visitor function. Will return between 1-3 Module objects.'''
        # A program can have between 1-3 modules
        # 1. A module body
        # 2. A program body
        # 3. Everything else (defined functions)
        modules = []

        contexts = get_children_by_types(root, ["module", "program"])
        print("\nrunning contexts")
        for context in contexts:
            print("context")
            modules.append(self.visit(context))
        print("running contexts done")

        # Currently, we are supporting functions and subroutines defined outside of programs and modules
        # Other than comments, it is unclear if anything else is allowed.
        # TODO: Research the above
        outer_body_nodes = get_children_by_types(root, ["function", "subroutine"])
        if len(outer_body_nodes) > 0:
            body = []
            for body_node in outer_body_nodes:
                child_cast = self.visit(body_node)
                if isinstance(child_cast, List):
                    body.extend(child_cast)
                elif isinstance(child_cast, AstNode):
                    body.append(child_cast)
            modules.append(Module(
                name=None,
                body=body,
                source_refs=[self.node_helper.get_source_ref(root)]
            ))
    
        return modules

    def visit(self, node: Node):
        if node.type in ["program", "module"] :
            return self.visit_module(node)
        elif node.type == "internal_procedures":
            return self.visit_internal_procedures(node)
        elif node.type in ["subroutine", "function"]:
            return self.visit_function_def(node)
        elif node.type in ["subroutine_call", "call_expression"]:
            return self.visit_function_call(node)
        elif node.type == "use_statement":
            return self.visit_use_statement(node)
        elif node.type == "variable_declaration":
            return self.visit_variable_declaration(node)
        elif node.type == "assignment_statement":
            return self.visit_assignment_statement(node)
        elif node.type == "identifier":
            return self.visit_identifier(node)
        elif node.type == "name":
            return self.visit_name(node)
        elif node.type in ["math_expression", "relational_expression"]:
            return self.visit_math_expression(node)
        elif node.type in [
            "number_literal",
            "array_literal",
            "string_literal",
            "boolean_literal",
        ]:
            return self.visit_literal(node)
        elif node.type == "keyword_statement":
            return self.visit_keyword_statement(node)
        elif node.type == "extent_specifier":
            return self.visit_extent_specifier(node)
        elif node.type == "do_loop_statement":
            return self.visit_do_loop_statement(node)
        elif node.type == "if_statement":
            return self.visit_if_statement(node)
        elif node.type == "logical_expression":
            return self.visit_logical_expression(node)
        elif node.type == "derived_type_definition":
            return self.visit_derived_type(node)
        elif node.type == "derived_type_member_expression":
            return self.visit_derived_type_member_expression(node)
        else:
            return self._visit_passthrough(node)

    def visit_module(self, node: Node) -> Module:
        '''Visitor for program and module statement. Returns a Module object'''
        self.variable_context.push_context()
        
        program_body = []
        for child in node.children[1:-1]:  # Ignore the start and end program statement
            child_cast = self.visit(child)
            if isinstance(child_cast, List):
                program_body.extend(child_cast)
            elif isinstance(child_cast, AstNode):
                program_body.append(child_cast)
    
        self.variable_context.pop_context()
        
        return Module(
            name=None, #TODO: Fill out name field
            body=program_body,
            source_refs = [self.node_helper.get_source_ref(node)]
        )

    def visit_internal_procedures(self, node: Node) -> List[FunctionDef]:
        '''Visitor for internal procedures. Returns list of FunctionDef'''
        internal_procedures = get_children_by_types(node, ["function", "subroutine"])
        return [self.visit(procedure) for procedure in internal_procedures]

    def visit_name(self, node):
        # Node structure
        # (name)

        # First, we will check if this name is already defined, and if it is return the name node generated previously
        identifier = self.node_helper.get_identifier(node)
        if self.variable_context.is_variable(identifier):
            return self.variable_context.get_node(identifier)

        return self.variable_context.add_variable(
            identifier, "Unknown", [self.node_helper.get_source_ref(node)]
        )

    def visit_function_def(self, node):
        # TODO: Refactor function def code to use new helper functions
        # Node structure
        # (subroutine)
        #   (subroutine_statement)
        #     (subroutine)
        #     (name)
        #     (parameters) - Optional
        #   (body_node) ...
        # (function)
        #   (function_statement)
        #     (function)
        #     (intrinsic_type) - Optional
        #     (name)
        #     (parameters) - Optional
        #     (function_result) - Optional
        #       (identifier)
        #  (body_node) ...

        # Create a new variable context
        self.variable_context.push_context()

        # Top level statement node
        statement_node = get_children_by_types(node, ["subroutine_statement", "function_statement"])[0]
        name_node = get_first_child_by_type(statement_node, "name")
        name = self.visit(
            name_node
        )  # Visit the name node to add it to the variable context

        # If this is a function, check for return type and return value
        intrinsic_type = None
        return_value = None
        if node.type == "function":
            signature_qualifiers = get_children_by_types(
                statement_node, ["intrinsic_type", "function_result"]
            )
            for qualifier in signature_qualifiers:
                if qualifier.type == "intrinsic_type":
                    intrinsic_type = self.node_helper.get_identifier(qualifier)
                    self.variable_context.add_variable(
                        self.node_helper.get_identifier(name_node), intrinsic_type, None
                    )
                elif qualifier.type == "function_result":
                    return_value = self.visit(
                        get_first_child_by_type(qualifier, "identifier")
                    )  # TODO: UPDATE NODES
                    self.variable_context.add_return_value(return_value.val.name)

        # #TODO: What happens if function doesn't return anything?
        # If this is a function, and there is no explicit results variable, then we will assume the return value is the name of the function
        if not return_value:
            self.variable_context.add_return_value(
                self.node_helper.get_identifier(name_node)
            )

        # If funciton has both, then we also need to update the type of the return value in the variable context
        # It does not explicity have to be declared
        if return_value and intrinsic_type:
            self.variable_context.update_type(return_value.val.name, intrinsic_type)

        # Generating the function arguments by walking the parameters node
        func_args = []
        if parameters_node := get_first_child_by_type(statement_node, "parameters"):
            for parameter in get_non_control_children(parameters_node):
                # For both subroutine and functions, all arguments are assumes intent(inout) by default unless otherwise specified with intent(in)
                # The variable declaration visitor will check for this and remove any arguments that are input only from the return values
                self.variable_context.add_return_value(
                    self.node_helper.get_identifier(parameter)
                )
                func_args.append(self.visit(parameter))

        # The first child of function will be the function statement, the rest will be body nodes
        body = []
        for body_node in node.children[1:]:
            child_cast = self.visit(body_node)
            if isinstance(child_cast, List):
                body.extend(child_cast)
            elif isinstance(child_cast, AstNode):
                body.append(child_cast)

        # After creating the body, we can go back and update the var nodes we created for the arguments
        # We do this by looking for intent,in nodes
        for i, arg in enumerate(func_args):
            func_args[i].type = self.variable_context.get_type(arg.val.name)

        # TODO:
        # This logic can be made cleaner
        # Fortran doesn't require a return statement, so we need to check if there is a top-level return statement
        # If there is not, then we will create a dummy one
        return_found = False
        for child in body:
            if isinstance(child, ModelReturn):
                return_found = True
        if not return_found:
            body.append(self.visit_keyword_statement(node))

        # Pop variable context off of stack before leaving this scope
        self.variable_context.pop_context()

        return FunctionDef(
            name=name,
            func_args=func_args,
            body=body,
            source_refs=[self.node_helper.get_source_ref(node)],
        )

    def visit_function_call(self, node):
        # Pull relevent nodes
        if node.type == "subroutine_call":
            function_node = node.children[1]
            arguments_node = node.children[2]
        elif node.type == "call_expression":
            function_node = node.children[0]
            arguments_node = node.children[1]

        function_identifier = self.node_helper.get_identifier(function_node)

        # Tree-Sitter incorrectly parses mutlidimensional array accesses as function calls
        # We will need to check if this is truly a function call or a subscript
        if self.variable_context.is_variable(function_identifier):
            if self.variable_context.get_type(function_identifier) == "List":
                return self._visit_get(
                    node
                )  # This overrides the visitor and forces us to visit another

        # TODO: What should get a name node? Instrincit functions? Imported functions?
        # Judging from the Gromet generation pipeline, it appears that all functions need Name nodes.
        if self.variable_context.is_variable(function_identifier):
            func = self.variable_context.get_node(function_identifier)
        else:
            func = Name(function_identifier, -1)  # TODO: REFACTOR

        # Add arguments to arguments list
        arguments = []
        for argument in arguments_node.children:
            child_cast = self.visit(argument)
            if child_cast:
                arguments.append(child_cast)

        return Call(
            func=func,
            source_language="Fortran",
            source_language_version="2008",
            arguments=arguments,
            source_refs=[self.node_helper.get_source_ref(node)],
        )

    def visit_keyword_statement(self, node):
        # Currently, the only keyword_identifier produced by tree-sitter is Return
        # However, there may be other instances

        # In Fortran the return statement doesn't return a value (there is the obsolete "alternative return")
        # We keep track of values that need to be returned in the variable context
        return_values = self.variable_context.context_return_values[
            -1
        ]  # TODO: Make function for this

        if len(return_values) == 1:
            # TODO: Fix this case
            value = self.variable_context.get_node(list(return_values)[0])
        elif len(return_values) > 1:
            value = LiteralValue(
                value_type="Tuple",
                value=[
                    Var(
                        val=self.variable_context.get_node(ret),
                        type=self.variable_context.get_type(ret),
                        default_value=None,
                        source_refs=None,
                    )
                    for ret in return_values
                ],
                source_code_data_type=None,  # TODO: REFACTOR
                source_refs=None,
            )
        else:
            value = LiteralValue(val=None, type=None, source_refs=None)

        return ModelReturn(
            value=value, source_refs=[self.node_helper.get_source_ref(node)]
        )

    def visit_use_statement(self, node):
        # (use)
        #   (use)
        #   (module_name)

        ## Pull relevent child nodes
        module_name_node = get_first_child_by_type(node, "module_name")
        module_name = self.node_helper.get_identifier(module_name_node)
        included_items_node = get_first_child_by_type(node, "included_items")

        import_all = included_items_node is None
        import_alias = None  # TODO: Look into local-name and use-name fields

        # We need to check if this import is a full import of a module, i.e. use module
        # Or a partial import i.e. use module,only: sub1, sub2
        if import_all:
            return ModelImport(
                name=module_name,
                alias=import_alias,
                all=import_all,
                symbol=None,
                source_refs=None,
            )
        else:
            imports = []
            for symbol in get_non_control_children(included_items_node):
                symbol_identifier = self.node_helper.get_identifier(symbol)
                symbol_source_refs = [self.node_helper.get_source_ref(symbol)]
                imports.append(
                    ModelImport(
                        name=module_name,
                        alias=import_alias,
                        all=import_all,
                        symbol=symbol_identifier,
                        source_refs=symbol_source_refs,
                    )
                )
            return imports

    def visit_do_loop_statement(self, node) -> Loop:
        """Visitor for Loops. Do to complexity, this visitor logic only handles the range-based do loop.
        The do while loop will be passed off to a seperate visitor. Returns a Loop object.
        """
        """
        Node structure
        Do loop
        (do_loop_statement)
            (loop_control_expression)
                (...) ...
            (body) ...
        
        Do while
        (do_loop_statement)
            (while_statement)
                (parenthesized_expression)
                    (...) ...
            (body) ...
        """

        # First check for
        # TODO: Add do until Loop support
        while_statement_node = get_first_child_by_type(node, "while_statement")
        if while_statement_node:
            return self._visit_while(node)

        # The first body node will be the node after the loop_control_expression
        # NOTE: This code is for the creation of the main body. The do loop will still add some additional nodes at the end of this body.
        body = []
        body_start_index = 1 + get_first_child_index(node, "loop_control_expression")
        for body_node in node.children[body_start_index:]:
            child_cast = self.visit(body_node)
            if isinstance(child_cast, List):
                body.extend(child_cast)
            elif isinstance(child_cast, AstNode):
                body.append(child_cast)

        # For the init and expression fields, we first need to determine if we are in a regular "do" or a "do while" loop
        # PRE:
        # _next(_iter(range(start, stop, step)))
        loop_control_node = get_first_child_by_type(node, "loop_control_expression")
        loop_control_children = get_non_control_children(loop_control_node)
        if len(loop_control_children) == 3:
            itterator, start, stop = [
                self.visit(child) for child in loop_control_children
            ]
            step = LiteralValue("Integer", "1")
        elif len(loop_control_children) == 4:
            itterator, start, stop, step = [
                self.visit(child) for child in loop_control_children
            ]
        else:
            itterator = None
            start = None
            stop = None
            step = None

        range_name_node = self.get_gromet_function_node("range")
        iter_name_node = self.get_gromet_function_node("iter")
        next_name_node = self.get_gromet_function_node("next")
        generated_iter_name_node = self.variable_context.generate_iterator()
        stop_condition_name_node = self.variable_context.generate_stop_condition()

        # generated_iter_0 = iter(range(start, stop, step))
        pre = []
        pre.append(
            Assignment(
                left=Var(generated_iter_name_node, "Iterator"),
                right=Call(
                    iter_name_node,
                    arguments=[Call(range_name_node, arguments=[start, stop, step])],
                ),
            )
        )

        # (i, generated_iter_0, sc_0) = next(generated_iter_0)
        pre.append(
            Assignment(
                left=LiteralValue(
                    "Tuple",
                    [
                        itterator,
                        Var(generated_iter_name_node, "Iterator"),
                        Var(stop_condition_name_node, "Boolean"),
                    ],
                ),
                right=Call(
                    next_name_node,
                    arguments=[Var(generated_iter_name_node, "Iterator")],
                ),
            )
        )

        # EXPR
        expr = []
        expr = Operator(
            op="!=",  # TODO: Should this be == or !=
            operands=[
                Var(stop_condition_name_node, "Boolean"),
                LiteralValue("Boolean", True),
            ],
        )

        # BODY
        # At this point, the body nodes have already been visited
        # We just need to append the iterator next call
        body.append(
            Assignment(
                left=LiteralValue(
                    "Tuple",
                    [
                        itterator,
                        Var(generated_iter_name_node, "Iterator"),
                        Var(stop_condition_name_node, "Boolean"),
                    ],
                ),
                right=Call(
                    next_name_node,
                    arguments=[Var(generated_iter_name_node, "Iterator")],
                ),
            )
        )

        # POST
        post = []
        post.append(
            Assignment(
                left=itterator,
                right=Operator(op="+", operands=[itterator, step]),
            )
        )

        return Loop(
            pre=pre,
            expr=expr,
            body=body,
            post=post,
            source_refs=[self.node_helper.get_source_ref(node)],
        )

    def visit_if_statement(self, node):
        # (if_statement)
        #  (if)
        #  (parenthesised_expression)
        #  (then)
        #  (body_nodes) ...
        #  (elseif_clauses) ..
        #  (else_clause)
        #  (end_if_statement)

        if_condition = self.visit(get_first_child_by_type(node, "parenthesized_expression"))

        child_types = [child.type for child in node.children]

        try:
            elseif_index = child_types.index("elseif_clause")
        except ValueError:
            elseif_index = -1

        try:
            else_index = child_types.index("else_clause")
        except ValueError:
            else_index = -1

        if elseif_index != -1:
            body_stop_index = elseif_index
        else:
            body_stop_index = else_index

        prev = None
        orelse = None
        # If there are else_if statements, they need
        if elseif_index != -1:
            orelse = ModelIf()
            prev = orelse
            for condition in node.children[elseif_index:else_index]:
                if condition.type == "comment":
                    continue
                elseif_expr = self.visit(condition.children[2])
                elseif_body = [self.visit(child) for child in condition.children[4:]]

                prev.orelse = ModelIf(elseif_expr, elseif_body, [])
                prev = prev.orelse

        if else_index != -1:
            else_body = [
                self.visit(child) for child in node.children[else_index].children[1:]
            ]
            if prev:
                prev.orelse = else_body
            else:
                orelse = else_body

        if isinstance(orelse, ModelIf):
            orelse = orelse.orelse

        return ModelIf(
            expr=self.visit(node.children[1]),
            body=[self.visit(child) for child in node.children[3:body_stop_index]],
            orelse=[orelse] if orelse else [],
        )

    def visit_logical_expression(self, node):
        """Visitior for logical expression (i.e. true and false) which is used in compound conditional"""
        literal_value_false = LiteralValue("Boolean", False)
        literal_value_true = LiteralValue("Boolean", True)
        
        # AND: Right side goes in body if, left side in condition
        # OR: Right side goes in body else, left side in condition 
        left, operator, right = node.children
        
        # First we need to check if this is logical and or a logical or
        # The tehcnical types for these are \.or\. and \.and\. so to simplify things we can use the in keyword
        is_or = "or" in operator.type 
        
        top_if = ModelIf()

        top_if_expr = self.visit(left)
        top_if.expr = top_if_expr
        
        bottom_if_expr = self.visit(right)
        if is_or:
            top_if.orelse = [bottom_if_expr]
            top_if.body = [literal_value_true]
        else:
            top_if.orelse = [literal_value_false]
            top_if.body = [bottom_if_expr]

        return top_if

    def visit_assignment_statement(self, node):
        left, _, right = node.children

        # We need to check if the left side is a multidimensional array,
        # Since tree-sitter incorrectly shows this assignment as a call_expression
        if left.type == "call_expression":
            return self._visit_set(node)

        return Assignment(
            left=self.visit(left),
            right=self.visit(right),
            source_refs=[self.node_helper.get_source_ref(node)],
        )

    def visit_literal(self, node) -> LiteralValue:
        """Visitor for literals. Returns a LiteralValue"""
        literal_type = node.type
        literal_value = self.node_helper.get_identifier(node)
        literal_source_ref = self.node_helper.get_source_ref(node)

        if literal_type == "number_literal":
            # Check if this is a real value, or an Integer
            if "e" in literal_value.lower() or "." in literal_value:
                return LiteralValue(
                    value_type="AbstractFloat",
                    value=literal_value,
                    source_code_data_type=["Fortran", "Fortran95", "real"],
                    source_refs=[literal_source_ref],
                )
            else:
                return LiteralValue(
                    value_type="Integer",
                    value=literal_value,
                    source_code_data_type=["Fortran", "Fortran95", "integer"],
                    source_refs=[literal_source_ref],
                )

        elif literal_type == "string_literal":
            return LiteralValue(
                value_type="Character",
                value=literal_value,
                source_code_data_type=["Fortran", "Fortran95", "character"],
                source_refs=[literal_source_ref],
            )

        elif literal_type == "boolean_literal":
            return LiteralValue(
                value_type="Boolean",
                value=literal_value,
                source_code_data_type=["Fortran", "Fortran95", "logical"],
                source_refs=[literal_source_ref],
            )

        elif literal_type == "array_literal":
            # There are a multiple ways to create an array literal. This visitor is for the traditional explicit creation (/ 1,2,3 /)
            # For the do loop based version, we pass it off to another visitor
            implied_do_loop_expression_node = get_first_child_by_type(
                node, "implied_do_loop_expression"
            )
            if implied_do_loop_expression_node:
                return self._visit_implied_do_loop(implied_do_loop_expression_node)

            return LiteralValue(
                value_type="List",
                value=[
                    self.visit(element) for element in get_non_control_children(node)
                ],
                source_code_data_type=["Fortran", "Fortran95", "dimension"],
                source_refs=[literal_source_ref],
            )

    def visit_identifier(self, node):
        # By default, this is unknown, but can be updated by other visitors
        identifier = self.node_helper.get_identifier(node)
        if self.variable_context.is_variable(identifier):
            var_type = self.variable_context.get_type(identifier)
        else:
            var_type = "Unknown"

        # Default value comes from Pytohn keyword arguments i.e. def foo(a, b=10)
        # Fortran does have optional arguments introduced in F90, but these do not specify a default
        default_value = None

        # This is another case where we need to override the visitor to explicitly visit another node
        value = self.visit_name(node)

        return Var(
            val=value,
            type=var_type,
            default_value=default_value,
            source_refs=[self.node_helper.get_source_ref(node)],
        )

    def visit_math_expression(self, node):
        op = self.node_helper.get_identifier(
            get_control_children(node)[0]
        )  # The operator will be the first control character

        operands = []
        for operand in get_non_control_children(node):
            operands.append(self.visit(operand))

        return Operator(
            source_language="Fortran",
            interpreter=None,
            version=None,
            op=op,
            operands=operands,
            source_refs=[self.node_helper.get_source_ref(node)],
        )

    def visit_variable_declaration(self, node) -> List:
        """Visitor for variable declaration. Will return a List of Var and Assignment nodes."""
        """
        # Node structure
        (variable_declaration)
            (intrinsic_type)
            (type_qualifier)
                (qualifier)
                (value)
            (identifier) ...
            (assignment_statement) ...

        (variable_declaration)
            (derived_type)
                (type_name)
        """
        # A variable can be declared with an intrinsic_type if its built-in, or a derived_type if it is user defined.
        intrinsic_type_node = get_first_child_by_type(node, "intrinsic_type")
        derived_type_node = get_first_child_by_type(node, "derived_type")

        variable_type = ""
        variable_intent = ""

        if intrinsic_type_node:
            type_map = {
                "integer": "Integer",
                "real": "AbstractFloat",
                "complex": None,
                "logical": "Boolean",
                "character": "String",
            }
            variable_type = type_map[self.node_helper.get_identifier(intrinsic_type_node)]
        elif derived_type_node:
            variable_type = self.node_helper.get_identifier(
                get_first_child_by_type(derived_type_node, "type_name", recurse=True),
            )

        # There are multiple type qualifiers that change the way we generate a variable
        # For example, we need to determine if we are creating an array (dimension) or a single variable
        type_qualifiers = get_children_by_types(node, ["type_qualifier"])
        for qualifier in type_qualifiers:
            field = self.node_helper.get_identifier(qualifier.children[0])

            if field == "dimension":
                variable_type = "List"
            elif field == "intent":
                variable_intent = self.node_helper.get_identifier(qualifier.children[1])

        # You can declare multiple variables of the same type in a single statement, so we need to create a Var or Assignment node for each instance
        definied_variables = get_children_by_types(
            node,
            [
                "identifier",  # Variable declaration
                "assignment_statement",  # Variable assignment
                "call_expression",  # Dimension without intent
            ],
        )
        vars = []
        for variable in definied_variables:
            if variable.type == "assignment_statement":
                if variable.children[0].type == "call_expression":
                    vars.append(
                        Assignment(
                            left=self.visit(
                                get_first_child_by_type(
                                    variable.children[0], "identifier"
                                )
                            ),
                            right=self.visit(variable.children[2]),
                            source_refs=[
                                self.node_helper.get_source_ref(variable)
                            ],
                        )
                    )
                    vars[-1].left.type = "dimension"
                    self.variable_context.update_type(
                        vars[-1].left.val.name, "dimension"
                    )
                else:
                    # If its a regular assignment, we can update the type normally
                    vars.append(self.visit(variable))
                    vars[-1].left.type = variable_type
                    self.variable_context.update_type(
                        vars[-1].left.val.name, variable_type
                    )

            elif variable.type == "identifier":
                # A basic variable declaration, we visit the identifier and then update the type
                vars.append(self.visit(variable))
                vars[-1].type = variable_type
                self.variable_context.update_type(vars[-1].val.name, variable_type)
            elif variable.type == "call_expression":
                # Declaring a dimension variable using the x(1:5) format. It will look like a call expression in tree-sitter.
                # We treat it like an identifier by visiting its identifier node. Then the type gets overridden by "dimension"
                vars.append(self.visit(get_first_child_by_type(variable, "identifier")))
                vars[-1].type = "dimension"
                self.variable_context.update_type(vars[-1].val.name, "dimension")

        # By default, all variables are added to a function's list of return values
        # If the intent is actually in, then we need to remove them from the list
        if variable_intent == "in":
            for var in vars:
                self.variable_context.remove_return_value(var.val.name)

        return vars

    def visit_extent_specifier(self, node):
        # Node structure
        # (extent_specifier)
        #   (identifier)
        #   (identifier)

        # The extent specifier is the same as a slice, it can have a start, stop, and step
        # We can determine these by looking at the number of control characters in this node.
        # Fortran uses the character ':' to differentiate these values
        argument_pointer = 0
        arguments = [
            LiteralValue("None", "None"),
            LiteralValue("None", "None"),
            LiteralValue("None", "None"),
        ]
        for child in node.children:
            if child.type == ":":
                argument_pointer += 1
            else:
                arguments[argument_pointer] = self.visit(child)

        return Call(
            func=self.get_gromet_function_node("slice"),
            source_language="Fortran",
            source_language_version="Fortran95",
            arguments=arguments,
            source_refs=[self.node_helper.get_source_ref(node)],
        )

    def visit_derived_type(self, node: Node) -> RecordDef:
        """Visitor function for derived type definition. Will return a RecordDef"""
        """Node Structure:
        (derived_type_definition)
            (derived_type_statement)
                (base)
                    (base_type_specifier)
                        (identifier)
                (type_name)
            (BODY_NODES)
            ...
        """

        record_name = self.node_helper.get_identifier(
            get_first_child_by_type(node, "type_name", recurse=True)
        )

        # There is no multiple inheritance in Fortran, so a type may only extend 1 other type
        bases = []
        derived_type_statement_node = get_first_child_by_type(
            node, "derived_type_statement"
        )
        base_node = get_first_child_by_type(
            derived_type_statement_node, "identifier", recurse=True
        )
        if base_node:
            bases.append([self.node_helper.get_identifier(base_node)])

        # A derived type can contain symbols with the same name as those already in the main program body.
        # If we tell the variable context we are in a record definition, it will append the type name as a prefix to all defined variables.
        self.variable_context.enter_record_definition(record_name)

        # TODO: Full support for this requires handling the contains statement generally
        funcs = []
        derived_type_procedures_node = get_first_child_by_type(
            node, "derived_type_procedures"
        )
        if derived_type_procedures_node:
            for procedure_node in get_children_by_types(
                derived_type_procedures_node, ["procedure_statement"]
            ):
                funcs.append(
                    self.visit_name(
                        get_first_child_by_type(procedure_node, "method_name")
                    )
                )

        # A derived type can only have variable declarations in its body.
        fields = []
        variable_declarations = [
            self.visit(variable_declaration)
            for variable_declaration in get_children_by_types(
                node, ["variable_declaration"]
            )
        ]
        for declaration in variable_declarations:
            # Variable declarations always returns a list of Var or Assignment, even when only one var is being created
            for var in declaration:
                if isinstance(var, Var):
                    fields.append(var)
                elif isinstance(var, Assignment):
                    # Since this is a record definition, an assignment is actually equivalent to setting the default value
                    var.left.default_value = var.right
                    fields.append(var.left)
                # TODO: Handle dimension type (Call type)
                elif isinstance(var, Call):
                    pass
        # Leaving the record definition sets the prefix back to an empty string
        self.variable_context.exit_record_definition()

        return RecordDef(
            name=record_name,
            bases=bases,
            funcs=funcs,
            fields=fields,
            source_refs=[self.node_helper.get_source_ref(node)],
        )

    def visit_derived_type_member_expression(self, node) -> Attribute:
        """Visitor function for derived type access. Returns an Attribute object"""
        """ Node Structure
        Scalar Access
        (derived_type_member_expression)
            (identifier)
            (type_member)

        Dimensional Access
        (derived_type_member_expression)
            (call_expression)
                (identifier)
                (argument_list)
            (type_member)
        """

        # If we are accessing an attribute of a scalar type, we can simply pull the name node from the variable context.
        # However, if this is a dimensional type, we must convert it to a call to _get.
        call_expression_node = get_first_child_by_type(node, "call_expression")
        if call_expression_node:
            value = self._visit_get(call_expression_node)
        else:
            # We shouldn't be accessing get_node directly, since it may not exist in the case of an import.
            # Instead, we should visit the identifier node which will add it to the variable context automatically if it doesn't exist.
            value = self.visit(get_first_child_by_type(node, "identifier", recurse=True))

        attr = self.node_helper.get_identifier(
            get_first_child_by_type(node, "type_member", recurse=True)
        )

        return Attribute(
            value=value,
            attr=attr,
            source_refs=[self.node_helper.get_source_ref(node)],
        )

    # NOTE: This function starts with _ because it will never be dispatched to directly. There is not a get node in the tree-sitter parse tree.
    # From context, we will determine when we are accessing an element of a List, and call this function,
    def _visit_get(self, node):
        # Node structure
        # (call_expression)
        #  (identifier)
        #  (argument_list)

        identifier_node = node.children[0]
        argument_nodes = get_non_control_children(node.children[1])

        # First argument to get is the List itself. We can get this by passing the identifier to the identifier visitor
        arguments = []
        arguments.append(self.visit(identifier_node))

        # If there are more than one arguments, then this is a multi dimensional array and we need to use an extended slice
        if len(argument_nodes) > 1:
            dimension_list = LiteralValue()
            dimension_list.value_type = "List"
            dimension_list.value = []
            for argument in argument_nodes:
                dimension_list.value.append(self.visit(argument))

            extslice_call = Call()
            extslice_call.func = self.get_gromet_function_node("ext_slice")
            extslice_call.arguments = []
            extslice_call.arguments.append(dimension_list)

            arguments.append(extslice_call)
        else:
            arguments.append(self.visit(argument_nodes[0]))

        return Call(
            func=self.get_gromet_function_node("get"),
            source_language="Fortran",
            source_language_version="Fortran95",
            arguments=arguments,
            source_refs=[self.node_helper.get_source_ref(node)],
        )

    def _visit_set(self, node):
        # Node structure
        # (assignment_statement)
        #  (call_expression)
        #  (right side)

        left, _, right = node.children

        # The left side is equivilent to a call gromet "get", so we will first pass the left side to the get visitor
        # Then we can easily convert this to a "set" call by modifying the fields and then appending the right side to the function arguments
        cast_call = self._visit_get(left)
        cast_call.func = self.get_gromet_function_node("set")
        cast_call.arguments.append(self.visit(right))

        return cast_call

    def _visit_while(self, node) -> Loop:
        """Custom visitor for while loop. Returns a Loop object"""
        """
        Node structure
        Do while
        (do_loop_statement)
            (while_statement)
                (parenthesized_expression)
                    (...) ...
            (body) ...
        """
        while_statement_node = get_first_child_by_type(node, "while_statement")

        # The first body node will be the node after the while_statement
        body = []
        body_start_index = 1 + get_first_child_index(node, "while_statement")
        for body_node in node.children[body_start_index:]:
            child_cast = self.visit(body_node)
            if isinstance(child_cast, List):
                body.extend(child_cast)
            elif isinstance(child_cast, AstNode):
                body.append(child_cast)

        # We don't have explicit handling for parenthesized_expression, but the passthrough handler will make sure that we visit the expression correctly.
        expr = self.visit(
            get_first_child_by_type(while_statement_node, "parenthesized_expression")
        )

        return Loop(
            pre=[],  # TODO: Should pre and post contain anything?
            expr=expr,
            body=body,
            post=[],
            source_refs=[self.node_helper.get_source_ref(node)],
        )

    def _visit_implied_do_loop(self, node) -> Call:
        """Custom visitor for implied_do_loop array literal. This form gets converted to a call to range"""
        # TODO: This loop_control is the same as the do loop. Can we turn this into one visitor?
        loop_control_node = get_first_child_by_type(
            node, "loop_control_expression", recurse=True
        )
        loop_control_children = get_non_control_children(loop_control_node)
        if len(loop_control_children) == 3:
            itterator, start, stop = [
                self.visit(child) for child in loop_control_children
            ]
            step = LiteralValue("Integer", "1")
        elif len(loop_control_children) == 4:
            itterator, start, stop, step = [
                self.visit(child) for child in loop_control_children
            ]
        else:
            itterator = None
            start = None
            stop = None
            step = None

        return Call(
            func=self.get_gromet_function_node("range"),
            source_language=None,
            source_language_version=None,
            arguments=[start, stop, step],
            source_refs=[self.node_helper.get_source_ref(node)],
        )

    def _visit_passthrough(self, node):
        if len(node.children) == 0:
            return None

        for child in node.children:
            child_cast = self.visit(child)
            if child_cast:
                return child_cast

    def get_gromet_function_node(self, func_name: str) -> Name:
        # Idealy, we would be able to create a dummy node and just call the name visitor.
        # However, tree-sitter does not allow you to create or modify nodes, so we have to recreate the logic here.
        if self.variable_context.is_variable(func_name):
            return self.variable_context.get_node(func_name)

        return self.variable_context.add_variable(func_name, "function", None)<|MERGE_RESOLUTION|>--- conflicted
+++ resolved
@@ -1,6 +1,5 @@
 import json
 import os.path
-import pprint
 from pathlib import Path
 from typing import Any, Dict, List, Union
 
@@ -45,26 +44,20 @@
 
 class TS2CAST(object):
     def __init__(self, source_file_path: str):
-        print('TS2CAST.__init__')
         # Prepare source with preprocessor
         self.path = Path(source_file_path)
         self.source_file_name = self.path.name
         self.source = preprocess(self.path)
-
-        print('\nSource:')
-        print(self.source)
         
         # Run tree-sitter on preprocessor output to generate parse tree
         parser = Parser()
         parser.set_language(
             Language(
-                Path(Path(__file__).parent, INSTALLED_LANGUAGES_FILEPATH),
+                INSTALLED_LANGUAGES_FILEPATH,
                 "fortran"
             )
         )
         self.tree = parser.parse(bytes(self.source, "utf8"))
-        print('\nTree: ')
-        pprint.pprint(self.tree)
 
         # Walking data
         self.variable_context = VariableContext()
@@ -72,28 +65,12 @@
 
         # Start visiting
         self.out_cast = self.generate_cast()
-<<<<<<< HEAD
-        print('\nCAST:')
-        for c in self.out_cast:
-            print(c)
-        print('CAST done')
-
-
-=======
->>>>>>> 79c652ec
     def generate_cast(self) -> List[CAST]:
         '''Interface for generating CAST.'''
         modules = self.run(self.tree.root_node)
-        print("\nrunning modules")
-        for m in modules:
-            print("module")
-        print("running modules done")
         return [CAST([generate_dummy_source_refs(module)], "Fortran") for module in modules]
         
     def run(self, root) -> List[Module]:
-        print("run start")
-        print("root: " + root.type)
-
         '''Top level visitor function. Will return between 1-3 Module objects.'''
         # A program can have between 1-3 modules
         # 1. A module body
@@ -102,11 +79,8 @@
         modules = []
 
         contexts = get_children_by_types(root, ["module", "program"])
-        print("\nrunning contexts")
         for context in contexts:
-            print("context")
             modules.append(self.visit(context))
-        print("running contexts done")
 
         # Currently, we are supporting functions and subroutines defined outside of programs and modules
         # Other than comments, it is unclear if anything else is allowed.
