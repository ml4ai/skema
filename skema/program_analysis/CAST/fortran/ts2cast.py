import json
import os.path
import time
from pathlib import Path
from typing import Any, Dict, List, Union

from tree_sitter import Language, Parser, Node

from skema.program_analysis.CAST2FN.cast import CAST
from skema.program_analysis.CAST2FN.model.cast import (
    Module,
    SourceRef,
    Assignment,
    LiteralValue,
    Var,
    VarType,
    Name,
    Operator,
    AstNode,
    SourceCodeDataType,
    ModelImport,
    FunctionDef,
    Loop,
    Call,
    ModelReturn,
    ModelIf,
    RecordDef,
    Attribute,
)

from skema.program_analysis.CAST.fortran.variable_context import VariableContext
from skema.program_analysis.CAST.fortran.node_helper import (
    NodeHelper,
    remove_comments,
    get_children_by_types,
    get_children_except_types,
    get_first_child_by_type,
    get_control_children,
    get_non_control_children,
    get_first_child_index,
    get_last_child_index,
)
from skema.program_analysis.CAST.fortran.util import generate_dummy_source_refs

from skema.program_analysis.CAST.fortran.preprocessor.preprocess import preprocess
from skema.program_analysis.tree_sitter_parsers.build_parsers import INSTALLED_LANGUAGES_FILEPATH

class TS2CAST(object):
    def __init__(self, source_file_path: str):
        # Prepare source with preprocessor
        self.path = Path(source_file_path)
        self.source_file_name = self.path.name
        self.source = preprocess(self.path)
        
        # Run tree-sitter on preprocessor output to generate parse tree
        parser = Parser()
        parser.set_language(
            Language(
                INSTALLED_LANGUAGES_FILEPATH,
                "fortran"
            )
        )
        self.tree = parser.parse(bytes(self.source, "utf8"))
        self.root_node = remove_comments(self.tree.root_node)
        
        # Walking data
        self.variable_context = VariableContext()
        self.node_helper = NodeHelper(self.source, self.source_file_name)

        # Start visiting
        self.out_cast = self.generate_cast()
        #print(self.out_cast[0].to_json_str())
        
    def generate_cast(self) -> List[CAST]:
        '''Interface for generating CAST.'''
        modules = self.run(self.root_node)
        return [CAST([generate_dummy_source_refs(module)], "Fortran") for module in modules]
        
    def run(self, root) -> List[Module]:
        '''Top level visitor function. Will return between 1-3 Module objects.'''
        # A program can have between 1-3 modules
        # 1. A module body
        # 2. A program body
        # 3. Everything else (defined functions)
        modules = []
        contexts = get_children_by_types(root, ["module", "program"])
        for context in contexts:
            modules.append(self.visit(context))

        # Currently, we are supporting functions and subroutines defined outside of programs and modules
        # Other than comments, it is unclear if anything else is allowed.
        # TODO: Research the above
        outer_body_nodes = get_children_by_types(root, ["function", "subroutine"])
        if len(outer_body_nodes) > 0:
            body = []
            for body_node in outer_body_nodes:
                child_cast = self.visit(body_node)
                if isinstance(child_cast, List):
                    body.extend(child_cast)
                elif isinstance(child_cast, AstNode):
                    body.append(child_cast)
            modules.append(Module(
                name=None,
                body=body,
                source_refs=[self.node_helper.get_source_ref(root)]
            ))
    

        return modules

    def visit(self, node: Node):
        if node.type in ["program", "module"] :
            return self.visit_module(node)
        elif node.type == "internal_procedures":
            return self.visit_internal_procedures(node)
        elif node.type in ["subroutine", "function"]:
            return self.visit_function_def(node)
        elif node.type in ["subroutine_call", "call_expression"]:
            return self.visit_function_call(node)
        elif node.type == "use_statement":
            return self.visit_use_statement(node)
        elif node.type == "variable_declaration":
            return self.visit_variable_declaration(node)
        elif node.type == "assignment_statement":
            return self.visit_assignment_statement(node)
        elif node.type == "identifier":
            return self.visit_identifier(node)
        elif node.type == "name":
            return self.visit_name(node)
        elif node.type in ["unary_expression", "math_expression", "relational_expression"]:
            return self.visit_math_expression(node)
        elif node.type in [
            "number_literal",
            "array_literal",
            "string_literal",
            "boolean_literal",
        ]:
            return self.visit_literal(node)
        elif node.type == "keyword_statement":
            return self.visit_keyword_statement(node)
        elif node.type == "print_statement":
            return self.visit_print_statement(node)
        elif node.type == "extent_specifier":
            return self.visit_extent_specifier(node)
        elif node.type in ["do_loop_statement"]:
            return self.visit_do_loop_statement(node)
        elif node.type in ["if_statement", "else_if_clause", "else_clause"]:
            return self.visit_if_statement(node)
        elif node.type == "logical_expression":
            return self.visit_logical_expression(node)
        elif node.type == "derived_type_definition":
            return self.visit_derived_type(node)
        elif node.type == "derived_type_member_expression":
            return self.visit_derived_type_member_expression(node)
        else:
            return self._visit_passthrough(node)

    def visit_module(self, node: Node) -> Module:
        '''Visitor for program and module statement. Returns a Module object'''
        self.variable_context.push_context()
        
        program_body = []
        for child in node.children[1:-1]:  # Ignore the start and end program statement
            child_cast = self.visit(child)
            if isinstance(child_cast, List):
                program_body.extend(child_cast)
            elif isinstance(child_cast, AstNode):
                program_body.append(child_cast)
    
        self.variable_context.pop_context()
        
        return Module(
            name=None, #TODO: Fill out name field
            body=program_body,
            source_refs = [self.node_helper.get_source_ref(node)]
        )

    def visit_internal_procedures(self, node: Node) -> List[FunctionDef]:
        '''Visitor for internal procedures. Returns list of FunctionDef'''
        internal_procedures = get_children_by_types(node, ["function", "subroutine"])
        return [self.visit(procedure) for procedure in internal_procedures]

    def visit_name(self, node):
        # Node structure
        # (name)

        # First, we will check if this name is already defined, and if it is return the name node generated previously
        identifier = self.node_helper.get_identifier(node)
        if self.variable_context.is_variable(identifier):
            return self.variable_context.get_node(identifier)

        return self.variable_context.add_variable(
            identifier, "Unknown", [self.node_helper.get_source_ref(node)]
        )

    def visit_function_def(self, node):
        # TODO: Refactor function def code to use new helper functions
        # Node structure
        # (subroutine)
        #   (subroutine_statement)
        #     (subroutine)
        #     (name)
        #     (parameters) - Optional
        #   (body_node) ...
        # (function)
        #   (function_statement)
        #     (function)
        #     (intrinsic_type) - Optional
        #     (name)
        #     (parameters) - Optional
        #     (function_result) - Optional
        #       (identifier)
        #  (body_node) ...

        # Create a new variable context
        self.variable_context.push_context()

        # Top level statement node
        try:
            statement_node = get_children_by_types(node, ["subroutine_statement", "function_statement"])[0]
        except:
            print(node)
            print(node.children)
            exit()
        name_node = get_first_child_by_type(statement_node, "name")
        name = self.visit(
            name_node
        )  # Visit the name node to add it to the variable context

        # If this is a function, check for return type and return value
        if node.type == "function":
            intrinsic_type = None
            return_value = None
            signature_qualifiers = get_children_by_types(
                statement_node, ["intrinsic_type", "function_result"]
            )
            for qualifier in signature_qualifiers:
                if qualifier.type == "intrinsic_type":
                    intrinsic_type = self.node_helper.get_identifier(qualifier)
                    self.variable_context.add_variable(
                        self.node_helper.get_identifier(name_node), intrinsic_type, None
                    )
                elif qualifier.type == "function_result":
                    return_value = self.visit(
                        get_first_child_by_type(qualifier, "identifier")
                    ).val
                    self.variable_context.add_return_value(return_value.name)

           
            # NOTE: In the case of a function specifically, if there is no explicit return value, the return value will be the name of the function
            # TODO: Should this be a node instead
            if not return_value:
                self.variable_context.add_return_value(
                    self.node_helper.get_identifier(name_node)
                )
                return_value = self.visit(name_node)

             # If funciton has both an explicit intrinsic type, then we also need to update the type of the return value in the variable context
            if intrinsic_type:
                self.variable_context.update_type(return_value.name, intrinsic_type)

        # Generating the function arguments by walking the parameters node
        func_args = []
        if parameters_node := get_first_child_by_type(statement_node, "parameters"):
            for parameter in get_non_control_children(parameters_node):
                # For both subroutine and functions, all arguments are assumes intent(inout) by default unless otherwise specified with intent(in)
                # The variable declaration visitor will check for this and remove any arguments that are input only from the return values
                self.variable_context.add_return_value(
                    self.node_helper.get_identifier(parameter)
                )
                func_args.append(self.visit(parameter))

        # The first child of function will be the function statement, the rest will be body nodes
        body = []
        for body_node in node.children[1:]:
            child_cast = self.visit(body_node)
            if isinstance(child_cast, List):
                body.extend(child_cast)
            elif isinstance(child_cast, AstNode):
                body.append(child_cast)

        # After creating the body, we can go back and update the var nodes we created for the arguments
        # We do this by looking for intent,in nodes
        for i, arg in enumerate(func_args):
            func_args[i].type = self.variable_context.get_type(arg.val.name)

        # TODO:
        # This logic can be made cleaner
        # Fortran doesn't require a return statement, so we need to check if there is a top-level return statement
        # If there is not, then we will create a dummy one
        return_found = False
        for child in body:
            if isinstance(child, ModelReturn):
                return_found = True
        if not return_found:
            body.append(self.visit_keyword_statement(node))

        # Pop variable context off of stack before leaving this scope
        self.variable_context.pop_context()

        return FunctionDef(
            name=name,
            func_args=func_args,
            body=body,
            source_refs=[self.node_helper.get_source_ref(node)],
        )

    def visit_function_call(self, node):
        # Pull relevent nodes
        # A subroutine and function won't neccessarily have an arguments node.
        # So we should be careful about trying to access it.

        function_node = get_children_by_types(node, ["unary_expression", "subroutine", "identifier", "derived_type_member_expression"])[0]

        if function_node.type == "derived_type_member_expression":
<<<<<<< HEAD
            return self.visit_derived_type_member_expression(function_node)
=======
            func = Attribute(
                value=None,
                attr=None
            )
            return None
>>>>>>> afb045cc
        
        arguments_node = get_first_child_by_type(node, "argument_list")
        
        # If this is a unary expression (+foo()) the identifier will be nested.
        # TODO: If this is a non '+' unary expression, how do we add it to the CAST?
        if function_node.type == "unary_expression":
            function_node = get_first_child_by_type(node, "identifier", recurse=True)

        function_identifier = self.node_helper.get_identifier(function_node)

        # Tree-Sitter incorrectly parses mutlidimensional array accesses as function calls
        # We will need to check if this is truly a function call or a subscript
        if self.variable_context.is_variable(function_identifier):
            if self.variable_context.get_type(function_identifier) == "List":
                return self._visit_get(
                    node
                )  # This overrides the visitor and forces us to visit another

        # TODO: What should get a name node? Instrincit functions? Imported functions?
        # Judging from the Gromet generation pipeline, it appears that all functions need Name nodes.
        if self.variable_context.is_variable(function_identifier):
            func = self.variable_context.get_node(function_identifier)
        else:
            func = Name(function_identifier, -1)  # TODO: REFACTOR

        # Add arguments to arguments list
        arguments = []
        if arguments_node:
            for argument in arguments_node.children:
                child_cast = self.visit(argument)
                if child_cast:
                    arguments.append(child_cast)

        return Call(
            func=func,
            source_language="Fortran",
            source_language_version="2008",
            arguments=arguments,
            source_refs=[self.node_helper.get_source_ref(node)],
        )

    def visit_keyword_statement(self, node):
        # NOTE: RETURN is not the only Fortran keyword. GO TO and CONTINUE are also considered keywords.
        # TODO: Handle GO TO and CONTINUE
        identifier = self.node_helper.get_identifier(node).lower()
        if node.type == "keyword_statement":
            if "continue" in identifier or "go to" in identifier:
                return self._visit_no_op(node)
            
        # In Fortran the return statement doesn't return a value (there is the obsolete "alternative return")
        # We keep track of values that need to be returned in the variable context
        return_values = self.variable_context.context_return_values[
            -1
        ]  # TODO: Make function for this

        if len(return_values) == 1:
            value = self.variable_context.get_node(list(return_values)[0])
        elif len(return_values) > 1:
            value = LiteralValue(
                value_type="Tuple",
                value=[
                    self.variable_context.get_node(ret) for ret in return_values
                ],
                source_code_data_type=None,
                source_refs=None,
            )
        else:
            value = LiteralValue(value=None, value_type=None, source_refs=None)

        return ModelReturn(
            value=value, source_refs=[self.node_helper.get_source_ref(node)]
        )

    def visit_print_statement(self, node):
        func = self.get_gromet_function_node("print")

        arguments = []

        return Call(
            func=func,
            arguments=arguments,
            source_language=None,
            source_language_version=None
        )

    def visit_use_statement(self, node):
        # (use)
        #   (use)
        #   (module_name)

        ## Pull relevent child nodes
        module_name_node = get_first_child_by_type(node, "module_name")
        module_name = self.node_helper.get_identifier(module_name_node)
        included_items_node = get_first_child_by_type(node, "included_items")

        import_all = included_items_node is None
        import_alias = None  # TODO: Look into local-name and use-name fields

        # We need to check if this import is a full import of a module, i.e. use module
        # Or a partial import i.e. use module,only: sub1, sub2
        if import_all:
            return ModelImport(
                name=module_name,
                alias=import_alias,
                all=import_all,
                symbol=None,
                source_refs=[self.node_helper.get_source_ref(node)],
            )
        else:
            imports = []
            for symbol in get_non_control_children(included_items_node):
                symbol_identifier = self.node_helper.get_identifier(symbol)
                symbol_source_refs = [self.node_helper.get_source_ref(symbol)]
                imports.append(
                    ModelImport(
                        name=module_name,
                        alias=import_alias,
                        all=import_all,
                        symbol=symbol_identifier,
                        source_refs=symbol_source_refs,
                    )
                )
            return imports

    def visit_do_loop_statement(self, node) -> Loop:
        """Visitor for Loops. Do to complexity, this visitor logic only handles the range-based do loop.
        The do while loop will be passed off to a seperate visitor. Returns a Loop object.
        """
        """
        Node structure
        Do loop
        (do_loop_statement)
            (loop_control_expression)
                (...) ...
            (body) ...
        
        Do while
        (do_loop_statement)
            (while_statement)
                (parenthesized_expression)
                    (...) ...
            (body) ...
        """
        
        # First check for
        # TODO: Add do until Loop support
        while_statement_node = get_first_child_by_type(node, "while_statement")
        if while_statement_node:
            return self._visit_while(node)

        # If there is a loop control expression, the first body node will be the node after the loop_control_expression
        # It is valid Fortran to have a single itteration do loop as well.
        # TODO: Add support for single itteration do-loop
        # NOTE: This code is for the creation of the main body. The do loop will still add some additional nodes at the end of this body.
        body = []
        body_start_index = 1 + get_first_child_index(node, "loop_control_expression")
        for body_node in node.children[body_start_index:]:
            child_cast = self.visit(body_node)
            if isinstance(child_cast, List):
                body.extend(child_cast)
            elif isinstance(child_cast, AstNode):
                body.append(child_cast)

        # For the init and expression fields, we first need to determine if we are in a regular "do" or a "do while" loop
        # PRE:
        # _next(_iter(range(start, stop, step)))
        loop_control_node = get_first_child_by_type(node, "loop_control_expression")
        loop_control_children = get_non_control_children(loop_control_node)
        if len(loop_control_children) == 3:
            itterator, start, stop = [
                self.visit(child) for child in loop_control_children
            ]
            step = LiteralValue("Integer", "1")
        elif len(loop_control_children) == 4:
            itterator, start, stop, step = [
                self.visit(child) for child in loop_control_children
            ]
        else:
            itterator = None
            start = None
            stop = None
            step = None

        range_name_node = self.get_gromet_function_node("range")
        iter_name_node = self.get_gromet_function_node("iter")
        next_name_node = self.get_gromet_function_node("next")
        generated_iter_name_node = self.variable_context.generate_iterator()
        stop_condition_name_node = self.variable_context.generate_stop_condition()

        # generated_iter_0 = iter(range(start, stop, step))
        pre = []
        pre.append(
            Assignment(
                left=Var(generated_iter_name_node, "Iterator"),
                right=Call(
                    iter_name_node,
                    arguments=[Call(range_name_node, arguments=[start, stop, step])],
                ),
            )
        )

        # (i, generated_iter_0, sc_0) = next(generated_iter_0)
        pre.append(
            Assignment(
                left=LiteralValue(
                    "Tuple",
                    [
                        itterator,
                        Var(generated_iter_name_node, "Iterator"),
                        Var(stop_condition_name_node, "Boolean"),
                    ],
                ),
                right=Call(
                    next_name_node,
                    arguments=[Var(generated_iter_name_node, "Iterator")],
                ),
            )
        )

        # EXPR
        expr = []
        expr = Operator(
            op="!=",  # TODO: Should this be == or !=
            operands=[
                Var(stop_condition_name_node, "Boolean"),
                LiteralValue("Boolean", True),
            ],
        )

        # BODY
        # At this point, the body nodes have already been visited
        # We just need to append the iterator next call
        body.append(
            Assignment(
                left=LiteralValue(
                    "Tuple",
                    [
                        itterator,
                        Var(generated_iter_name_node, "Iterator"),
                        Var(stop_condition_name_node, "Boolean"),
                    ],
                ),
                right=Call(
                    next_name_node,
                    arguments=[Var(generated_iter_name_node, "Iterator")],
                ),
            )
        )

        # POST
        post = []
        post.append(
            Assignment(
                left=itterator,
                right=Operator(op="+", operands=[itterator, step]),
            )
        )

        return Loop(
            pre=pre,
            expr=expr,
            body=body,
            post=post,
            source_refs=[self.node_helper.get_source_ref(node)],
        )

    def visit_if_statement(self, node):
        # (if_statement)
        #  (if)
        #  (parenthesised_expression)
        #  (then)
        #  (body_nodes) ...
        #  (elseif_clauses) ..
        #  (else_clause)
        #  (end_if_statement)

        #TODO: Can you have a parenthesized expression as a body node
        body_nodes = get_children_except_types(node, ["if", "elseif", "else", "then", "parenthesized_expression", "elseif_clause", "else_clause", "end_if_statement"])
        body = self.generate_cast_body(body_nodes)
        
        expr_node = get_first_child_by_type(node, "parenthesized_expression")
        expr = None
        if expr_node:
            expr = self.visit(expr_node)

        elseif_nodes = get_children_by_types(node, ["elseif_clause"])
        elseif_cast = [self.visit(elseif_clause) for elseif_clause in elseif_nodes]
        for i in range(len(elseif_cast)-1):
            elseif_cast[i].orelse = [elseif_cast[i+1]]
                
        else_node = get_first_child_by_type(node, "else_clause")
        else_cast = None
        if else_node:
            else_cast = self.visit(else_node)
            
        orelse = []
        if len(elseif_cast) > 0:
            orelse = [elseif_cast[0]]
        elif else_cast:
            orelse = else_cast.body

        body = []
        for child in node.children[body_start_index:body_stop_index]:
            child_cast = self.visit(child)
            if isinstance(child_cast, AstNode):
                body.append(child_cast)
            elif isinstance(child_cast, List):
                body.extend(child_cast)
    
        return ModelIf(
<<<<<<< HEAD
            expr=expr,
            body=body,
            orelse=orelse
=======
            expr=self.visit(node.children[1]),
            body=body,
            orelse=orelse if orelse else [],
>>>>>>> afb045cc
        )

    def visit_logical_expression(self, node):
        """Visitior for logical expression (i.e. true and false) which is used in compound conditional"""
        # If this is a .not. operator, we need to pass it on to the math_expression visitor
        if len(node.children) < 3:
            return self.visit_math_expression(node)
        
        literal_value_false = LiteralValue("Boolean", False)
        literal_value_true = LiteralValue("Boolean", True)
        
        # AND: Right side goes in body if, left side in condition
        # OR: Right side goes in body else, left side in condition 
        left, operator, right = node.children
        
        # First we need to check if this is logical and or a logical or
        # The tehcnical types for these are \.or\. and \.and\. so to simplify things we can use the in keyword
        is_or = "or" in operator.type 
        
        top_if = ModelIf()
        top_if_expr = self.visit(left)
        top_if.expr = top_if_expr
        
        bottom_if_expr = self.visit(right)
        if is_or:
            top_if.orelse = [bottom_if_expr]
            top_if.body = [literal_value_true]
        else:
            top_if.orelse = [literal_value_false]
            top_if.body = [bottom_if_expr]

        return top_if

    def visit_assignment_statement(self, node):
        left, _, right = node.children

        # We need to check if the left side is a multidimensional array,
        # Since tree-sitter incorrectly shows this assignment as a call_expression
        if left.type == "call_expression":
            return self._visit_set(node)

        return Assignment(
            left=self.visit(left),
            right=self.visit(right),
            source_refs=[self.node_helper.get_source_ref(node)],
        )

    def visit_literal(self, node) -> LiteralValue:
        """Visitor for literals. Returns a LiteralValue"""
        literal_type = node.type
        literal_value = self.node_helper.get_identifier(node)
        literal_source_ref = self.node_helper.get_source_ref(node)

        if literal_type == "number_literal":
            # Check if this is a real value, or an Integer
            if "e" in literal_value.lower() or "." in literal_value:
                return LiteralValue(
                    value_type="AbstractFloat",
                    value=literal_value,
                    source_code_data_type=["Fortran", "Fortran95", "real"],
                    source_refs=[literal_source_ref],
                )
            else:
                return LiteralValue(
                    value_type="Integer",
                    value=literal_value,
                    source_code_data_type=["Fortran", "Fortran95", "integer"],
                    source_refs=[literal_source_ref],
                )

        elif literal_type == "string_literal":
            return LiteralValue(
                value_type="Character",
                value=literal_value,
                source_code_data_type=["Fortran", "Fortran95", "character"],
                source_refs=[literal_source_ref],
            )

        elif literal_type == "boolean_literal":
            return LiteralValue(
                value_type="Boolean",
                value=literal_value,
                source_code_data_type=["Fortran", "Fortran95", "logical"],
                source_refs=[literal_source_ref],
            )

        elif literal_type == "array_literal":
            # There are a multiple ways to create an array literal. This visitor is for the traditional explicit creation (/ 1,2,3 /)
            # For the do loop based version, we pass it off to another visitor
            implied_do_loop_expression_node = get_first_child_by_type(
                node, "implied_do_loop_expression"
            )
            if implied_do_loop_expression_node:
                return self._visit_implied_do_loop(implied_do_loop_expression_node)

            return LiteralValue(
                value_type="List",
                value=[
                    self.visit(element) for element in get_non_control_children(node)
                ],
                source_code_data_type=["Fortran", "Fortran95", "dimension"],
                source_refs=[literal_source_ref],
            )

    def visit_identifier(self, node):
        # By default, this is unknown, but can be updated by other visitors
        identifier = self.node_helper.get_identifier(node)
        if self.variable_context.is_variable(identifier):
            var_type = self.variable_context.get_type(identifier)
        else:
            var_type = "Unknown"

        # Default value comes from Pytohn keyword arguments i.e. def foo(a, b=10)
        # Fortran does have optional arguments introduced in F90, but these do not specify a default
        default_value = None

        # This is another case where we need to override the visitor to explicitly visit another node
        value = self.visit_name(node)

        return Var(
            val=value,
            type=var_type,
            default_value=default_value,
            source_refs=[self.node_helper.get_source_ref(node)],
        )
        

    def visit_math_expression(self, node):
        op = self.node_helper.get_identifier(
            get_control_children(node)[0]
        )  # The operator will be the first control character
        operands = []
        for operand in get_non_control_children(node):
            operands.append(self.visit(operand))
            
            # For operators, we will only need the name node since we are not allocating space
            if operand.type == "identifier":
                operands[-1] = operands[-1].val


        return Operator(
            source_language="Fortran",
            interpreter=None,
            version=None,
            op=op,
            operands=operands,
            source_refs=[self.node_helper.get_source_ref(node)],
        )

    def visit_variable_declaration(self, node) -> List:
        """Visitor for variable declaration. Will return a List of Var and Assignment nodes."""
        """
        # Node structure
        (variable_declaration)
            (intrinsic_type)
            (type_qualifier)
                (qualifier)
                (value)
            (identifier) ...
            (assignment_statement) ...

        (variable_declaration)
            (derived_type)
                (type_name)
        """
        # A variable can be declared with an intrinsic_type if its built-in, or a derived_type if it is user defined.
        intrinsic_type_node = get_first_child_by_type(node, "intrinsic_type")
        derived_type_node = get_first_child_by_type(node, "derived_type")

        variable_type = ""
        variable_intent = ""

        if intrinsic_type_node:
            type_map = {
                "integer": "Integer",
                "real": "AbstractFloat",
<<<<<<< HEAD
                "double precision": "AbstractFloat",
                "complex": "Tuple", # Complex is a Tuple (rational,irrational),
=======
                "double precision": None,
                "complex": None,
>>>>>>> afb045cc
                "logical": "Boolean",
                "character": "String",
            }
            # NOTE: Identifiers are case sensitive, so we always need to make sure we are comparing to the lower() version
            variable_type = type_map[self.node_helper.get_identifier(intrinsic_type_node).lower()]
        elif derived_type_node:
            variable_type = self.node_helper.get_identifier(
                get_first_child_by_type(derived_type_node, "type_name", recurse=True),
            )

        # There are multiple type qualifiers that change the way we generate a variable
        # For example, we need to determine if we are creating an array (dimension) or a single variable
        type_qualifiers = get_children_by_types(node, ["type_qualifier"])
        for qualifier in type_qualifiers:
            field = self.node_helper.get_identifier(qualifier.children[0])

            if field == "dimension":
                variable_type = "List"
            elif field == "intent":
                variable_intent = self.node_helper.get_identifier(qualifier.children[1])

        # You can declare multiple variables of the same type in a single statement, so we need to create a Var or Assignment node for each instance
        definied_variables = get_children_by_types(
            node,
            [
                "identifier",  # Variable declaration
                "assignment_statement",  # Variable assignment
                "call_expression",  # Dimension without intent
            ],
        )
        vars = []
        for variable in definied_variables:
            if variable.type == "assignment_statement":
                if variable.children[0].type == "call_expression":
                    vars.append(
                        Assignment(
                            left=self.visit(
                                get_first_child_by_type(
                                    variable.children[0], "identifier"
                                )
                            ),
                            right=self.visit(variable.children[2]),
                            source_refs=[
                                self.node_helper.get_source_ref(variable)
                            ],
                        )
                    )
                    vars[-1].left.type = "List"
                    self.variable_context.update_type(
                        vars[-1].left.val.name, "List"
                    )
                else:
                    # If its a regular assignment, we can update the type normally
                    vars.append(self.visit(variable))
                    vars[-1].left.type = variable_type
                    self.variable_context.update_type(
                        vars[-1].left.val.name, variable_type
                    )

            elif variable.type == "identifier":
                # A basic variable declaration, we visit the identifier and then update the type
                vars.append(self.visit(variable))
                vars[-1].type = variable_type
                self.variable_context.update_type(vars[-1].val.name, variable_type)
            elif variable.type == "call_expression":
                # Declaring a dimension variable using the x(1:5) format. It will look like a call expression in tree-sitter.
                # We treat it like an identifier by visiting its identifier node. Then the type gets overridden by "dimension"
                vars.append(self.visit(get_first_child_by_type(variable, "identifier")))
                vars[-1].type = "List"
                self.variable_context.update_type(vars[-1].val.name, "List")

        # By default, all variables are added to a function's list of return values
        # If the intent is actually in, then we need to remove them from the list
        if variable_intent == "in":
            for var in vars:
                self.variable_context.remove_return_value(var.val.name)

        return vars

    def visit_extent_specifier(self, node):
        # Node structure
        # (extent_specifier)
        #   (identifier)
        #   (identifier)

        # The extent specifier is the same as a slice, it can have a start, stop, and step
        # We can determine these by looking at the number of control characters in this node.
        # Fortran uses the character ':' to differentiate these values
        argument_pointer = 0
        arguments = [
            LiteralValue("None", "None"),
            LiteralValue("None", "None"),
            LiteralValue("None", "None"),
        ]
        for child in node.children:
            if child.type == ":":
                argument_pointer += 1
            else:
                arguments[argument_pointer] = self.visit(child)

        return Call(
            func=self.get_gromet_function_node("slice"),
            source_language="Fortran",
            source_language_version="Fortran95",
            arguments=arguments,
            source_refs=[self.node_helper.get_source_ref(node)],
        )

    def visit_derived_type(self, node: Node) -> RecordDef:
        """Visitor function for derived type definition. Will return a RecordDef"""
        """Node Structure:
        (derived_type_definition)
            (derived_type_statement)
                (base)
                    (base_type_specifier)
                        (identifier)
                (type_name)
            (BODY_NODES)
            ...
        """

        record_name = self.node_helper.get_identifier(
            get_first_child_by_type(node, "type_name", recurse=True)
        )

        # There is no multiple inheritance in Fortran, so a type may only extend 1 other type
        bases = []
        derived_type_statement_node = get_first_child_by_type(
            node, "derived_type_statement"
        )
        base_node = get_first_child_by_type(
            derived_type_statement_node, "identifier", recurse=True
        )
        if base_node:
            bases.append([self.node_helper.get_identifier(base_node)])

        # A derived type can contain symbols with the same name as those already in the main program body.
        # If we tell the variable context we are in a record definition, it will append the type name as a prefix to all defined variables.
        self.variable_context.enter_record_definition(record_name)

        # Note: 
        funcs = []
        derived_type_procedures_node = get_first_child_by_type(
            node, "derived_type_procedures"
        )
        if derived_type_procedures_node:
            for procedure_node in get_children_by_types(
                derived_type_procedures_node, ["procedure_statement"]
            ):
                funcs.append(
                    self.visit_name(
                        get_first_child_by_type(procedure_node, "method_name")
                    )
                )

        # A derived type can only have variable declarations in its body.
        fields = []
        variable_declarations = [
            self.visit(variable_declaration)
            for variable_declaration in get_children_by_types(
                node, ["variable_declaration"]
            )
        ]
        for declaration in variable_declarations:
            # Variable declarations always returns a list of Var or Assignment, even when only one var is being created
            for var in declaration:
                if isinstance(var, Var):
                    fields.append(var)
                elif isinstance(var, Assignment):
                    # Since this is a record definition, an assignment is actually equivalent to setting the default value
                    var.left.default_value = var.right
                    fields.append(var.left)
                # TODO: Handle dimension type (Call type)
                elif isinstance(var, Call):
                    pass
        # Leaving the record definition sets the prefix back to an empty string
        self.variable_context.exit_record_definition()

        return RecordDef(
            name=record_name,
            bases=bases,
            funcs=funcs,
            fields=fields,
            source_refs=[self.node_helper.get_source_ref(node)],
        )

    def visit_derived_type_member_expression(self, node) -> Attribute:
        """Visitor function for derived type access. Returns an Attribute object"""
        """ Node Structure
        Scalar Access
        (derived_type_member_expression)
            (identifier)
            (type_member)

        Dimensional Access
        (derived_type_member_expression)
            (call_expression)
                (identifier)
                (argument_list)
            (type_member)
        """

        # If we are accessing an attribute of a scalar type, we can simply pull the name node from the variable context.
        # However, if this is a dimensional type, we must convert it to a call to _get.
        call_expression_node = get_first_child_by_type(node, "call_expression")
        if call_expression_node:
            value = self._visit_get(call_expression_node)
        else:
            # We shouldn't be accessing get_node directly, since it may not exist in the case of an import.
            # Instead, we should visit the identifier node which will add it to the variable context automatically if it doesn't exist.
            value = self.visit(get_first_child_by_type(node, "identifier", recurse=True))

        # NOTE: Attribue should be a Name node, NOT a string or Var node
        #attr = self.node_helper.get_identifier(
        #    get_first_child_by_type(node, "type_member", recurse=True)
        #)
        #print(self.node_helper.get_identifier(get_first_child_by_type(node, "type_member", recurse=True)))
        attr = self.visit_name(get_first_child_by_type(node, "type_member"))
    
        return Attribute(
            value=value,
            attr=attr,
            source_refs=[self.node_helper.get_source_ref(node)],
        )

    # NOTE: This function starts with _ because it will never be dispatched to directly. There is not a get node in the tree-sitter parse tree.
    # From context, we will determine when we are accessing an element of a List, and call this function,
    def _visit_get(self, node):
        # Node structure
        # (call_expression)
        #  (identifier)
        #  (argument_list)

        identifier_node = node.children[0]
        argument_nodes = get_non_control_children(node.children[1])

        # First argument to get is the List itself. We can get this by passing the identifier to the identifier visitor
        arguments = []
        arguments.append(self.visit(identifier_node))

        # If there are more than one arguments, then this is a multi dimensional array and we need to use an extended slice
        if len(argument_nodes) > 1:
            dimension_list = LiteralValue()
            dimension_list.value_type = "List"
            dimension_list.value = []
            for argument in argument_nodes:
                dimension_list.value.append(self.visit(argument))

            extslice_call = Call()
            extslice_call.func = self.get_gromet_function_node("ext_slice")
            extslice_call.arguments = []
            extslice_call.arguments.append(dimension_list)

            arguments.append(extslice_call)
        else:
            arguments.append(self.visit(argument_nodes[0]))

        return Call(
            func=self.get_gromet_function_node("get"),
            source_language="Fortran",
            source_language_version="Fortran95",
            arguments=arguments,
            source_refs=[self.node_helper.get_source_ref(node)],
        )

    def _visit_set(self, node):
        # Node structure
        # (assignment_statement)
        #  (call_expression)
        #  (right side)

        left, _, right = node.children

        # The left side is equivilent to a call gromet "get", so we will first pass the left side to the get visitor
        # Then we can easily convert this to a "set" call by modifying the fields and then appending the right side to the function arguments
        cast_call = self._visit_get(left)
        cast_call.func = self.get_gromet_function_node("set")
        cast_call.arguments.append(self.visit(right))

        return cast_call

    def _visit_while(self, node) -> Loop:
        """Custom visitor for while loop. Returns a Loop object"""
        """
        Node structure
        Do while
        (do_loop_statement)
            (while_statement)
                (parenthesized_expression)
                    (...) ...
            (body) ...
        """
        while_statement_node = get_first_child_by_type(node, "while_statement")

        # The first body node will be the node after the while_statement
        body = []
        body_start_index = 1 + get_first_child_index(node, "while_statement")
        for body_node in node.children[body_start_index:]:
            child_cast = self.visit(body_node)
            if isinstance(child_cast, List):
                body.extend(child_cast)
            elif isinstance(child_cast, AstNode):
                body.append(child_cast)

        # We don't have explicit handling for parenthesized_expression, but the passthrough handler will make sure that we visit the expression correctly.
        expr = self.visit(
            get_first_child_by_type(while_statement_node, "parenthesized_expression")
        )

        return Loop(
            pre=[],  # TODO: Should pre and post contain anything?
            expr=expr,
            body=body,
            post=[],
            source_refs=[self.node_helper.get_source_ref(node)],
        )

    def _visit_implied_do_loop(self, node) -> Call:
        """Custom visitor for implied_do_loop array literal. This form gets converted to a call to range"""
        # TODO: This loop_control is the same as the do loop. Can we turn this into one visitor?
        loop_control_node = get_first_child_by_type(
            node, "loop_control_expression", recurse=True
        )
        loop_control_children = get_non_control_children(loop_control_node)
        if len(loop_control_children) == 3:
            itterator, start, stop = [
                self.visit(child) for child in loop_control_children
            ]
            step = LiteralValue("Integer", "1")
        elif len(loop_control_children) == 4:
            itterator, start, stop, step = [
                self.visit(child) for child in loop_control_children
            ]
        else:
            itterator = None
            start = None
            stop = None
            step = None

        return Call(
            func=self.get_gromet_function_node("range"),
            source_language=None,
            source_language_version=None,
            arguments=[start, stop, step],
            source_refs=[self.node_helper.get_source_ref(node)],
        )

    def _visit_passthrough(self, node):
        if len(node.children) == 0:
            return None

        for child in node.children:
            child_cast = self.visit(child)
            if child_cast:
                return child_cast

    def _visit_no_op(self, node):
        """For unsupported idioms, we can generate a no op instruction so that the body is not empty"""
        return Call(
            func=self.get_gromet_function_node("no_op"),
            source_language=None,
            source_language_version=None,
            arguments=[]
        )
    
    def get_gromet_function_node(self, func_name: str) -> Name:
        # Idealy, we would be able to create a dummy node and just call the name visitor.
        # However, tree-sitter does not allow you to create or modify nodes, so we have to recreate the logic here.
        if self.variable_context.is_variable(func_name):
            return self.variable_context.get_node(func_name)

        return self.variable_context.add_variable(func_name, "function", None)

    def generate_cast_body(self, body_nodes: List):
        body = []
        for node in body_nodes:
            cast = self.visit(node)
            if isinstance(cast, AstNode):
                body.append(cast)
            elif isinstance(cast, List):
                body.extend(cast)
        return body<|MERGE_RESOLUTION|>--- conflicted
+++ resolved
@@ -313,15 +313,7 @@
         function_node = get_children_by_types(node, ["unary_expression", "subroutine", "identifier", "derived_type_member_expression"])[0]
 
         if function_node.type == "derived_type_member_expression":
-<<<<<<< HEAD
             return self.visit_derived_type_member_expression(function_node)
-=======
-            func = Attribute(
-                value=None,
-                attr=None
-            )
-            return None
->>>>>>> afb045cc
         
         arguments_node = get_first_child_by_type(node, "argument_list")
         
@@ -632,15 +624,9 @@
                 body.extend(child_cast)
     
         return ModelIf(
-<<<<<<< HEAD
             expr=expr,
             body=body,
             orelse=orelse
-=======
-            expr=self.visit(node.children[1]),
-            body=body,
-            orelse=orelse if orelse else [],
->>>>>>> afb045cc
         )
 
     def visit_logical_expression(self, node):
@@ -817,13 +803,8 @@
             type_map = {
                 "integer": "Integer",
                 "real": "AbstractFloat",
-<<<<<<< HEAD
                 "double precision": "AbstractFloat",
                 "complex": "Tuple", # Complex is a Tuple (rational,irrational),
-=======
-                "double precision": None,
-                "complex": None,
->>>>>>> afb045cc
                 "logical": "Boolean",
                 "character": "String",
             }
