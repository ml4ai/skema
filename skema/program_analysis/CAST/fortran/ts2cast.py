--- conflicted
+++ resolved
@@ -1209,7 +1209,6 @@
                 body.append(cast)
             elif isinstance(cast, List):
                 body.extend(cast)
-<<<<<<< HEAD
         
         # Gromet doesn't support empty bodies, so we should create a no_op instead
         if len(body) == 0:
@@ -1218,10 +1217,5 @@
         return body
 
 #TS2CAST("qjoule.F")
-=======
-        return body
-
-#TS2CAST("drotmg.f")
->>>>>>> 0b4935fe
 #import cProfile
 #cProfile.run("TS2CAST('he_coef0_dres.F')", sort="tottime")