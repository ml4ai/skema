--- conflicted
+++ resolved
@@ -159,13 +159,9 @@
             value = child.type
             value = value[0].upper() + value[1:].lower()
             # store as string, use Python Boolean capitalization.
-<<<<<<< HEAD
-            return LiteralValue(
-                value_type=ScalarType.BOOLEAN,
-=======
+
             return CASTLiteralValue(
                 value_type=value_type,
->>>>>>> b4654e24
                 value = value,
                 source_code_data_type=["matlab", MATLAB_VERSION, ScalarType.BOOLEAN],
                 source_refs=[self.node_helper.get_source_ref(node)],
@@ -402,15 +398,10 @@
         value = []
         if len(values) > 0:
             value = values[0]
-
-<<<<<<< HEAD
-        return LiteralValue(
-            value_type = StructureType.LIST,
-=======
+              
         value_type="List",
         return CASTLiteralValue(
             value_type=value_type,
->>>>>>> b4654e24
             value = value,
             source_code_data_type=["matlab", MATLAB_VERSION, StructureType.LIST],
             source_refs=[self.node_helper.get_source_ref(node)],
@@ -447,28 +438,11 @@
             identifier, "Unknown", [self.node_helper.get_source_ref(node)]
         )
 
-<<<<<<< HEAD
-    def visit_number(self, node):
-=======
+
     def visit_number(self, node) -> CASTLiteralValue:
->>>>>>> b4654e24
         """Visitor for numbers """
         number = self.node_helper.get_identifier(node)
         # Check if this is a real value, or an Integer
-<<<<<<< HEAD
-        if "e" in number.lower() or "." in number:
-            return LiteralValue(
-                value_type = ScalarType.ABSTRACTFLOAT,
-                value = float(number),
-                source_code_data_type = ["matlab", MATLAB_VERSION, ScalarType.ABSTRACTFLOAT],
-                source_refs = [self.node_helper.get_source_ref(node)]
-            )
-        return LiteralValue(
-            value_type = ScalarType.INTEGER,
-            value = int(number),
-            source_code_data_type = ["matlab", MATLAB_VERSION, ScalarType.INTEGER],
-            source_refs = [self.node_helper.get_source_ref(node)]
-=======
         if "e" in literal_value.lower() or "." in literal_value:
             value_type = "AbstractFloat"
             return CASTLiteralValue(
@@ -483,7 +457,6 @@
             value=int(literal_value),
             source_code_data_type=["matlab", MATLAB_VERSION, value_type],
             source_refs=[self.node_helper.get_source_ref(node)]
->>>>>>> b4654e24
         )
 
     def visit_operator(self, node):
@@ -501,14 +474,9 @@
         )
 
     def visit_string(self, node):
-<<<<<<< HEAD
-        return LiteralValue(
-            value_type=ScalarType.CHARACTER,
-=======
         value_type = "Character"
         return CASTLiteralValue(
             value_type=value_type,
->>>>>>> b4654e24
             value=self.node_helper.get_identifier(node),
             source_code_data_type=["matlab", MATLAB_VERSION, ScalarType.CHARACTER],
             source_refs=[self.node_helper.get_source_ref(node)]
@@ -532,14 +500,9 @@
             cell_node = get_first_child_by_type(case_node, "cell")
             # multiple case arguments
             if (cell_node):
-<<<<<<< HEAD
-                operand = LiteralValue(
-                    value_type=StructureType.LIST,
-=======
                 value_type="List",
                 operand = CASTLiteralValue(
                     value_type=value_type,
->>>>>>> b4654e24
                     value = self.visit(cell_node),
                     source_code_data_type=["matlab", MATLAB_VERSION, StructureType.LIST],
                     source_refs=[self.node_helper.get_source_ref(cell_node)]
