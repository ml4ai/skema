from collections import defaultdict
<<<<<<< HEAD
from typing import Any, Dict, List, Tuple

from askem_extractions.data_model import AttributeCollection, AttributeType, AnchoredEntity, Mention
=======
from typing import Any, Dict
import itertools as it
from askem_extractions.data_model import AttributeCollection, AttributeType, Mention
>>>>>>> fc9d24bf
from bs4 import BeautifulSoup, Comment

from skema.rest.schema import TextReadingEvaluationResults, AMRLinkingEvaluationResults


def fn_preprocessor(function_network: Dict[str, Any]):
    fn_data = function_network.copy()

    logs = []

    '''
    We will currently preprocess based on 2 different common bugs
    1) wire tgt's being -1 -> which we will delete these wires
    2) metadata being inline for bf entries instead of an index into the metadata_collection -> which we will replace with an index of 2
    3) missing function_type field on a bf entry -> will replace with function_type: "IMPORTED"
    4) If there is not a body field to a function -> replace "FUNCTION" with "ABSTRACT and set "name":"unknown"
    5) NOT DONE YET: In the future we will preprocess about function calls being arguments, in order to simplify extracting the dataflow 
    '''

    # first we check the top bf level of wires and inline metadata: 
    keys_to_check = ['bf', 'wff', 'wfopi', 'wfopo', 'wopio']
    for key in keys_to_check:
        if key == 'bf':
            try:
                for (i, entry) in enumerate(fn_data['modules'][0]['fn'][key]):
                    try:
                        metadata_obj = entry['metadata']
                        if not isinstance(metadata_obj, int):
                            entry['metadata'] = 2
                            logs.append(f"Inline metadata on {i + 1}'th entry in top level bf")
                    except:
                        continue
                    try:
                        temp = entry['function_type']
                    except:
                        entry['function_type'] = "IMPORTED"
                        logs.append(f"Missing function_type on {i + 1}'th entry in top level bf")
                    try:
                        if entry['function_type'] == "FUNCTION":
                            temp = entry['body']
                    except:
                        entry['function_type'] = "ABSTRACT"
                        entry['name'] = "Unknown"
                        logs.append(f"Missing Function body on {i + 1}'th entry in top level bf")
            except:
                continue
        else:
            try:
                for (i, entry) in enumerate(fn_data['modules'][0]['fn'][key]):
                    if entry['tgt'] == -1:
                        del fn_data['modules'][0]['fn'][key][i]
                        logs.append(f"The {i + 1}'th {key} wire in the top level bf is targeting -1")
            except:
                continue

    # now we iterate through the fn_array and do the same thing
    for (j, fn_ent) in enumerate(fn_data['modules'][0]['fn_array']):
        for key in keys_to_check:
            if key == 'bf':
                try:
                    for (i, entry) in enumerate(fn_ent[key]):
                        try:
                            metadata_obj = entry['metadata']
                            if not isinstance(metadata_obj, int):
                                entry['metadata'] = 2
                                logs.append(f"Inline metadata on {i + 1}'th bf in the {j + 1}'th fn_array")
                        except:
                            continue
                        try:
                            temp = entry['function_type']
                        except:
                            entry['function_type'] = "IMPORTED"
                            logs.append(f"Missing function_type on {i + 1}'th bf in the {j + 1}'th fn_array")
                        try:
                            if entry['function_type'] == "FUNCTION":
                                temp = entry['body']
                        except:
                            entry['function_type'] = "ABSTRACT"
                            entry['name'] = "Unknown"
                            logs.append(f"Missing Function body on {i + 1}'th bf in the {j + 1}'th fn_array")
                except:
                    continue
            else:
                try:
                    for (i, entry) in enumerate(fn_ent[key]):
                        if entry['tgt'] == -1:
                            del fn_ent[key][i]
                            logs.append(f"The {i + 1}'th {key} wire in the {j + 1}'th fn_array is targeting -1")
                except:
                    continue

    return fn_data, logs


def fn_preprocessor(fn_data: Dict) -> Tuple[Dict, List]:

    logs = []

    '''
    We will currently preprocess based on 2 different common bugs
    1) wire tgt's being -1 -> which we will delete these wires
    2) metadata being inline for bf entries instead of an index into the metadata_collection -> which we will replace with an index of 2
    3) missing function_type field on a bf entry -> will replace with function_type: "OTHER"
    4) If there is not a body field to a function -> replace "FUNCTION" with "ABSTRACT and set "name":"unknown"
    5) NOT DONE YET: In the future we will preprocess about function calls being arguments, in order to simplify extracting the dataflow 
    '''

    # first we check the top bf level of wires and inline metadata: 
    keys_to_check = ['bf', 'wff', 'wfopi', 'wfopo', 'wopio']
    for key in keys_to_check:
        if key == 'bf':
            try:
                for (i, entry) in enumerate(fn_data['modules'][0]['fn'][key]):
                    try: 
                        metadata_obj = entry['metadata']
                        if not isinstance(metadata_obj, int):
                            entry['metadata'] = 2
                            logs.append(f"Inline metadata on {i+1}'th entry in top level bf")
                    except:
                        None
                    try: 
                        temp = entry['function_type']
                    except:
                        entry['function_type'] = "IMPORTED"
                        logs.append(f"Missing function_type on {i+1}'th entry in top level bf")
                    try: 
                        if entry['function_type'] == "FUNCTION":
                            temp = entry['body']
                    except:
                        entry['function_type'] = "ABSTRACT"
                        entry['name'] = "Unknown"
                        logs.append(f"Missing Function body on {i+1}'th entry in top level bf")    
            except:
                None
        else:
            try: 
                for (i, entry) in enumerate(fn_data['modules'][0]['fn'][key]):
                    if entry['tgt'] == -1:
                        del fn_data['modules'][0]['fn'][key][i]
                        logs.append(f"The {i+1}'th {key} wire in the top level bf is targeting -1")
            except:
                None

    # now we iterate through the fn_array and do the same thing
    for (j,fn_ent) in enumerate(fn_data['modules'][0]['fn_array']):
        for key in keys_to_check:
            if key == 'bf':
                try:
                    for (i, entry) in enumerate(fn_ent[key]):
                        try: 
                            metadata_obj = entry['metadata']
                            if not isinstance(metadata_obj, int):
                                entry['metadata'] = 2
                                logs.append(f"Inline metadata on {i+1}'th bf in the {j+1}'th fn_array")
                        except:
                            None
                        try: 
                            temp = entry['function_type']
                        except:
                            entry['function_type'] = "IMPORTED"
                            logs.append(f"Missing function_type on {i+1}'th bf in the {j+1}'th fn_array")
                        try: 
                            if entry['function_type'] == "FUNCTION":
                                temp = entry['body']
                        except:
                            entry['function_type'] = "ABSTRACT"
                            entry['name'] = "Unknown"
                            logs.append(f"Missing Function body on {i+1}'th bf in the {j+1}'th fn_array")  
                except:
                    None
            else:
                try: 
                    for (i, entry) in enumerate(fn_ent[key]):
                        if entry['tgt'] == -1:
                            del fn_ent[key][i]
                            logs.append(f"The {i+1}'th {key} wire in the {j+1}'th fn_array is targeting -1")
                except:
                    None

    print(logs)
    return fn_data, logs

def clean_mml(mml: str) -> str:
    """Cleans/sterilizes pMML for AMR generation service"""
    # FIXME: revisit if JSON deserialization on MORAE side changes
    to_remove = ["alttext", "display", "xmlns", "mathvariant", "class"]
    soup = BeautifulSoup(mml, "html.parser")
    # remove comments
    for comment in soup(text=lambda text: isinstance(text, Comment)):
        comment.extract()

    # prune attributes
    for attr in to_remove:
        for tag in soup.find_all(attrs={attr: True}):
            del tag[attr]
    return str(soup).replace("\n", "")


def extraction_matches_annotation(mention: Mention, annotation: Dict[str, Any]) -> bool:
    """ Determines whether the extraction matches the annotation"""

    # First iteration of the matching algorithm

    # Get the annotation's text
    gt_text = annotation["text"]

    # Get the extractions text
    m_text = mention.extraction_source.surrounding_passage

    return gt_text in m_text


def compute_text_reading_evaluation(gt_data: list, attributes: AttributeCollection) -> TextReadingEvaluationResults:
    """ Compute the coverage of text reading extractions """

    # Get the extractions from the attribute collection
    extractions = [a.payload for a in attributes.attributes if a.type == AttributeType.anchored_entity]

    # Get the extraction annotations from the ground truth data
    annotations_by_page = defaultdict(list)
    for a in gt_data:
        if a["type"] == "Highlight" and a["color"] in {"#f9cd59", "#ffd100", "#0000ff"}:
            page = a["page"]
            annotations_by_page[page].append(a)

    # Count the matches
    tp, tn, fp, fn = 0, 0, 0, 0
    for e in extractions:
        for m in e.mentions:
            if m.extraction_source is not None:
                te = m.extraction_source
                if te.page is not None:
                    e_page = te.page
                    page_annotations = annotations_by_page[e_page]
                    matched = False
                    for a in page_annotations:
                        if extraction_matches_annotation(m, a):
                            matched = True
                            tp += 1
                            break
                    if not matched:
                        fp += 1


    recall = tp / len(gt_data)
    precision = tp / (tp + fp + 0.00000000001)
    return TextReadingEvaluationResults(
        num_manual_annotations=len(gt_data),
        yield_=len(extractions),
        correct_extractions=tp,
        recall=recall,
        precision=precision,
        f1=(2 * precision * recall) / (precision + recall + .0000000001)
    )


greek_alphabet = {
    'Α': 'alpha',
    'α': 'alpha',
    'Β': 'beta',
    'β': 'beta',
    'Γ': 'gamma',
    'γ': 'gamma',
    'Δ': 'delta',
    'δ': 'delta',
    'Ε': 'epsilon',
    'ε': 'epsilon',
    'Ζ': 'zeta',
    'ζ': 'zeta',
    'Η': 'eta',
    'η': 'eta',
    'Θ': 'theta',
    'θ': 'theta',
    'Ι': 'iota',
    'ι': 'iota',
    'Κ': 'kappa',
    'κ': 'kappa',
    'Λ': 'lambda',
    'λ': 'lambda',
    'Μ': 'mu',
    'μ': 'mu',
    'Ν': 'nu',
    'ν': 'nu',
    'Ξ': 'xi',
    'ξ': 'xi',
    'Ο': 'omicron',
    'ο': 'omicron',
    'Π': 'pi',
    'π': 'pi',
    'Ρ': 'rho',
    'ρ': 'rho',
    'Σ': 'sigma',
    'σ': 'sigma',
    'ς': 'sigma',
    'Τ': 'tau',
    'τ': 'tau',
    'Υ': 'upsilon',
    'υ': 'upsilon',
    'Φ': 'phi',
    'φ': 'phi',
    'Χ': 'chi',
    'χ': 'chi',
    'Ψ': 'psi',
    'ψ': 'psi',
    'Ω': 'omega',
    'ω': 'omega'
}


def compute_amr_linking_evaluation(linked_amr, gt_linked_amr) -> AMRLinkingEvaluationResults:
    # Find the amr elements with metadata in the GT
    gt_amr_ids = {m['amr_element_id'] for m in gt_linked_amr['metadata'] if m['amr_element_id'] is not None}

    # Fetch the relevant elements from both amrs
    def get_elem_by_id(data, ids):
        ret = list()
        if isinstance(data, list):
            ret.extend(it.chain.from_iterable(get_elem_by_id(a, ids) for a in data))
        elif isinstance(data, dict):
            if "id" in data and data["id"] in ids:
                ret.append(data)
            else:
                ret.extend(it.chain.from_iterable(get_elem_by_id(v, ids) for k, v in data.items() if k != "metadata"))
        return ret

    gt_elems = get_elem_by_id(gt_linked_amr, gt_amr_ids)
    runtime_elems = get_elem_by_id(linked_amr, gt_amr_ids)

    # Generate metadata dictionaries
    gt_metadata = defaultdict(list)
    for m in gt_linked_amr['metadata']:
        gt_metadata[m['amr_element_id']].append(m)

    runtime_metadata = defaultdict(list)
    for m in linked_amr['metadata']['attributes']:
        runtime_metadata[m['amr_element_id']].append(m)

    # Compute the numbers
    tp, tn, fp, fn = 0, 0, 0, 0

    for amr_id in gt_amr_ids:
        gt = gt_metadata[amr_id]
        rt = runtime_metadata[amr_id]

        # Get the text from the ground truth
        gt_texts = {e['text'] for e in gt}
        expanded_gt_texts = set()
        for t in gt_texts:
            for k, v in greek_alphabet.items():
                if k in t:
                    expanded_gt_texts.add(t.replace(k, v))
        gt_texts |= expanded_gt_texts

        # Get the text from the automated extractions
        rt_texts = set()
        for e in rt:
            e = e['payload']
            for m in e['mentions']:
                name = m['name']
                for d in e['text_descriptions']:
                    desc = d['description']
                    rt_texts.add((name, desc))
                for v in e['value_descriptions']:
                    val = v['value']['amount']
                    rt_texts.add((name, val))

        # Compute hits and misses
        if len(gt_texts) > 0:
            hit = False
            for gtt in gt_texts:
                if not hit:
                    for (a, b) in rt_texts:
                        # Both the name and the desc have to be present in the
                        # annotation in order to be a "hit"
                        if a in gtt and b in gtt:
                            tp += 1
                            hit = True
                            break
            # If we made it to this point and neither of the extractions matched
            # then, this is a false negative
            fn += 1
        elif len(rt_texts) > 0:
            fp += 1
        else:
            tn += 1

    precision = tp / ((tp + fp) + 0.000000001)
    recall = tp / ((tp + fn) + 0.000000001)

    f1 = (2 * precision * recall) / ((precision + recall) + 0.000000001)

    return AMRLinkingEvaluationResults(
        num_gt_elems_with_metadata=len(gt_amr_ids),
        precision=precision,
        recall=recall,
        f1=f1
    )<|MERGE_RESOLUTION|>--- conflicted
+++ resolved
@@ -1,13 +1,7 @@
 from collections import defaultdict
-<<<<<<< HEAD
-from typing import Any, Dict, List, Tuple
-
-from askem_extractions.data_model import AttributeCollection, AttributeType, AnchoredEntity, Mention
-=======
 from typing import Any, Dict
 import itertools as it
 from askem_extractions.data_model import AttributeCollection, AttributeType, Mention
->>>>>>> fc9d24bf
 from bs4 import BeautifulSoup, Comment
 
 from skema.rest.schema import TextReadingEvaluationResults, AMRLinkingEvaluationResults
@@ -99,95 +93,6 @@
                 except:
                     continue
 
-    return fn_data, logs
-
-
-def fn_preprocessor(fn_data: Dict) -> Tuple[Dict, List]:
-
-    logs = []
-
-    '''
-    We will currently preprocess based on 2 different common bugs
-    1) wire tgt's being -1 -> which we will delete these wires
-    2) metadata being inline for bf entries instead of an index into the metadata_collection -> which we will replace with an index of 2
-    3) missing function_type field on a bf entry -> will replace with function_type: "OTHER"
-    4) If there is not a body field to a function -> replace "FUNCTION" with "ABSTRACT and set "name":"unknown"
-    5) NOT DONE YET: In the future we will preprocess about function calls being arguments, in order to simplify extracting the dataflow 
-    '''
-
-    # first we check the top bf level of wires and inline metadata: 
-    keys_to_check = ['bf', 'wff', 'wfopi', 'wfopo', 'wopio']
-    for key in keys_to_check:
-        if key == 'bf':
-            try:
-                for (i, entry) in enumerate(fn_data['modules'][0]['fn'][key]):
-                    try: 
-                        metadata_obj = entry['metadata']
-                        if not isinstance(metadata_obj, int):
-                            entry['metadata'] = 2
-                            logs.append(f"Inline metadata on {i+1}'th entry in top level bf")
-                    except:
-                        None
-                    try: 
-                        temp = entry['function_type']
-                    except:
-                        entry['function_type'] = "IMPORTED"
-                        logs.append(f"Missing function_type on {i+1}'th entry in top level bf")
-                    try: 
-                        if entry['function_type'] == "FUNCTION":
-                            temp = entry['body']
-                    except:
-                        entry['function_type'] = "ABSTRACT"
-                        entry['name'] = "Unknown"
-                        logs.append(f"Missing Function body on {i+1}'th entry in top level bf")    
-            except:
-                None
-        else:
-            try: 
-                for (i, entry) in enumerate(fn_data['modules'][0]['fn'][key]):
-                    if entry['tgt'] == -1:
-                        del fn_data['modules'][0]['fn'][key][i]
-                        logs.append(f"The {i+1}'th {key} wire in the top level bf is targeting -1")
-            except:
-                None
-
-    # now we iterate through the fn_array and do the same thing
-    for (j,fn_ent) in enumerate(fn_data['modules'][0]['fn_array']):
-        for key in keys_to_check:
-            if key == 'bf':
-                try:
-                    for (i, entry) in enumerate(fn_ent[key]):
-                        try: 
-                            metadata_obj = entry['metadata']
-                            if not isinstance(metadata_obj, int):
-                                entry['metadata'] = 2
-                                logs.append(f"Inline metadata on {i+1}'th bf in the {j+1}'th fn_array")
-                        except:
-                            None
-                        try: 
-                            temp = entry['function_type']
-                        except:
-                            entry['function_type'] = "IMPORTED"
-                            logs.append(f"Missing function_type on {i+1}'th bf in the {j+1}'th fn_array")
-                        try: 
-                            if entry['function_type'] == "FUNCTION":
-                                temp = entry['body']
-                        except:
-                            entry['function_type'] = "ABSTRACT"
-                            entry['name'] = "Unknown"
-                            logs.append(f"Missing Function body on {i+1}'th bf in the {j+1}'th fn_array")  
-                except:
-                    None
-            else:
-                try: 
-                    for (i, entry) in enumerate(fn_ent[key]):
-                        if entry['tgt'] == -1:
-                            del fn_ent[key][i]
-                            logs.append(f"The {i+1}'th {key} wire in the {j+1}'th fn_array is targeting -1")
-                except:
-                    None
-
-    print(logs)
     return fn_data, logs
 
 def clean_mml(mml: str) -> str:
