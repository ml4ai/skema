--- conflicted
+++ resolved
@@ -250,14 +250,9 @@
 
     url = "http://127.0.0.1:8000"
 
-<<<<<<< HEAD
-    r = requests.post(f"{url}/equations-to-met",  json={"equations": equations})
-    print(r.json())
-=======
     r = requests.post(f"{url}/workflows/equations-to-met",  json={"equations": equations})
     print(r.json())
     ```
->>>>>>> ed3660a0
     """
     if "</math>" in data.equations[0]:
         eqns: List[str] = [
@@ -279,8 +274,6 @@
         )
     return res.json()
 
-<<<<<<< HEAD
-=======
 
 # equations(pmml or latex) -> Generalized AMR
 @router.post("/equations-to-gamr", summary="Equations (LaTeX/pMML) → Generalized AMR")
@@ -324,7 +317,6 @@
     return res.json()
 
 
->>>>>>> ed3660a0
 # code snippets -> fn -> petrinet amr
 @router.post("/code/snippets-to-pn-amr", summary="Code snippets → PetriNet AMR")
 async def code_snippets_to_pn_amr(system: code2fn.System, client: httpx.AsyncClient = Depends(utils.get_client)):
