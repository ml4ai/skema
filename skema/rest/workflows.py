# -*- coding: utf-8 -*-
"""
End-to-end skema workflows
"""


from typing import List
from skema.rest.proxies import SKEMA_RS_ADDESS
from skema.rest import schema, utils
from skema.img2mml import eqn2mml
from skema.skema_py import server as code2fn
from fastapi import APIRouter, File, UploadFile
from starlette.responses import JSONResponse
import requests


router = APIRouter()


# equation images -> mml -> amr
@router.post(
    "/images/base64/equations-to-amr", summary="Equations (base64 images) → MML → AMR"
)
async def equations_to_amr(data: schema.EquationImagesToAMR):
    """
    Converts images of equations to AMR.

    ### Python example
    ```
    from pathlib import Path
    import base64
    import requests


    with Path("bayes-rule-white-bg.png").open("rb") as infile:
      img_bytes = infile.read()
    img_b64 = base64.b64encode(img_bytes).decode("utf-8")
    r = requests.post(url, data=img_b64)
    print(r.text)

    images_bytes = [open("eq1.png", "rb").read(), open("eq2.png", "rb").read()]

    images_b64 = [base64.b64encode(img_bytes).decode("utf-8") for img_bytes in images_bytes]

    url = "0.0.0.0"
    r = requests.post(f"{url}/workflows/images/base64/equations-to-amr", json={"images": images_b64, "model": "regnet"})
    r.json()
    """
    mml: List[str] = [eqn2mml.b64_image_to_mml(img) for img in data.images]
    payload = {"mathml": mml, "model": data.model}
    # FIXME: why is this a PUT?
    res = requests.put(f"{SKEMA_RS_ADDESS}/mathml/amr", json=payload)
    if res.status_code != 200:
        return JSONResponse(
            status_code=400,
            content={
                "error": f"MORAE PUT /mathml/amr failed to process payload",
                "payload": payload,
            },
        )
    return res.json()


# tex equations -> pmml -> amr
@router.post("/latex/equations-to-amr", summary="Equations (LaTeX) → pMML → AMR")
async def equations_to_amr(data: schema.EquationLatexToAMR):
    """
    Converts equations (in LaTeX) to AMR.

    ### Python example
    ```
    import requests

    equations = [
      "\\frac{\\delta x}{\\delta t} = {\\alpha x} - {\\beta x y}",
      "\\frac{\\delta y}{\\delta t} = {\\alpha x y} - {\\gamma y}"
    ]
    url = "0.0.0.0"
    r = requests.post(f"{url}/workflows/latex/equations-to-amr", json={"equations": equations, "model": "regnet"})
    r.json()
    """
    mml: List[str] = [
<<<<<<< HEAD
        utils.clean_mml(
            eqn2mml.get_mathml_from_latex(eqn2mml.LatexEquation(tex_src=tex))
        )
=======
        utils.clean_mml(eqn2mml.get_mathml_from_latex(tex))
>>>>>>> 2a563074
        for tex in data.equations
    ]
    payload = {"mathml": mml, "model": data.model}
    res = requests.put(f"{SKEMA_RS_ADDESS}/mathml/amr", json=payload)
    if res.status_code != 200:
        return JSONResponse(
            status_code=400,
            content={
                "error": f"MORAE PUT /mathml/amr failed to process payload",
                "payload": payload,
            },
        )
    return res.json()


# code snippets -> fn -> petrinet amr
@router.post("/code/snippets-to-pn-amr", summary="Code snippets → PetriNet AMR")
async def code_snippets_to_pn_amr(system: code2fn.System):
    if system.comments == None:
        # FIXME: get comments
        pass
    gromet = await code2fn.fn_given_filepaths(system)
    res = requests.post(f"{SKEMA_RS_ADDESS}/models/PN", json=gromet)
    if res.status_code != 200:
        return JSONResponse(
            status_code=400,
            content={
                "error": f"MORAE POST /models/PN failed to process payload",
                "payload": gromet,
            },
        )
    return res.json()


# code snippets -> fn -> regnet amr
@router.post("/code/snippets-to-rn-amr", summary="Code snippets → RegNet AMR")
async def code_snippets_to_rn_amr(system: code2fn.System):
    if system.comments == None:
        # FIXME: get comments and produce another system
        pass
    gromet = await code2fn.fn_given_filepaths(system)
    res = requests.post(f"{SKEMA_RS_ADDESS}/models/RN", json=gromet)
    if res.status_code != 200:
        return JSONResponse(
            status_code=400,
            content={
                "error": f"MORAE POST /models/RN failed to process payload",
                "payload": gromet,
            },
        )
    return res.json()


# zip archive -> fn -> petrinet amr
@router.post(
    "/code/codebase-to-pn-amr", summary="Code repo (zip archive) → PetriNet AMR"
)
async def repo_to_pn_amr(zip_file: UploadFile = File()):
    # FIXME: get comments
    gromet = await code2fn.fn_given_filepaths_zip(zip_file)
    res = requests.post(f"{SKEMA_RS_ADDESS}/models/PN", json=gromet)
    if res.status_code != 200:
        return JSONResponse(
            status_code=400,
            content={
                "error": f"MORAE POST /models/PN failed to process payload",
                "payload": gromet,
            },
        )
    return res.json()


# zip archive -> fn -> regnet amr
@router.post("/code/codebase-to-rn-amr", summary="Code repo (zip archive) → RegNet AMR")
async def repo_to_rn_amr(zip_file: UploadFile = File()):
    # FIXME: get comments
    gromet = await code2fn.fn_given_filepaths_zip(zip_file)
    res = requests.post(f"{SKEMA_RS_ADDESS}/models/RN", json=gromet)
    if res.status_code != 200:
        return JSONResponse(
            status_code=400,
            content={
                "error": f"MORAE POST /models/RN failed to process payload",
                "payload": gromet,
            },
        )
    return res.json()<|MERGE_RESOLUTION|>--- conflicted
+++ resolved
@@ -80,13 +80,9 @@
     r.json()
     """
     mml: List[str] = [
-<<<<<<< HEAD
         utils.clean_mml(
             eqn2mml.get_mathml_from_latex(eqn2mml.LatexEquation(tex_src=tex))
         )
-=======
-        utils.clean_mml(eqn2mml.get_mathml_from_latex(tex))
->>>>>>> 2a563074
         for tex in data.equations
     ]
     payload = {"mathml": mml, "model": data.model}
