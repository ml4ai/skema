--- conflicted
+++ resolved
@@ -1,21 +1,19 @@
 def init(data):
     i = 1
     if data.get("fn").get("bf") != None:
-        for item in data["fn"]["bf"]:
-            item["box"] = f"fn-bf-{i}"
-            i += 1
+        if data.get("fn").get("bf") != None:
+            for item in data["fn"]["bf"]:
+                    item["box"] = f"fn-bf-{i}"
+                    i += 1
 
     i = 1
     if data.get("fn").get("pof") != None:
-        for pof in data["fn"]["pof"]:
-            pof["id"] = i
-            i += 1
+        if data.get("fn").get("pof") != None:
+            for pof in data["fn"]["pof"]:
+                    pof["id"] = i
+                    i += 1
 
-<<<<<<< HEAD
     # print(data.get('fn').get('pof'))
-=======
-    print(data.get('fn').get('pof'))
->>>>>>> b54d7777
     i = 1
     if data.get("fn").get("pif") != None:
         for pif in data["fn"]["pif"]:
