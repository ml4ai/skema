import json
import graphviz
from utils.helper_functions import (
    drawBC,
    drawBL,
    drawOPO,
    drawOPI,
    drawWFC,
    drawWFF,
    drawBF,
    drawWFL,
    drawWFOPO,
    drawWFOPI,
    drawWOPIO,
)

from utils.init import init

def draw_graph(gromet, program_name: str):
    data = gromet.to_dict()
    init(data)

    g = graphviz.Graph(
        "G",
        filename=program_name,
        engine="dot",
        format="png",
        directory="static",
    )
    g.attr(compound='true')

    # LHS
    i=0
    for b in data.get("fn").get("b"):
        if b["function_type"] == "MODULE":
            with g.subgraph(name="clusterA") as a:
<<<<<<< HEAD
                a.attr(color='gray', style='rounded', penwidth='3')
=======
                a.attr(color='gray', style='rounded')
>>>>>>> b54d7777
                a.attr("node",shape = 'point')
                a.node(name=f"clusterA_{i}", style = 'invis')
                i+=1
                if data.get("fn").get("bc") != None:
                    drawBC(data.get("fn"), a)
                if data.get("fn").get("bl") != None:
                    # print("here")
                    drawBL(data.get("fn"), a)
                else:
                    if data.get("fn").get("bf") != None:
                        for bf in data.get("fn").get("bf"):
                            drawBF(data.get("fn"), a, bf)
    # print(data.get('fn').get('pof'))
    drawWFC(data["fn"], g)
    drawWFL(data["fn"], g)
    drawWFF(data["fn"], g)

<<<<<<< HEAD
    # print("bf: ",data.get('fn').get('bf'))
=======
    print("bf: ",data.get('fn').get('bf'))
>>>>>>> b54d7777
    # RHS
    i=0
    for attribute in data.get("attributes"):
        if attribute.get("type") == "FN":
            if attribute.get("value").get("b") != None:
                for b in attribute.get("value").get("b"):
                    if b.get("function_type") == "EXPRESSION":
                        with g.subgraph(name=f"cluster_expr_{b.get('box')}") as a:
<<<<<<< HEAD
                            print("rhs b: ",b.get('box'))
                            a.attr(color='purple', style='rounded', penwidth='3', labelloc="b", label=f"{b.get('box')[-5:]}")
=======
                            a.attr(color='purple', style='rounded')
>>>>>>> b54d7777
                            a.attr("node",shape = 'point')
                            a.node(name=f"cluster_expr_{b['box']}_{i}", style = 'invis')
                            
                            b['invisNode'] = f"cluster_expr_{b['box']}_{i}"
                            i+=1
                            b["node"] = f"cluster_expr_{b.get('box')}"
                            drawOPO(b, a, attribute.get("value"))
                            drawOPI(b, a, attribute.get("value"))
                            if attribute.get("value").get("bf") != None:
                                # print("attribute")
                                for bf in attribute.get("value").get("bf"):
                                    drawBF(attribute.get("value"), a, bf)
                    if b.get("function_type") == "FUNCTION":
                        with g.subgraph(name=f"cluster_func_{b.get('box')}") as a:
<<<<<<< HEAD
                            a.attr(color='green', style='rounded', penwidth='3')
=======
                            a.attr(color='green', style='rounded')
>>>>>>> b54d7777
                            a.attr("node",shape = 'point')
                            a.node(name=f"cluster_func_{b.get('box')}_{i}", style = 'invis')
                            
                            b['invisNode'] = f"cluster_func_{b.get('box')}_{i}"
                            i+=1
                            if b.get("name") != None:
                                a.attr(label=str(b.get("name")))
                            b["node"] = f"cluster_func_{b.get('box')}"
                            drawOPO(b, a, attribute.get("value"))
                            drawOPI(b, a, attribute.get("value"))
                            if attribute.get("value").get("bf") != None:
                                # print("attribute")
                                for bf in attribute.get("value").get("bf"):
                                    drawBF(attribute.get("value"), a, bf)
                    if b.get("function_type") == "PREDICATE":
                        with g.subgraph(name=f"cluster_pred_{b.get('box')}") as a:
<<<<<<< HEAD
                            a.attr(color='pink', style='rounded', penwidth='3')
=======
                            a.attr(color='pink', style='rounded')
>>>>>>> b54d7777
                            a.attr("node",shape = 'point')
                            a.node(name=f"cluster_pred_{b.get('box')}_{i}", style = 'invis')
                            
                            b['invisNode'] = f"cluster_pred_{b.get('box')}_{i}"
                            i+=1
                            a.attr(label=str(b.get("name")))
                            b["node"] = f"cluster_pred_{b.get('box')}"
                            drawOPO(b, a, attribute.get("value"))
                            drawOPI(b, a, attribute.get("value"))
                            if attribute.get("value").get("bf") != None:
                                for bf in attribute.get("value").get("bf"):
                                    drawBF(attribute.get("value"), a, bf)
                drawWFF(attribute.get("value"), g)
                drawWFOPO(attribute.get("value"), g)
                drawWFOPI(attribute.get("value"), g)
                drawWOPIO(attribute.get("value"), g)
        if attribute.get("value").get("type") == "IMPORT":
            with g.subgraph(name=f"cluster_import_{attribute.index()}") as b:
                b.attr(label=str(attribute))

<<<<<<< HEAD
    # 
    # 
    # print(data.get("fn").get("pof"))
=======
    print(data.get("fn").get("pof"))
>>>>>>> b54d7777
    # connecting LHS and RHS
    if data.get("fn").get("bf") != None:
        for bf in data.get("fn").get("bf"):
            # for attribute in data.get('attributes'):
            if bf.get("contents") != None:
                attribute = data.get("attributes")[bf.get("contents") - 1]
                if attribute.get("value").get("b") != None:
                    for b in attribute.get("value").get("b"):
                        for b in attribute.get("value").get("b"):
<<<<<<< HEAD
                            # print(bf.get("node"), b.get("node"))
                            g.edge(bf.get("invisNode"), b.get("invisNode"), ltail=bf.get('node'), lhead=b.get('node'), dir='forward', arrowhead='normal', color="brown", style="dashed", minlen="3")
=======
                            print(bf.get("node"), b.get("node"))
                            g.edge(bf.get("invisNode"), b.get("invisNode"), ltail=bf.get('node'), lhead=b.get('node'), dir='forward', arrowhead='normal', color="brown", style="dashed")
>>>>>>> b54d7777

    # edges between the different attributes in RHS
    for attribute in data.get("attributes"):
        if attribute.get("value").get("bf") != None:
            for bf in attribute.get("value").get("bf"):
                if bf.get("contents") != None:
                    attr = data.get("attributes")[bf.get("contents") - 1]
                    if attr.get("value").get("b") != None:
                        for b in attr.get("value").get("b"):

<<<<<<< HEAD
                            g.edge(bf.get("invisNode"), b.get("invisNode"), ltail=bf.get('node'), lhead=b.get('node'), dir='forward', arrowhead='normal', color="brown", style="dashed", minlen="5")
=======
                            g.edge(bf.get("invisNode"), b.get("invisNode"), ltail=bf.get('node'), lhead=b.get('node'), dir='forward', arrowhead='normal', color="brown", style="dashed")
>>>>>>> b54d7777

    return g<|MERGE_RESOLUTION|>--- conflicted
+++ resolved
@@ -28,17 +28,14 @@
         directory="static",
     )
     g.attr(compound='true')
+    g.attr(compound='true')
 
     # LHS
     i=0
     for b in data.get("fn").get("b"):
         if b["function_type"] == "MODULE":
             with g.subgraph(name="clusterA") as a:
-<<<<<<< HEAD
                 a.attr(color='gray', style='rounded', penwidth='3')
-=======
-                a.attr(color='gray', style='rounded')
->>>>>>> b54d7777
                 a.attr("node",shape = 'point')
                 a.node(name=f"clusterA_{i}", style = 'invis')
                 i+=1
@@ -56,12 +53,9 @@
     drawWFL(data["fn"], g)
     drawWFF(data["fn"], g)
 
-<<<<<<< HEAD
     # print("bf: ",data.get('fn').get('bf'))
-=======
-    print("bf: ",data.get('fn').get('bf'))
->>>>>>> b54d7777
     # RHS
+    i=0
     i=0
     for attribute in data.get("attributes"):
         if attribute.get("type") == "FN":
@@ -69,12 +63,8 @@
                 for b in attribute.get("value").get("b"):
                     if b.get("function_type") == "EXPRESSION":
                         with g.subgraph(name=f"cluster_expr_{b.get('box')}") as a:
-<<<<<<< HEAD
                             print("rhs b: ",b.get('box'))
                             a.attr(color='purple', style='rounded', penwidth='3', labelloc="b", label=f"{b.get('box')[-5:]}")
-=======
-                            a.attr(color='purple', style='rounded')
->>>>>>> b54d7777
                             a.attr("node",shape = 'point')
                             a.node(name=f"cluster_expr_{b['box']}_{i}", style = 'invis')
                             
@@ -89,11 +79,7 @@
                                     drawBF(attribute.get("value"), a, bf)
                     if b.get("function_type") == "FUNCTION":
                         with g.subgraph(name=f"cluster_func_{b.get('box')}") as a:
-<<<<<<< HEAD
                             a.attr(color='green', style='rounded', penwidth='3')
-=======
-                            a.attr(color='green', style='rounded')
->>>>>>> b54d7777
                             a.attr("node",shape = 'point')
                             a.node(name=f"cluster_func_{b.get('box')}_{i}", style = 'invis')
                             
@@ -110,11 +96,7 @@
                                     drawBF(attribute.get("value"), a, bf)
                     if b.get("function_type") == "PREDICATE":
                         with g.subgraph(name=f"cluster_pred_{b.get('box')}") as a:
-<<<<<<< HEAD
                             a.attr(color='pink', style='rounded', penwidth='3')
-=======
-                            a.attr(color='pink', style='rounded')
->>>>>>> b54d7777
                             a.attr("node",shape = 'point')
                             a.node(name=f"cluster_pred_{b.get('box')}_{i}", style = 'invis')
                             
@@ -135,13 +117,9 @@
             with g.subgraph(name=f"cluster_import_{attribute.index()}") as b:
                 b.attr(label=str(attribute))
 
-<<<<<<< HEAD
     # 
     # 
     # print(data.get("fn").get("pof"))
-=======
-    print(data.get("fn").get("pof"))
->>>>>>> b54d7777
     # connecting LHS and RHS
     if data.get("fn").get("bf") != None:
         for bf in data.get("fn").get("bf"):
@@ -151,13 +129,8 @@
                 if attribute.get("value").get("b") != None:
                     for b in attribute.get("value").get("b"):
                         for b in attribute.get("value").get("b"):
-<<<<<<< HEAD
                             # print(bf.get("node"), b.get("node"))
                             g.edge(bf.get("invisNode"), b.get("invisNode"), ltail=bf.get('node'), lhead=b.get('node'), dir='forward', arrowhead='normal', color="brown", style="dashed", minlen="3")
-=======
-                            print(bf.get("node"), b.get("node"))
-                            g.edge(bf.get("invisNode"), b.get("invisNode"), ltail=bf.get('node'), lhead=b.get('node'), dir='forward', arrowhead='normal', color="brown", style="dashed")
->>>>>>> b54d7777
 
     # edges between the different attributes in RHS
     for attribute in data.get("attributes"):
@@ -168,10 +141,6 @@
                     if attr.get("value").get("b") != None:
                         for b in attr.get("value").get("b"):
 
-<<<<<<< HEAD
                             g.edge(bf.get("invisNode"), b.get("invisNode"), ltail=bf.get('node'), lhead=b.get('node'), dir='forward', arrowhead='normal', color="brown", style="dashed", minlen="5")
-=======
-                            g.edge(bf.get("invisNode"), b.get("invisNode"), ltail=bf.get('node'), lhead=b.get('node'), dir='forward', arrowhead='normal', color="brown", style="dashed")
->>>>>>> b54d7777
 
     return g